package state

import (
	subtapp "gitlab.com/ignitionrobotics/web/cloudsim/internal/subt/application"
	"gitlab.com/ignitionrobotics/web/cloudsim/pkg/application"
	"gitlab.com/ignitionrobotics/web/cloudsim/pkg/platform"
	"gitlab.com/ignitionrobotics/web/cloudsim/pkg/simulations"
)

// StopSimulation is the state of the action that stops a simulation.
type StopSimulation struct {
	platform platform.Platform
	services subtapp.Services
	GroupID  simulations.GroupID
	Score    float64
	Stats    simulations.Statistics
	RunData  string
<<<<<<< HEAD
	Summary  simulations.Summary
=======
>>>>>>> e4c39c60
}

// Platform returns the underlying platform.
func (s *StopSimulation) Platform() platform.Platform {
	return s.platform
}

// Services returns the underlying application services.
func (s *StopSimulation) Services() application.Services {
	return s.services
}

// SubTServices returns the subt specific application services.
func (s *StopSimulation) SubTServices() subtapp.Services {
	return s.services
}

// NewStopSimulation initializes a new state for stopping simulations.
func NewStopSimulation(platform platform.Platform, services subtapp.Services, groupID simulations.GroupID) *StopSimulation {
	return &StopSimulation{
		platform: platform,
		services: services,
		GroupID:  groupID,
	}
}<|MERGE_RESOLUTION|>--- conflicted
+++ resolved
@@ -15,10 +15,6 @@
 	Score    float64
 	Stats    simulations.Statistics
 	RunData  string
-<<<<<<< HEAD
-	Summary  simulations.Summary
-=======
->>>>>>> e4c39c60
 }
 
 // Platform returns the underlying platform.
