--- conflicted
+++ resolved
@@ -14,9 +14,7 @@
 	"gitlab.com/ignitionrobotics/web/ign-go"
 	apiv1 "k8s.io/api/core/v1"
 	metav1 "k8s.io/apimachinery/pkg/apis/meta/v1"
-	"k8s.io/apimachinery/pkg/runtime"
 	"k8s.io/client-go/kubernetes/fake"
-	k8testing "k8s.io/client-go/testing"
 	"testing"
 	"time"
 )
@@ -43,15 +41,6 @@
 		},
 	}
 	client := fake.NewSimpleClientset(initialPod)
-<<<<<<< HEAD
-	client.AddReactor("list", "pods", func(action k8testing.Action) (handled bool, ret runtime.Object, err error) {
-		handled = true
-		ret = initialPod
-		err = nil
-		return
-	})
-=======
->>>>>>> c1d4e659
 
 	po := pods.NewPods(client, spdyInit, logger)
 	ks := kubernetes.NewCustomKubernetes(kubernetes.Config{
