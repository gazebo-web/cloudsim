package jobs

import (
	"context"
	"github.com/jinzhu/gorm"
	subtapp "gitlab.com/ignitionrobotics/web/cloudsim/internal/subt/application"
	"gitlab.com/ignitionrobotics/web/cloudsim/internal/subt/simulator/state"
	"gitlab.com/ignitionrobotics/web/cloudsim/pkg/actions"
	"gitlab.com/ignitionrobotics/web/cloudsim/pkg/orchestrator/components/pods"
	"gitlab.com/ignitionrobotics/web/cloudsim/pkg/orchestrator/resource"
	"gitlab.com/ignitionrobotics/web/cloudsim/pkg/simulator/jobs"
)

// LaunchGazeboServerCopyPod launches a gazebo server copy pod.
var LaunchGazeboServerCopyPod = jobs.LaunchPods.Extend(actions.Job{
	Name:            "launch-gzserver-copy-pod",
	PreHooks:        []actions.JobFunc{setStartState, prepareGazeboCreateCopyPodInput},
	PostHooks:       []actions.JobFunc{checkLaunchPodsError, returnState},
	RollbackHandler: rollbackLaunchGazeboServerCopyPod,
	InputType:       actions.GetJobDataType(&state.StartSimulation{}),
	OutputType:      actions.GetJobDataType(&state.StartSimulation{}),
})

func rollbackLaunchGazeboServerCopyPod(store actions.Store, tx *gorm.DB, deployment *actions.Deployment, value interface{}, err error) (interface{}, error) {
	s := store.State().(*state.StartSimulation)

	name := subtapp.GetPodNameGazeboServerCopy(s.GroupID)
	ns := s.Platform().Store().Orchestrator().Namespace()

	_, _ = s.Platform().Orchestrator().Pods().Delete(resource.NewResource(name, ns, nil))

	return nil, nil
}

// prepareGazeboCreateCopyPodInput prepares the input to launch a copy pod for a gzserver.
func prepareGazeboCreateCopyPodInput(store actions.Store, tx *gorm.DB, deployment *actions.Deployment, value interface{}) (interface{}, error) {
	s := store.State().(*state.StartSimulation)

	if !s.Platform().Store().Ignition().LogsCopyEnabled() {
		return jobs.LaunchPodsInput{}, nil
	}

	// Set up namespace
	namespace := s.Platform().Store().Orchestrator().Namespace()

	// Set up nameservers
	nameservers := s.Platform().Store().Orchestrator().Nameservers()

	// Set up secrets
	secretsName := s.Platform().Store().Ignition().SecretsName()
	secret, err := s.Platform().Secrets().Get(context.TODO(), secretsName, namespace)
	if err != nil {
		return nil, err
	}

	accessKey := string(secret.Data[s.Platform().Store().Ignition().AccessKeyLabel()])
	secretAccessKey := string(secret.Data[s.Platform().Store().Ignition().SecretAccessKeyLabel()])

	volumes := []pods.Volume{
		{
<<<<<<< HEAD
			Name: "logs",

			HostPath:     "/tmp",
			HostPathType: pods.HostPathDirectoryOrCreate,

			MountPath: s.Platform().Store().Ignition().SidecarContainerLogsPath(),
			SubPath:   "logs",
=======
			Name:         "logs",
			HostPath:     "/tmp",
			HostPathType: orchestrator.HostPathDirectoryOrCreate,
			MountPath:    s.Platform().Store().Ignition().SidecarContainerLogsPath(),
			SubPath:      "logs",
>>>>>>> ee8b2393
		},
	}

	return jobs.LaunchPodsInput{
		{
			Name:                          subtapp.GetPodNameGazeboServerCopy(s.GroupID),
			Namespace:                     namespace,
			Labels:                        subtapp.GetPodLabelsGazeboServerCopy(s.GroupID, s.ParentGroupID).Map(),
			RestartPolicy:                 pods.RestartPolicyNever,
			TerminationGracePeriodSeconds: s.Platform().Store().Orchestrator().TerminationGracePeriod(),
			NodeSelector:                  subtapp.GetNodeLabelsGazeboServer(s.GroupID),
			Containers: []pods.Container{
				{
					Name:    subtapp.GetContainerNameGazeboServerCopy(),
					Image:   "infrastructureascode/aws-cli:latest",
					Command: []string{"tail", "-f", "/dev/null"},
					Volumes: volumes,
					EnvVars: subtapp.GetEnvVarsGazeboServerCopy(
						s.Platform().Store().Ignition().Region(),
						accessKey,
						secretAccessKey,
					),
				},
			},
			Volumes:     volumes,
			Nameservers: nameservers,
		},
	}, nil
}<|MERGE_RESOLUTION|>--- conflicted
+++ resolved
@@ -58,21 +58,11 @@
 
 	volumes := []pods.Volume{
 		{
-<<<<<<< HEAD
-			Name: "logs",
-
+			Name:         "logs",
 			HostPath:     "/tmp",
 			HostPathType: pods.HostPathDirectoryOrCreate,
-
-			MountPath: s.Platform().Store().Ignition().SidecarContainerLogsPath(),
-			SubPath:   "logs",
-=======
-			Name:         "logs",
-			HostPath:     "/tmp",
-			HostPathType: orchestrator.HostPathDirectoryOrCreate,
 			MountPath:    s.Platform().Store().Ignition().SidecarContainerLogsPath(),
 			SubPath:      "logs",
->>>>>>> ee8b2393
 		},
 	}
 
