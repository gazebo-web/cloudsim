--- conflicted
+++ resolved
@@ -57,21 +57,11 @@
 
 	volumes := []orchestrator.Volume{
 		{
-<<<<<<< HEAD
-			Name: "logs",
-
-			HostPath:     "/tmp",
-			HostPathType: orchestrator.HostPathDirectoryOrCreate,
-
-			MountPath: s.Platform().Store().Ignition().SidecarContainerLogsPath(),
-			SubPath:   "logs",
-=======
 			Name:         "logs",
 			HostPath:     "/tmp",
 			HostPathType: orchestrator.HostPathDirectoryOrCreate,
 			MountPath:    s.Platform().Store().Ignition().SidecarContainerLogsPath(),
 			SubPath:      "logs",
->>>>>>> eb2484ec
 		},
 	}
 
