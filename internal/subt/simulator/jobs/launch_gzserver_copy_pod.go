--- conflicted
+++ resolved
@@ -27,11 +27,7 @@
 	name := subtapp.GetPodNameGazeboServerCopy(s.GroupID)
 	ns := s.Platform().Store().Orchestrator().Namespace()
 
-<<<<<<< HEAD
 	_, _ = s.Platform().Orchestrator().Pods().Delete(resource.NewResource(name, ns, nil))
-=======
-	_, _ = s.Platform().Orchestrator().Pods().Delete(orchestrator.NewResource(name, ns, nil))
->>>>>>> 0e3075df
 
 	return nil, nil
 }
@@ -62,21 +58,13 @@
 
 	volumes := []pods.Volume{
 		{
-<<<<<<< HEAD
-			Name:         "logs",
-			HostPath:     s.Platform().Store().Ignition().SidecarContainerLogsPath(),
-			SubPath:      "logs",
-			MountPath:    s.Platform().Store().Ignition().GazeboServerLogsPath(),
-			HostPathType: pods.HostPathDirectoryOrCreate,
-=======
 			Name: "logs",
 
 			HostPath:     "/tmp",
-			HostPathType: orchestrator.HostPathDirectoryOrCreate,
+			HostPathType: pods.HostPathDirectoryOrCreate,
 
 			MountPath: s.Platform().Store().Ignition().SidecarContainerLogsPath(),
 			SubPath:   "logs",
->>>>>>> 0e3075df
 		},
 	}
 
