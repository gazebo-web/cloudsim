package jobs

import (
	"github.com/jinzhu/gorm"
	"gitlab.com/ignitionrobotics/web/cloudsim/internal/subt/simulator/state"
	"gitlab.com/ignitionrobotics/web/cloudsim/pkg/actions"
	"gitlab.com/ignitionrobotics/web/cloudsim/pkg/orchestrator"
	"gitlab.com/ignitionrobotics/web/cloudsim/pkg/simulator/jobs"
)

// returnState is an actions.JobFunc implementation that returns the state. It's usually used as a posthook.
func returnState(store actions.Store, tx *gorm.DB, deployment *actions.Deployment, value interface{}) (interface{}, error) {
	return store.State(), nil
}

// setStartState parses the input value as the StartSimulation state and sets the store with that state.
func setStartState(store actions.Store, tx *gorm.DB, deployment *actions.Deployment, value interface{}) (interface{}, error) {
	s := value.(*state.StartSimulation)
	store.SetState(s)
	return s, nil
}

// setStopState parses the input value as the StopSimulation state and sets the store with that state.
func setStopState(store actions.Store, tx *gorm.DB, deployment *actions.Deployment, value interface{}) (interface{}, error) {
	s := value.(*state.StopSimulation)
	store.SetState(s)
	return s, nil
}

// returnGroupIDFromStartState parses the input value as the StartSimulation state and returns the group id.
func returnGroupIDFromStartState(store actions.Store, tx *gorm.DB, deployment *actions.Deployment, value interface{}) (interface{}, error) {
	s := store.State().(*state.StartSimulation)
	return s.GroupID, nil
}

// returnGroupIDFromStopState parses the input vale as the StopSimulation state and returns the group id.
func returnGroupIDFromStopState(store actions.Store, tx *gorm.DB, deployment *actions.Deployment, value interface{}) (interface{}, error) {
	s := store.State().(*state.StopSimulation)
	return s.GroupID, nil
}

// checkWaitError is an actions.JobFunc implementation that checks if the value returned by a job extended from the
// Wait job returns an error.
// If the previous jobs.Wait job returns an error, it will trigger the rollback handler.
// If the previous jobs.Wait does not return an error, it will pass to the next actions.JobFunc.
func checkWaitError(store actions.Store, tx *gorm.DB, deployment *actions.Deployment, value interface{}) (interface{}, error) {
	output := value.(jobs.WaitOutput)
	if output.Error != nil {
		return nil, output.Error
	}
	return nil, nil
}

// checkLaunchPodsError is an actions.JobFunc implementation meant to be used as a post hook that checks if the value
// returned by the job that launches pods returns an error.
func checkLaunchPodsError(store actions.Store, tx *gorm.DB, deployment *actions.Deployment, value interface{}) (interface{}, error) {
	output := value.(jobs.LaunchPodsOutput)
<<<<<<< HEAD
	if len(output.Resources) > 0 {
		if err := deployment.SetJobData(tx, nil, actions.DeploymentJobData, output); err != nil {
			return nil, err
		}
	}
=======
>>>>>>> eb2484ec
	if output.Error == nil {
		return value, nil
	}
	return nil, output.Error
}

// checkLaunchServiceError checks if the output from the jobs.LaunchWebsocketService has an error.
func checkLaunchServiceError(store actions.Store, tx *gorm.DB, deployment *actions.Deployment, value interface{}) (interface{}, error) {
	output := value.(jobs.LaunchWebsocketServiceOutput)
	if output.Error == nil {
		return value, nil
	}
	return nil, output.Error
}

// readFileContentFromCopyPod reads the file content located in the given path
// of a certain pod in the given namespace.
func readFileContentFromPod(p orchestrator.Pods, podName, namespace, path string) ([]byte, error) {
	res, err := p.Get(podName, namespace)
	if err != nil {
		return nil, err
	}

	// TODO: Change container once we add more containers to the different simulation pods.
	buff, err := p.Reader(res).File("", path)
	if err != nil {
		return nil, err
	}

	return buff.Bytes(), nil
}<|MERGE_RESOLUTION|>--- conflicted
+++ resolved
@@ -55,14 +55,6 @@
 // returned by the job that launches pods returns an error.
 func checkLaunchPodsError(store actions.Store, tx *gorm.DB, deployment *actions.Deployment, value interface{}) (interface{}, error) {
 	output := value.(jobs.LaunchPodsOutput)
-<<<<<<< HEAD
-	if len(output.Resources) > 0 {
-		if err := deployment.SetJobData(tx, nil, actions.DeploymentJobData, output); err != nil {
-			return nil, err
-		}
-	}
-=======
->>>>>>> eb2484ec
 	if output.Error == nil {
 		return value, nil
 	}
