package jobs

import (
	"github.com/jinzhu/gorm"
	"gitlab.com/ignitionrobotics/web/cloudsim/internal/subt/simulator/state"
	"gitlab.com/ignitionrobotics/web/cloudsim/pkg/actions"
	"gitlab.com/ignitionrobotics/web/cloudsim/pkg/orchestrator/components/pods"
	"gitlab.com/ignitionrobotics/web/cloudsim/pkg/orchestrator/resource"
	"gitlab.com/ignitionrobotics/web/cloudsim/pkg/simulator/jobs"
)

// returnState is an actions.JobFunc implementation that returns the state. It's usually used as a posthook.
func returnState(store actions.Store, tx *gorm.DB, deployment *actions.Deployment, value interface{}) (interface{}, error) {
	return store.State(), nil
}

// setStartState parses the input value as the StartSimulation state and sets the store with that state.
func setStartState(store actions.Store, tx *gorm.DB, deployment *actions.Deployment, value interface{}) (interface{}, error) {
	s := value.(*state.StartSimulation)
	store.SetState(s)
	return s, nil
}

// setStopState parses the input value as the StopSimulation state and sets the store with that state.
func setStopState(store actions.Store, tx *gorm.DB, deployment *actions.Deployment, value interface{}) (interface{}, error) {
	s := value.(*state.StopSimulation)
	store.SetState(s)
	return s, nil
}

// returnGroupIDFromStartState parses the input value as the StartSimulation state and returns the group id.
func returnGroupIDFromStartState(store actions.Store, tx *gorm.DB, deployment *actions.Deployment, value interface{}) (interface{}, error) {
	s := store.State().(*state.StartSimulation)
	return s.GroupID, nil
}

// returnGroupIDFromStopState parses the input vale as the StopSimulation state and returns the group id.
func returnGroupIDFromStopState(store actions.Store, tx *gorm.DB, deployment *actions.Deployment, value interface{}) (interface{}, error) {
	s := store.State().(*state.StopSimulation)
	return s.GroupID, nil
}

// checkWaitError is an actions.JobFunc implementation that checks if the value returned by a job extended from the
// Wait job returns an error.
// If the previous jobs.Wait job returns an error, it will trigger the rollback handler.
// If the previous jobs.Wait does not return an error, it will pass to the next actions.JobFunc.
func checkWaitError(store actions.Store, tx *gorm.DB, deployment *actions.Deployment, value interface{}) (interface{}, error) {
	output := value.(jobs.WaitOutput)
	if output.Error != nil {
		return nil, output.Error
	}
	return nil, nil
}

// checkLaunchPodsError is an actions.JobFunc implementation meant to be used as a post hook that checks if the value
// returned by the job that launches pods returns an error.
func checkLaunchPodsError(store actions.Store, tx *gorm.DB, deployment *actions.Deployment, value interface{}) (interface{}, error) {
	output := value.(jobs.LaunchPodsOutput)
	if len(output.Resources) > 0 {
		if err := deployment.SetJobData(tx, nil, actions.DeploymentJobData, output.Resources); err != nil {
			return nil, err
		}
	}
	if output.Error == nil {
		return value, nil
	}
	return nil, output.Error
}

<<<<<<< HEAD
// rollbackPodCreation is an actions.JobErrorHandler implementation meant to be used as rollback handler to delete pods
// that were initialized in the jobs.LaunchPods job.
func rollbackPodCreation(store actions.Store, tx *gorm.DB, deployment *actions.Deployment, value interface{}, thrownError error) (interface{}, error) {
	out, err := deployment.GetJobData(tx, nil, actions.DeploymentJobData)
	if err != nil {
		return nil, err
	}

	s := store.State().(cstate.PlatformGetter)

	list := out.([]resource.Resource)
	for _, pod := range list {
		_, _ = s.Platform().Orchestrator().Pods().Delete(pod)
	}

	return nil, nil
}

=======
>>>>>>> 4a43225a
// checkLaunchServiceError checks if the output from the jobs.LaunchWebsocketService has an error.
func checkLaunchServiceError(store actions.Store, tx *gorm.DB, deployment *actions.Deployment, value interface{}) (interface{}, error) {
	output := value.(jobs.LaunchWebsocketServiceOutput)
	if output.Error == nil {
		return value, nil
	}
	return nil, output.Error
}

// readFileContentFromCopyPod reads the file content located in the given path
// of a certain pod in the given namespace.
func readFileContentFromPod(p pods.Pods, podName, namespace, path string) ([]byte, error) {
	res, err := p.Get(podName, namespace)
	if err != nil {
		return nil, err
	}

	buff, err := p.Reader(res).File(path)
	if err != nil {
		return nil, err
	}

	return buff.Bytes(), nil
}<|MERGE_RESOLUTION|>--- conflicted
+++ resolved
@@ -67,27 +67,6 @@
 	return nil, output.Error
 }
 
-<<<<<<< HEAD
-// rollbackPodCreation is an actions.JobErrorHandler implementation meant to be used as rollback handler to delete pods
-// that were initialized in the jobs.LaunchPods job.
-func rollbackPodCreation(store actions.Store, tx *gorm.DB, deployment *actions.Deployment, value interface{}, thrownError error) (interface{}, error) {
-	out, err := deployment.GetJobData(tx, nil, actions.DeploymentJobData)
-	if err != nil {
-		return nil, err
-	}
-
-	s := store.State().(cstate.PlatformGetter)
-
-	list := out.([]resource.Resource)
-	for _, pod := range list {
-		_, _ = s.Platform().Orchestrator().Pods().Delete(pod)
-	}
-
-	return nil, nil
-}
-
-=======
->>>>>>> 4a43225a
 // checkLaunchServiceError checks if the output from the jobs.LaunchWebsocketService has an error.
 func checkLaunchServiceError(store actions.Store, tx *gorm.DB, deployment *actions.Deployment, value interface{}) (interface{}, error) {
 	output := value.(jobs.LaunchWebsocketServiceOutput)
