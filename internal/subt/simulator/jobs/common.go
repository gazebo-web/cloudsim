--- conflicted
+++ resolved
@@ -66,27 +66,6 @@
 	return nil, output.Error
 }
 
-<<<<<<< HEAD
-// rollbackPodCreation is an actions.JobErrorHandler implementation meant to be used as rollback handler to delete pods
-// that were initialized in the jobs.LaunchPods job.
-func rollbackPodCreation(store actions.Store, tx *gorm.DB, deployment *actions.Deployment, value interface{}, thrownError error) (interface{}, error) {
-	data, err := deployment.GetJobData(tx, nil, actions.DeploymentJobData)
-	if err != nil {
-		return nil, err
-	}
-
-	s := store.State().(*state.StartSimulation)
-
-	out := data.(jobs.LaunchPodsOutput)
-	for _, pod := range out.Resources {
-		_, _ = s.Platform().Orchestrator().Pods().Delete(pod)
-	}
-
-	return nil, nil
-}
-
-=======
->>>>>>> 46a30f56
 // checkLaunchServiceError checks if the output from the jobs.LaunchWebsocketService has an error.
 func checkLaunchServiceError(store actions.Store, tx *gorm.DB, deployment *actions.Deployment, value interface{}) (interface{}, error) {
 	output := value.(jobs.LaunchWebsocketServiceOutput)
