package jobs

import (
	"fmt"
	"github.com/jinzhu/gorm"
	"gitlab.com/ignitionrobotics/web/cloudsim/internal/subt/simulator/state"
	"gitlab.com/ignitionrobotics/web/cloudsim/pkg/actions"
	"gitlab.com/ignitionrobotics/web/cloudsim/pkg/simulations"
	"gitlab.com/ignitionrobotics/web/cloudsim/pkg/simulator/jobs"
)

// CheckSimulationNoErrors checks that a group of simulations don't have errors.
var CheckSimulationNoErrors = jobs.CheckSimulationNoError.Extend(actions.Job{
	Name:       "check-sim-no-errors",
	PreHooks:   []actions.JobFunc{createCheckSimulationNoErrorInput},
	PostHooks:  []actions.JobFunc{checkNoErrorOutput, returnState},
	InputType:  actions.GetJobDataType(&state.StartSimulation{}),
	OutputType: actions.GetJobDataType(&state.StartSimulation{}),
})

// checkNoErrorOutput checks that the simulations provided to the execute function have no errors.
func checkNoErrorOutput(store actions.Store, tx *gorm.DB, deployment *actions.Deployment, value interface{}) (interface{}, error) {
	out := value.(jobs.CheckSimulationNoErrorOutput)
	if out.Error != nil {
		return nil, fmt.Errorf("error while checking if simulations have error status, base error: %w", out.Error)
	}
	return nil, nil
}

// createCheckSimulationNoErrorInput creates the input for the execute function.
func createCheckSimulationNoErrorInput(store actions.Store, tx *gorm.DB, deployment *actions.Deployment, value interface{}) (interface{}, error) {
	// Get input
	s := value.(*state.StartSimulation)

	// Set store state
	store.SetState(s)

	// Prepare input
	var input jobs.CheckSimulationNoErrorInput

	// Get simulation from the GroupID
	sim, err := s.Services().Simulations().Get(s.GroupID)
	if err != nil {
		return nil, err
	}

	// Add simulation to the next job input.
	input = append(input, sim)

	// If the simulation isn't a parent, execute the job.
<<<<<<< HEAD
	if sim.GetKind() != simulations.SimParent {
=======
	if !sim.IsKind(simulations.SimParent) {
>>>>>>> f8629775
		return input, nil
	}

	// If simulation is parent, add the parent to check for errors as well.
	parent, err := s.Services().Simulations().GetParent(s.GroupID)
	if err != nil {
		return nil, err
	}
	input = append(input, parent)

	return input, nil
}<|MERGE_RESOLUTION|>--- conflicted
+++ resolved
@@ -48,11 +48,7 @@
 	input = append(input, sim)
 
 	// If the simulation isn't a parent, execute the job.
-<<<<<<< HEAD
-	if sim.GetKind() != simulations.SimParent {
-=======
 	if !sim.IsKind(simulations.SimParent) {
->>>>>>> f8629775
 		return input, nil
 	}
 
