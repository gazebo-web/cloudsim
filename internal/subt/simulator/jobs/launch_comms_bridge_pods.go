--- conflicted
+++ resolved
@@ -34,11 +34,7 @@
 		name := subtapp.GetPodNameCommsBridge(s.GroupID, subtapp.GetRobotID(i))
 		ns := s.Platform().Store().Orchestrator().Namespace()
 
-<<<<<<< HEAD
 		_, _ = s.Platform().Orchestrator().Pods().Delete(resource.NewResource(name, ns, nil))
-=======
-		_, _ = s.Platform().Orchestrator().Pods().Delete(orchestrator.NewResource(name, ns, nil))
->>>>>>> 0e3075df
 	}
 
 	return nil, nil
@@ -62,29 +58,14 @@
 
 	var podInputs []pods.CreatePodInput
 
-<<<<<<< HEAD
 	marsupials := subtSim.GetMarsupials()
 
 	for i, r := range subtSim.GetRobots() {
-		hostPath := "/tmp"
-		logDirectory := "robot-logs"
-		logMountPath := path.Join(hostPath, logDirectory)
-
-=======
-	for i, r := range subtSim.GetRobots() {
->>>>>>> 0e3075df
 		// Create comms bridge input
 		privileged := true
 		allowPrivilegesEscalation := true
 
-<<<<<<< HEAD
-		volumes := []pods.Volume{
-			{
-				Name:         "logs",
-				HostPath:     logMountPath,
-				HostPathType: pods.HostPathDirectoryOrCreate,
-=======
-		initVolumes := []orchestrator.Volume{
+		initVolumes := []pods.Volume{
 			{
 				Name:      "logs",
 				HostPath:  "/tmp",
@@ -92,48 +73,29 @@
 			},
 		}
 
-		volumes := []orchestrator.Volume{
+		volumes := []pods.Volume{
 			{
 				Name:         "logs",
 				HostPath:     "/tmp/robot-logs",
-				HostPathType: orchestrator.HostPathDirectoryOrCreate,
->>>>>>> 0e3075df
+				HostPathType: pods.HostPathDirectoryOrCreate,
 				MountPath:    s.Platform().Store().Ignition().ROSLogsPath(),
 			},
 		}
 
-<<<<<<< HEAD
-		args, err := cmdgen.CommsBridge(cmdgen.CommsBridgeConfig{
-			World:          track.World,
-			RobotNumber:    i,
-			Robot:          r,
-			ChildMarsupial: subt.IsRobotChildMarsupial(marsupials, r),
-		})
-=======
 		args, err := cmdgen.CommsBridge(track.World, i, r.GetName(), r.GetKind(), subt.IsRobotChildMarsupial(subtSim.GetMarsupials(), r))
->>>>>>> 0e3075df
 		if err != nil {
 			return nil, err
 		}
 
-<<<<<<< HEAD
 		podInputs = append(podInputs, pods.CreatePodInput{
-=======
-		pods = append(pods, orchestrator.CreatePodInput{
->>>>>>> 0e3075df
 			Name:                          subtapp.GetPodNameCommsBridge(s.GroupID, subtapp.GetRobotID(i)),
 			Namespace:                     s.Platform().Store().Orchestrator().Namespace(),
 			Labels:                        subtapp.GetPodLabelsCommsBridge(s.GroupID, s.ParentGroupID, r).Map(),
 			RestartPolicy:                 pods.RestartPolicyNever,
 			TerminationGracePeriodSeconds: s.Platform().Store().Orchestrator().TerminationGracePeriod(),
 			NodeSelector:                  subtapp.GetNodeLabelsFieldComputer(s.GroupID, r),
-<<<<<<< HEAD
 			InitContainers: []pods.Container{
-				pods.NewChownContainer(volumes),
-=======
-			InitContainers: []orchestrator.Container{
-				orchestrator.NewChownContainer(initVolumes),
->>>>>>> 0e3075df
+				pods.NewChownContainer(initVolumes),
 			},
 			Containers: []pods.Container{
 				{
