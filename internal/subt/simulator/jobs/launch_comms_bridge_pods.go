--- conflicted
+++ resolved
@@ -8,6 +8,7 @@
 	"gitlab.com/ignitionrobotics/web/cloudsim/internal/subt/simulator/state"
 	"gitlab.com/ignitionrobotics/web/cloudsim/pkg/actions"
 	"gitlab.com/ignitionrobotics/web/cloudsim/pkg/orchestrator/components/pods"
+	"gitlab.com/ignitionrobotics/web/cloudsim/pkg/orchestrator/resource"
 	"gitlab.com/ignitionrobotics/web/cloudsim/pkg/simulator/jobs"
 	"path"
 )
@@ -34,7 +35,7 @@
 		name := subtapp.GetPodNameCommsBridge(s.GroupID, subtapp.GetRobotID(i))
 		ns := s.Platform().Store().Orchestrator().Namespace()
 
-		_, _ = s.Platform().Orchestrator().Pods().Delete(orchestrator.NewResource(name, ns, nil))
+		_, _ = s.Platform().Orchestrator().Pods().Delete(resource.NewResource(name, ns, nil))
 	}
 
 	return nil, nil
@@ -78,9 +79,6 @@
 			},
 		}
 
-<<<<<<< HEAD
-		podInputs = append(podInputs, pods.CreatePodInput{
-=======
 		args, err := cmdgen.CommsBridge(cmdgen.CommsBridgeConfig{
 			World:          track.World,
 			RobotNumber:    i,
@@ -91,22 +89,17 @@
 			return nil, err
 		}
 
-		pods = append(pods, orchestrator.CreatePodInput{
->>>>>>> 4a43225a
+		podInputs = append(podInputs, pods.CreatePodInput{
 			Name:                          subtapp.GetPodNameCommsBridge(s.GroupID, subtapp.GetRobotID(i)),
 			Namespace:                     s.Platform().Store().Orchestrator().Namespace(),
 			Labels:                        subtapp.GetPodLabelsCommsBridge(s.GroupID, s.ParentGroupID, r).Map(),
 			RestartPolicy:                 pods.RestartPolicyNever,
 			TerminationGracePeriodSeconds: s.Platform().Store().Orchestrator().TerminationGracePeriod(),
 			NodeSelector:                  subtapp.GetNodeLabelsFieldComputer(s.GroupID, r),
-<<<<<<< HEAD
+			InitContainers: []pods.Container{
+				pods.NewChownContainer(volumes),
+			},
 			Containers: []pods.Container{
-=======
-			InitContainers: []orchestrator.Container{
-				orchestrator.NewChownContainer(volumes),
-			},
-			Containers: []orchestrator.Container{
->>>>>>> 4a43225a
 				{
 					Name:                     subtapp.GetContainerNameCommsBridge(),
 					Image:                    track.BridgeImage,
