package jobs

import (
	"github.com/jinzhu/gorm"
	subtapp "gitlab.com/ignitionrobotics/web/cloudsim/internal/subt/application"
	"gitlab.com/ignitionrobotics/web/cloudsim/internal/subt/cmdgen"
	subt "gitlab.com/ignitionrobotics/web/cloudsim/internal/subt/simulations"
	"gitlab.com/ignitionrobotics/web/cloudsim/internal/subt/simulator/state"
	"gitlab.com/ignitionrobotics/web/cloudsim/pkg/actions"
	"gitlab.com/ignitionrobotics/web/cloudsim/pkg/orchestrator"
	"gitlab.com/ignitionrobotics/web/cloudsim/pkg/simulator/jobs"
)

// LaunchCommsBridgePods launches the list of comms bridge and copy pods.
var LaunchCommsBridgePods = jobs.LaunchPods.Extend(actions.Job{
	Name:            "launch-comms-bridge-pods",
	PreHooks:        []actions.JobFunc{setStartState, prepareCommsBridgePodInput},
	PostHooks:       []actions.JobFunc{checkLaunchPodsError, returnState},
	RollbackHandler: rollbackLaunchCommsBridgePods,
	InputType:       actions.GetJobDataType(&state.StartSimulation{}),
	OutputType:      actions.GetJobDataType(&state.StartSimulation{}),
})

func rollbackLaunchCommsBridgePods(store actions.Store, tx *gorm.DB, deployment *actions.Deployment, value interface{}, err error) (interface{}, error) {
	s := store.State().(*state.StartSimulation)

	robots, err := s.Services().Simulations().GetRobots(s.GroupID)
	if err != nil {
		return nil, err
	}

	for i := range robots {
		name := subtapp.GetPodNameCommsBridge(s.GroupID, subtapp.GetRobotID(i))
		ns := s.Platform().Store().Orchestrator().Namespace()

		_, _ = s.Platform().Orchestrator().Pods().Delete(orchestrator.NewResource(name, ns, nil))
	}

	return nil, nil
}

// prepareCommsBridgePodInput prepares the input for the generic LaunchPods job to launch comms bridge pods.
func prepareCommsBridgePodInput(store actions.Store, tx *gorm.DB, deployment *actions.Deployment, value interface{}) (interface{}, error) {
	s := store.State().(*state.StartSimulation)

	sim, err := s.Services().Simulations().Get(s.GroupID)
	if err != nil {
		return nil, err
	}

	subtSim := sim.(subt.Simulation)

	track, err := s.SubTServices().Tracks().Get(subtSim.GetTrack(), subtSim.GetWorldIndex(), subtSim.GetRunIndex())
	if err != nil {
		return nil, err
	}

	var pods []orchestrator.CreatePodInput

<<<<<<< HEAD
	for i, r := range subtSim.GetRobots() {
=======
	marsupials := subtSim.GetMarsupials()

	for i, r := range subtSim.GetRobots() {
		hostPath := "/tmp"
		logDirectory := "robot-logs"
		logMountPath := path.Join(hostPath, logDirectory)

>>>>>>> eecced48
		// Create comms bridge input
		privileged := true
		allowPrivilegesEscalation := true

		initVolumes := []orchestrator.Volume{
			{
				Name:      "logs",
				HostPath:  "/tmp",
				MountPath: "/tmp",
			},
		}

		volumes := []orchestrator.Volume{
			{
				Name:         "logs",
				HostPath:     "/tmp/robot-logs",
				HostPathType: orchestrator.HostPathDirectoryOrCreate,
				MountPath:    s.Platform().Store().Ignition().ROSLogsPath(),
			},
		}

<<<<<<< HEAD
		args, err := cmdgen.CommsBridge(track.World, i, r.GetName(), r.GetKind(), subt.IsRobotChildMarsupial(subtSim.GetMarsupials(), r))
=======
		args, err := cmdgen.CommsBridge(cmdgen.CommsBridgeConfig{
			World:          track.World,
			RobotNumber:    i,
			Robot:          r,
			ChildMarsupial: subt.IsRobotChildMarsupial(marsupials, r),
		})
>>>>>>> eecced48
		if err != nil {
			return nil, err
		}

		pods = append(pods, orchestrator.CreatePodInput{
			Name:                          subtapp.GetPodNameCommsBridge(s.GroupID, subtapp.GetRobotID(i)),
			Namespace:                     s.Platform().Store().Orchestrator().Namespace(),
			Labels:                        subtapp.GetPodLabelsCommsBridge(s.GroupID, s.ParentGroupID, r).Map(),
			RestartPolicy:                 orchestrator.RestartPolicyNever,
			TerminationGracePeriodSeconds: s.Platform().Store().Orchestrator().TerminationGracePeriod(),
			NodeSelector:                  subtapp.GetNodeLabelsFieldComputer(s.GroupID, r),
			InitContainers: []orchestrator.Container{
				orchestrator.NewChownContainer(initVolumes),
			},
			Containers: []orchestrator.Container{
				{
					Name:                     subtapp.GetContainerNameCommsBridge(),
					Image:                    track.BridgeImage,
					Args:                     args,
					Privileged:               &privileged,
					AllowPrivilegeEscalation: &allowPrivilegesEscalation,
					Volumes:                  volumes,
					EnvVars: subtapp.GetEnvVarsCommsBridge(
						s.GroupID,
						r.GetName(),
						s.GazeboServerIP,
						s.Platform().Store().Ignition().Verbosity(),
					),
					EnvVarsFrom: subtapp.GetEnvVarsFromSourceCommsBridge(),
				},
			},
			Volumes:     volumes,
			Nameservers: s.Platform().Store().Orchestrator().Nameservers(),
		})

	}

	return jobs.LaunchPodsInput(pods), nil
}<|MERGE_RESOLUTION|>--- conflicted
+++ resolved
@@ -57,17 +57,9 @@
 
 	var pods []orchestrator.CreatePodInput
 
-<<<<<<< HEAD
-	for i, r := range subtSim.GetRobots() {
-=======
 	marsupials := subtSim.GetMarsupials()
 
 	for i, r := range subtSim.GetRobots() {
-		hostPath := "/tmp"
-		logDirectory := "robot-logs"
-		logMountPath := path.Join(hostPath, logDirectory)
-
->>>>>>> eecced48
 		// Create comms bridge input
 		privileged := true
 		allowPrivilegesEscalation := true
@@ -89,16 +81,12 @@
 			},
 		}
 
-<<<<<<< HEAD
-		args, err := cmdgen.CommsBridge(track.World, i, r.GetName(), r.GetKind(), subt.IsRobotChildMarsupial(subtSim.GetMarsupials(), r))
-=======
 		args, err := cmdgen.CommsBridge(cmdgen.CommsBridgeConfig{
 			World:          track.World,
 			RobotNumber:    i,
 			Robot:          r,
 			ChildMarsupial: subt.IsRobotChildMarsupial(marsupials, r),
 		})
->>>>>>> eecced48
 		if err != nil {
 			return nil, err
 		}
