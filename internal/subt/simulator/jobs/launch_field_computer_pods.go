--- conflicted
+++ resolved
@@ -49,17 +49,10 @@
 					Name:                     subtapp.GetContainerNameFieldComputer(),
 					Image:                    r.GetImage(),
 					AllowPrivilegeEscalation: &allowPrivilegesEscalation,
-<<<<<<< HEAD
 					EnvVars:                  subtapp.GetEnvVarsFieldComputer(r.GetName(), s.CommsBridgeIPs[i]),
-=======
-					EnvVars: map[string]string{
-						"ROBOT_NAME":     r.GetName(),
-						"ROS_MASTER_URI": fmt.Sprintf("http://%s:11311", s.CommsBridgeIPs[i]),
-					},
 					ResourceLimits: map[orchestrator.ResourceName]string{
 						orchestrator.ResourceMemory: "115Gi",
 					},
->>>>>>> 67d3b035
 				},
 			},
 		}
