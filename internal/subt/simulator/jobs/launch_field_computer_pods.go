package jobs

import (
	"github.com/jinzhu/gorm"
	subtapp "gitlab.com/ignitionrobotics/web/cloudsim/internal/subt/application"
	subt "gitlab.com/ignitionrobotics/web/cloudsim/internal/subt/simulations"
	"gitlab.com/ignitionrobotics/web/cloudsim/internal/subt/simulator/state"
	"gitlab.com/ignitionrobotics/web/cloudsim/pkg/actions"
	"gitlab.com/ignitionrobotics/web/cloudsim/pkg/orchestrator"
	"gitlab.com/ignitionrobotics/web/cloudsim/pkg/simulator/jobs"
)

// LaunchFieldComputerPods launches the list of field computer pods.
var LaunchFieldComputerPods = jobs.LaunchPods.Extend(actions.Job{
	Name:            "launch-field-computer-pods",
	PreHooks:        []actions.JobFunc{setStartState, prepareFieldComputerPodInput},
	PostHooks:       []actions.JobFunc{checkLaunchPodsError, returnState},
	RollbackHandler: rollbackPodCreation,
	InputType:       actions.GetJobDataType(&state.StartSimulation{}),
	OutputType:      actions.GetJobDataType(&state.StartSimulation{}),
})

// prepareFieldComputerPodInput prepares the input for the generic LaunchPods job to launch field computer pods.
func prepareFieldComputerPodInput(store actions.Store, tx *gorm.DB, deployment *actions.Deployment, value interface{}) (interface{}, error) {
	s := store.State().(*state.StartSimulation)

	sim, err := s.Services().Simulations().Get(s.GroupID)
	if err != nil {
		return nil, err
	}

	subtSim := sim.(subt.Simulation)

	pods := make([]orchestrator.CreatePodInput, len(subtSim.GetRobots()))

	for i, r := range subtSim.GetRobots() {
		robotID := subtapp.GetRobotID(i)
		// Create field computer input
		allowPrivilegesEscalation := false
		pods[i] = orchestrator.CreatePodInput{
			Name:                          subtapp.GetPodNameFieldComputer(s.GroupID, robotID),
			Namespace:                     s.Platform().Store().Orchestrator().Namespace(),
			Labels:                        subtapp.GetPodLabelsFieldComputer(s.GroupID, s.ParentGroupID).Map(),
			RestartPolicy:                 orchestrator.RestartPolicyNever,
			TerminationGracePeriodSeconds: s.Platform().Store().Orchestrator().TerminationGracePeriod(),
			NodeSelector:                  subtapp.GetNodeLabelsFieldComputer(s.GroupID, r),
			Containers: []orchestrator.Container{
				{
					Name:                     subtapp.GetContainerNameFieldComputer(),
<<<<<<< HEAD
					Image:                    r.GetImage(),
					Privileged:               &privileged,
=======
					Image:                    subtSim.GetImage(),
>>>>>>> ab74beee
					AllowPrivilegeEscalation: &allowPrivilegesEscalation,
					EnvVars:                  subtapp.GetEnvVarsFieldComputer(r.GetName(), s.CommsBridgeIPs[i]),
				},
			},
		}
	}

	return jobs.LaunchPodsInput(pods), nil
}<|MERGE_RESOLUTION|>--- conflicted
+++ resolved
@@ -47,12 +47,7 @@
 			Containers: []orchestrator.Container{
 				{
 					Name:                     subtapp.GetContainerNameFieldComputer(),
-<<<<<<< HEAD
-					Image:                    r.GetImage(),
-					Privileged:               &privileged,
-=======
 					Image:                    subtSim.GetImage(),
->>>>>>> ab74beee
 					AllowPrivilegeEscalation: &allowPrivilegesEscalation,
 					EnvVars:                  subtapp.GetEnvVarsFieldComputer(r.GetName(), s.CommsBridgeIPs[i]),
 				},
