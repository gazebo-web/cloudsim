package jobs

import (
	"github.com/jinzhu/gorm"
	subtapp "gitlab.com/ignitionrobotics/web/cloudsim/internal/subt/application"
	"gitlab.com/ignitionrobotics/web/cloudsim/internal/subt/simulator/state"
	"gitlab.com/ignitionrobotics/web/cloudsim/pkg/actions"
	"gitlab.com/ignitionrobotics/web/cloudsim/pkg/simulator/jobs"
)

// RemoveNetworkPolicies is a specific subt job to remove network policies applied to the ignition gazebo server,
// field computer pods and comms bridges.
var RemoveNetworkPolicies = jobs.RemoveNetworkPolicies.Extend(actions.Job{
	Name:       "remove-network-policies",
	PreHooks:   []actions.JobFunc{setStopState, prepareRemoveNetworkPoliciesInput},
	PostHooks:  []actions.JobFunc{checkRemoveNetworkPoliciesError, returnState},
	InputType:  actions.GetJobDataType(&state.StopSimulation{}),
	OutputType: actions.GetJobDataType(&state.StopSimulation{}),
})

// prepareRemoveNetworkPoliciesInput prepares the input for the generic jobs.RemoveNetworkPolicies job.
// It's a pre-hook of the RemoveNetworkPolicies job.
func prepareRemoveNetworkPoliciesInput(store actions.Store, tx *gorm.DB, deployment *actions.Deployment, value interface{}) (interface{}, error) {
	s := store.State().(*state.StopSimulation)

	ns := s.Platform().Store().Orchestrator().Namespace()

<<<<<<< HEAD
	robots, err := s.Services().Simulations().GetRobots(s.GroupID)
	if err != nil {
		return nil, err
	}

	// This job is removing the following network policies:
	// 1 Network policy for the Ignition Gazebo Server
	// 2 Network policies per robot pod:
	// 		- Field computer network policy
	// 		- Comms bridge network policy
	resources := make([]resource.Resource, 0, 2*len(robots)+1)

	for i := range robots {
		robotID := subtapp.GetRobotID(i)
		resources = append(resources, resource.NewResource(subtapp.GetPodNameCommsBridge(s.GroupID, robotID), ns, nil))
		resources = append(resources, resource.NewResource(subtapp.GetPodNameFieldComputer(s.GroupID, robotID), ns, nil))
	}

	resources = append(resources, resource.NewResource(subtapp.GetPodNameGazeboServer(s.GroupID), ns, nil))

	if isMappingServerEnabled(s.SubTServices(), s.GroupID) {
		resources = append(resources, resource.NewResource(subtapp.GetPodNameMappingServer(s.GroupID), ns, nil))
	}

	return jobs.RemoveNetworkPoliciesInput(resources), nil
=======
	return jobs.RemoveNetworkPoliciesInput{
		Namespace: ns,
		Selector:  subtapp.GetPodLabelsBase(s.GroupID, nil),
	}, nil
>>>>>>> 9bcb93bc
}

// checkRemoveNetworkPoliciesError checks if an error has been thrown while removing network policies.
// It's a post-hook of the RemoveNetworkPolicies job.
func checkRemoveNetworkPoliciesError(store actions.Store, tx *gorm.DB, deployment *actions.Deployment, value interface{}) (interface{}, error) {
	out := value.(jobs.RemoveNetworkPoliciesOutput)
	if out.Error != nil {
		return nil, out.Error
	}
	return nil, nil
}<|MERGE_RESOLUTION|>--- conflicted
+++ resolved
@@ -25,38 +25,10 @@
 
 	ns := s.Platform().Store().Orchestrator().Namespace()
 
-<<<<<<< HEAD
-	robots, err := s.Services().Simulations().GetRobots(s.GroupID)
-	if err != nil {
-		return nil, err
-	}
-
-	// This job is removing the following network policies:
-	// 1 Network policy for the Ignition Gazebo Server
-	// 2 Network policies per robot pod:
-	// 		- Field computer network policy
-	// 		- Comms bridge network policy
-	resources := make([]resource.Resource, 0, 2*len(robots)+1)
-
-	for i := range robots {
-		robotID := subtapp.GetRobotID(i)
-		resources = append(resources, resource.NewResource(subtapp.GetPodNameCommsBridge(s.GroupID, robotID), ns, nil))
-		resources = append(resources, resource.NewResource(subtapp.GetPodNameFieldComputer(s.GroupID, robotID), ns, nil))
-	}
-
-	resources = append(resources, resource.NewResource(subtapp.GetPodNameGazeboServer(s.GroupID), ns, nil))
-
-	if isMappingServerEnabled(s.SubTServices(), s.GroupID) {
-		resources = append(resources, resource.NewResource(subtapp.GetPodNameMappingServer(s.GroupID), ns, nil))
-	}
-
-	return jobs.RemoveNetworkPoliciesInput(resources), nil
-=======
 	return jobs.RemoveNetworkPoliciesInput{
 		Namespace: ns,
 		Selector:  subtapp.GetPodLabelsBase(s.GroupID, nil),
 	}, nil
->>>>>>> 9bcb93bc
 }
 
 // checkRemoveNetworkPoliciesError checks if an error has been thrown while removing network policies.
