--- conflicted
+++ resolved
@@ -41,10 +41,7 @@
 			Tags:            subtapp.GetTagsInstanceSpecific(prefix, s.GroupID, "gzserver", clusterName, "gzserver"),
 			Retries:         10,
 			Labels:          subtapp.GetNodeLabelsGazeboServer(s.GroupID).Map(),
-<<<<<<< HEAD
-=======
 			ClusterID:       clusterName,
->>>>>>> 7a4304dc
 		},
 	}
 
@@ -69,10 +66,7 @@
 			Tags:            tags,
 			Retries:         10,
 			Labels:          subtapp.GetNodeLabelsFieldComputer(s.GroupID, r).Map(),
-<<<<<<< HEAD
-=======
 			ClusterID:       clusterName,
->>>>>>> 7a4304dc
 		})
 	}
 
