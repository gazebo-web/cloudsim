--- conflicted
+++ resolved
@@ -50,15 +50,7 @@
 	}
 
 	for _, r := range robots {
-<<<<<<< HEAD
-		tags := s.
-			Platform().
-			Store().
-			Machines().
-			Tags(sim, "field-computer", fmt.Sprintf("fc-%s", r.GetName()))
-=======
-		tags := subtapp.GetTagsInstanceSpecific(prefix, s.GroupID, fmt.Sprintf("fc-%s", r.Name()), clusterName, "field-computer")
->>>>>>> 50753ccc
+		tags := subtapp.GetTagsInstanceSpecific(prefix, s.GroupID, fmt.Sprintf("fc-%s", r.GetName()), clusterName, "field-computer")
 
 		input = append(input, cloud.CreateMachinesInput{
 			InstanceProfile: s.Platform().Store().Machines().InstanceProfile(),
