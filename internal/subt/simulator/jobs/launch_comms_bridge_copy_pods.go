package jobs

import (
	"context"
	"github.com/jinzhu/gorm"
	subtapp "gitlab.com/ignitionrobotics/web/cloudsim/internal/subt/application"
	subt "gitlab.com/ignitionrobotics/web/cloudsim/internal/subt/simulations"
	"gitlab.com/ignitionrobotics/web/cloudsim/internal/subt/simulator/state"
	"gitlab.com/ignitionrobotics/web/cloudsim/pkg/actions"
	"gitlab.com/ignitionrobotics/web/cloudsim/pkg/orchestrator"
	"gitlab.com/ignitionrobotics/web/cloudsim/pkg/simulator/jobs"
)

// LaunchCommsBridgeCopyPods launches the list of comms bridge copy pods.
var LaunchCommsBridgeCopyPods = jobs.LaunchPods.Extend(actions.Job{
	Name:            "launch-comms-bridge-copy-pods",
	PreHooks:        []actions.JobFunc{setStartState, prepareCommsBridgeCreateCopyPodInput},
	PostHooks:       []actions.JobFunc{checkLaunchPodsError, returnState},
	RollbackHandler: rollbackLaunchCommsBridgeCopyPods,
	InputType:       actions.GetJobDataType(&state.StartSimulation{}),
	OutputType:      actions.GetJobDataType(&state.StartSimulation{}),
})

func rollbackLaunchCommsBridgeCopyPods(store actions.Store, tx *gorm.DB, deployment *actions.Deployment, value interface{}, err error) (interface{}, error) {
	s := store.State().(*state.StartSimulation)

	robots, err := s.Services().Simulations().GetRobots(s.GroupID)
	if err != nil {
		return nil, err
	}

	for i := range robots {
		name := subtapp.GetPodNameCommsBridgeCopy(s.GroupID, subtapp.GetRobotID(i))
		ns := s.Platform().Store().Orchestrator().Namespace()

		_, _ = s.Platform().Orchestrator().Pods().Delete(orchestrator.NewResource(name, ns, nil))
	}

	return nil, nil
}

// prepareCommsBridgeCreateCopyPodInput prepares the input for the generic LaunchPods job to launch comms bridge pods.
func prepareCommsBridgeCreateCopyPodInput(store actions.Store, tx *gorm.DB, deployment *actions.Deployment, value interface{}) (interface{}, error) {
	s := store.State().(*state.StartSimulation)

	if !s.Platform().Store().Ignition().LogsCopyEnabled() {
		return jobs.LaunchPodsInput{}, nil
	}

	sim, err := s.Services().Simulations().Get(s.GroupID)
	if err != nil {
		return nil, err
	}

	subtSim := sim.(subt.Simulation)

	var pods []orchestrator.CreatePodInput

	for i, r := range subtSim.GetRobots() {
		volumes := []orchestrator.Volume{
			{
<<<<<<< HEAD
				Name: "logs",

				HostPath:     "/tmp",
				HostPathType: orchestrator.HostPathDirectoryOrCreate,

				MountPath: s.Platform().Store().Ignition().SidecarContainerLogsPath(),
				SubPath:   "robot-logs",
=======
				Name:         "logs",
				HostPath:     "/tmp",
				HostPathType: orchestrator.HostPathDirectoryOrCreate,
				MountPath:    s.Platform().Store().Ignition().SidecarContainerLogsPath(),
				SubPath:      "robot-logs",
>>>>>>> eb2484ec
			},
		}

		secretsName := s.Platform().Store().Ignition().SecretsName()
		ns := s.Platform().Store().Orchestrator().Namespace()

		secret, err := s.Platform().Secrets().Get(context.TODO(), secretsName, ns)
		if err != nil {
			return nil, err
		}

		accessKey := string(secret.Data[s.Platform().Store().Ignition().AccessKeyLabel()])
		secretAccessKey := string(secret.Data[s.Platform().Store().Ignition().SecretAccessKeyLabel()])

		pods = append(pods, orchestrator.CreatePodInput{
			Name:                          subtapp.GetPodNameCommsBridgeCopy(s.GroupID, subtapp.GetRobotID(i)),
			Namespace:                     ns,
			Labels:                        subtapp.GetPodLabelsCommsBridgeCopy(s.GroupID, s.ParentGroupID, r).Map(),
			RestartPolicy:                 orchestrator.RestartPolicyNever,
			TerminationGracePeriodSeconds: s.Platform().Store().Orchestrator().TerminationGracePeriod(),
			NodeSelector:                  subtapp.GetNodeLabelsFieldComputer(s.GroupID, r),
			Containers: []orchestrator.Container{
				{
					Name:    subtapp.GetContainerNameCommsBridgeCopy(),
					Image:   "infrastructureascode/aws-cli:latest",
					Command: []string{"tail", "-f", "/dev/null"},
					Volumes: volumes,
					EnvVars: subtapp.GetEnvVarsCommsBridgeCopy(
						s.Platform().Store().Ignition().Region(),
						accessKey,
						secretAccessKey,
					),
				},
			},
			Volumes:     volumes,
			Nameservers: s.Platform().Store().Orchestrator().Nameservers(),
		})
	}

	return jobs.LaunchPodsInput(pods), nil
}<|MERGE_RESOLUTION|>--- conflicted
+++ resolved
@@ -59,21 +59,11 @@
 	for i, r := range subtSim.GetRobots() {
 		volumes := []orchestrator.Volume{
 			{
-<<<<<<< HEAD
-				Name: "logs",
-
-				HostPath:     "/tmp",
-				HostPathType: orchestrator.HostPathDirectoryOrCreate,
-
-				MountPath: s.Platform().Store().Ignition().SidecarContainerLogsPath(),
-				SubPath:   "robot-logs",
-=======
 				Name:         "logs",
 				HostPath:     "/tmp",
 				HostPathType: orchestrator.HostPathDirectoryOrCreate,
 				MountPath:    s.Platform().Store().Ignition().SidecarContainerLogsPath(),
 				SubPath:      "robot-logs",
->>>>>>> eb2484ec
 			},
 		}
 
