--- conflicted
+++ resolved
@@ -60,21 +60,11 @@
 	for i, r := range subtSim.GetRobots() {
 		volumes := []pods.Volume{
 			{
-<<<<<<< HEAD
-				Name: "logs",
-
+				Name:         "logs",
 				HostPath:     "/tmp",
 				HostPathType: pods.HostPathDirectoryOrCreate,
-
-				MountPath: s.Platform().Store().Ignition().SidecarContainerLogsPath(),
-				SubPath:   "robot-logs",
-=======
-				Name:         "logs",
-				HostPath:     "/tmp",
-				HostPathType: orchestrator.HostPathDirectoryOrCreate,
 				MountPath:    s.Platform().Store().Ignition().SidecarContainerLogsPath(),
 				SubPath:      "robot-logs",
->>>>>>> ee8b2393
 			},
 		}
 
