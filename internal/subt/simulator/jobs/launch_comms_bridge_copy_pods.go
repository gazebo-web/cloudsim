package jobs

import (
	"context"
	"github.com/jinzhu/gorm"
	subtapp "gitlab.com/ignitionrobotics/web/cloudsim/internal/subt/application"
	subt "gitlab.com/ignitionrobotics/web/cloudsim/internal/subt/simulations"
	"gitlab.com/ignitionrobotics/web/cloudsim/internal/subt/simulator/state"
	"gitlab.com/ignitionrobotics/web/cloudsim/pkg/actions"
	"gitlab.com/ignitionrobotics/web/cloudsim/pkg/orchestrator/components/pods"
	"gitlab.com/ignitionrobotics/web/cloudsim/pkg/orchestrator/resource"
	"gitlab.com/ignitionrobotics/web/cloudsim/pkg/simulator/jobs"
)

// LaunchCommsBridgeCopyPods launches the list of comms bridge copy pods.
var LaunchCommsBridgeCopyPods = jobs.LaunchPods.Extend(actions.Job{
	Name:            "launch-comms-bridge-copy-pods",
	PreHooks:        []actions.JobFunc{setStartState, prepareCommsBridgeCreateCopyPodInput},
	PostHooks:       []actions.JobFunc{checkLaunchPodsError, returnState},
	RollbackHandler: rollbackLaunchCommsBridgeCopyPods,
	InputType:       actions.GetJobDataType(&state.StartSimulation{}),
	OutputType:      actions.GetJobDataType(&state.StartSimulation{}),
})

func rollbackLaunchCommsBridgeCopyPods(store actions.Store, tx *gorm.DB, deployment *actions.Deployment, value interface{}, err error) (interface{}, error) {
	s := store.State().(*state.StartSimulation)

	robots, err := s.Services().Simulations().GetRobots(s.GroupID)
	if err != nil {
		return nil, err
	}

	for i := range robots {
		name := subtapp.GetPodNameCommsBridgeCopy(s.GroupID, subtapp.GetRobotID(i))
		ns := s.Platform().Store().Orchestrator().Namespace()

<<<<<<< HEAD
		_, _ = s.Platform().Orchestrator().Pods().Delete(resource.NewResource(name, ns, nil))
=======
		_, _ = s.Platform().Orchestrator().Pods().Delete(orchestrator.NewResource(name, ns, nil))
>>>>>>> 0e3075df
	}

	return nil, nil
}

// prepareCommsBridgeCreateCopyPodInput prepares the input for the generic LaunchPods job to launch comms bridge pods.
func prepareCommsBridgeCreateCopyPodInput(store actions.Store, tx *gorm.DB, deployment *actions.Deployment, value interface{}) (interface{}, error) {
	s := store.State().(*state.StartSimulation)

	if !s.Platform().Store().Ignition().LogsCopyEnabled() {
		return jobs.LaunchPodsInput{}, nil
	}

	sim, err := s.Services().Simulations().Get(s.GroupID)
	if err != nil {
		return nil, err
	}

	subtSim := sim.(subt.Simulation)

	var podInputs []pods.CreatePodInput

	for i, r := range subtSim.GetRobots() {
		volumes := []pods.Volume{
			{
<<<<<<< HEAD
				Name:         "logs",
				HostPath:     "/tmp",
				SubPath:      "/robot-logs",
				HostPathType: pods.HostPathDirectoryOrCreate,
				MountPath:    s.Platform().Store().Ignition().ROSLogsPath(),
=======
				Name: "logs",

				HostPath:     "/tmp",
				HostPathType: orchestrator.HostPathDirectoryOrCreate,

				MountPath: s.Platform().Store().Ignition().SidecarContainerLogsPath(),
				SubPath:   "robot-logs",
>>>>>>> 0e3075df
			},
		}

		secretsName := s.Platform().Store().Ignition().SecretsName()
		ns := s.Platform().Store().Orchestrator().Namespace()

		secret, err := s.Platform().Secrets().Get(context.TODO(), secretsName, ns)
		if err != nil {
			return nil, err
		}

		accessKey := string(secret.Data[s.Platform().Store().Ignition().AccessKeyLabel()])
		secretAccessKey := string(secret.Data[s.Platform().Store().Ignition().SecretAccessKeyLabel()])

		podInputs = append(podInputs, pods.CreatePodInput{
			Name:                          subtapp.GetPodNameCommsBridgeCopy(s.GroupID, subtapp.GetRobotID(i)),
			Namespace:                     ns,
			Labels:                        subtapp.GetPodLabelsCommsBridgeCopy(s.GroupID, s.ParentGroupID, r).Map(),
			RestartPolicy:                 pods.RestartPolicyNever,
			TerminationGracePeriodSeconds: s.Platform().Store().Orchestrator().TerminationGracePeriod(),
			NodeSelector:                  subtapp.GetNodeLabelsFieldComputer(s.GroupID, r),
			Containers: []pods.Container{
				{
					Name:    subtapp.GetContainerNameCommsBridgeCopy(),
					Image:   "infrastructureascode/aws-cli:latest",
					Command: []string{"tail", "-f", "/dev/null"},
					Volumes: volumes,
					EnvVars: subtapp.GetEnvVarsCommsBridgeCopy(
						s.Platform().Store().Ignition().Region(),
						accessKey,
						secretAccessKey,
					),
				},
			},
			Volumes:     volumes,
			Nameservers: s.Platform().Store().Orchestrator().Nameservers(),
		})
	}

	return jobs.LaunchPodsInput(podInputs), nil
}<|MERGE_RESOLUTION|>--- conflicted
+++ resolved
@@ -34,11 +34,7 @@
 		name := subtapp.GetPodNameCommsBridgeCopy(s.GroupID, subtapp.GetRobotID(i))
 		ns := s.Platform().Store().Orchestrator().Namespace()
 
-<<<<<<< HEAD
 		_, _ = s.Platform().Orchestrator().Pods().Delete(resource.NewResource(name, ns, nil))
-=======
-		_, _ = s.Platform().Orchestrator().Pods().Delete(orchestrator.NewResource(name, ns, nil))
->>>>>>> 0e3075df
 	}
 
 	return nil, nil
@@ -64,21 +60,13 @@
 	for i, r := range subtSim.GetRobots() {
 		volumes := []pods.Volume{
 			{
-<<<<<<< HEAD
-				Name:         "logs",
-				HostPath:     "/tmp",
-				SubPath:      "/robot-logs",
-				HostPathType: pods.HostPathDirectoryOrCreate,
-				MountPath:    s.Platform().Store().Ignition().ROSLogsPath(),
-=======
 				Name: "logs",
 
 				HostPath:     "/tmp",
-				HostPathType: orchestrator.HostPathDirectoryOrCreate,
+				HostPathType: pods.HostPathDirectoryOrCreate,
 
 				MountPath: s.Platform().Store().Ignition().SidecarContainerLogsPath(),
 				SubPath:   "robot-logs",
->>>>>>> 0e3075df
 			},
 		}
 
