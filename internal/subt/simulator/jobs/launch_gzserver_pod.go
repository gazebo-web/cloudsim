package jobs

import (
	"context"
	"github.com/jinzhu/gorm"
	subtapp "gitlab.com/ignitionrobotics/web/cloudsim/internal/subt/application"
	"gitlab.com/ignitionrobotics/web/cloudsim/internal/subt/gazebo"
	"gitlab.com/ignitionrobotics/web/cloudsim/internal/subt/simulations"
	"gitlab.com/ignitionrobotics/web/cloudsim/internal/subt/simulator/state"
	"gitlab.com/ignitionrobotics/web/cloudsim/pkg/actions"
	"gitlab.com/ignitionrobotics/web/cloudsim/pkg/orchestrator"
	"gitlab.com/ignitionrobotics/web/cloudsim/pkg/simulator/jobs"
	"time"
)

// LaunchGazeboServerPod launches a gazebo server pod.
var LaunchGazeboServerPod = jobs.LaunchPods.Extend(actions.Job{
	Name:            "launch-gzserver-pod",
	PreHooks:        []actions.JobFunc{setStartState, prepareGazeboCreatePodInput},
	PostHooks:       []actions.JobFunc{checkLaunchPodsError, returnState},
	RollbackHandler: rollbackPodCreation,
	InputType:       actions.GetJobDataType(&state.StartSimulation{}),
	OutputType:      actions.GetJobDataType(&state.StartSimulation{}),
})

func prepareGazeboCreatePodInput(store actions.Store, tx *gorm.DB, deployment *actions.Deployment, value interface{}) (interface{}, error) {
	s := store.State().(*state.StartSimulation)
	// Set up namespace
	namespace := s.Platform().Store().Orchestrator().Namespace()

	// Get simulation
	sim, err := s.Services().Simulations().Get(s.GroupID)
	if err != nil {
		return nil, err
	}

	// Parse to subt simulation
	subtSim := sim.(simulations.Simulation)

	// Get track name
	track, err := s.SubTServices().Tracks().Get(subtSim.GetTrack())
	if err != nil {
		return nil, err
	}
	// Generate gazebo command args
	runCommand := gazebo.Generate(gazebo.LaunchConfig{
		World:              track.World,
		WorldMaxSimSeconds: time.Duration(track.MaxSimSeconds),
		Seed:               track.Seed,
		AuthorizationToken: subtSim.GetToken(),
		// TODO: Get max connections from store.
		MaxWebsocketConnections: 500,
		Robots:                  subtSim.GetRobots(),
		Marsupials:              subtSim.GetMarsupials(),
	})

	// Set up container configuration
	privileged := true
	allowPrivilegeEscalation := true

	// TODO: Get ports from Ignition Store
	ports := []int32{11345, 11311}

	volumes := []orchestrator.Volume{
		{
			Name:      "logs",
			MountPath: s.Platform().Store().Ignition().GazeboServerLogsPath(),
			HostPath:  "/tmp",
		},
		{
			Name:      "xauth",
			MountPath: "/tmp/.docker.xauth",
			HostPath:  "/tmp/.docker.xauth",
		},
		{
			Name:      "localtime",
			MountPath: "/etc/localtime",
			HostPath:  "/etc/localtime",
		},
		{
			Name:      "devinput",
			MountPath: "/dev/input",
			HostPath:  "/dev/input",
		},
		{
			Name:      "x11",
			MountPath: "/tmp/.X11-unix",
			HostPath:  "/tmp/.X11-unix",
		},
	}

	envVars := map[string]string{
		"DISPLAY":          ":0",
		"QT_X11_NO_MITSHM": "1",
		"XAUTHORITY":       "/tmp/.docker.xauth",
		"USE_XVFB":         "1",
		"IGN_RELAY":        s.Platform().Store().Ignition().IP(), // IP Cloudsim
		"IGN_PARTITION":    string(s.GroupID),
		"IGN_VERBOSE":      s.Platform().Store().Ignition().Verbosity(),
	}

	nameservers := s.Platform().Store().Orchestrator().Nameservers()

<<<<<<< HEAD
	// Create the input for the operation
	pods := []orchestrator.CreatePodInput{
=======
	return jobs.LaunchPodsInput{
>>>>>>> 8cb375e7
		{
			Name:                          subtapp.GetPodNameGazeboServer(s.GroupID),
			Namespace:                     namespace,
			Labels:                        subtapp.GetPodLabelsGazeboServer(s.GroupID, s.ParentGroupID).Map(),
			RestartPolicy:                 orchestrator.RestartPolicyNever,
			TerminationGracePeriodSeconds: s.Platform().Store().Orchestrator().TerminationGracePeriod(),
			NodeSelector:                  subtapp.GetNodeLabelsGazeboServer(s.GroupID),
			Containers: []orchestrator.Container{
				{
					Name:                     subtapp.GetContainerNameGazeboServer(),
					Image:                    track.Image,
					Args:                     runCommand,
					Privileged:               &privileged,
					AllowPrivilegeEscalation: &allowPrivilegeEscalation,
					Ports:                    ports,
					Volumes:                  volumes,
					EnvVars:                  envVars,
				},
			},
			Volumes:     volumes,
			Nameservers: nameservers,
		},
<<<<<<< HEAD
	}
	if s.Platform().Store().Ignition().LogsCopyEnabled() {
		secretsName := s.Platform().Store().Ignition().SecretsName()

		secret, err := s.Platform().Secrets().Get(context.TODO(), secretsName, namespace)
		if err != nil {
			return nil, err
		}

		accessKey := string(secret.Data[s.Platform().Store().Ignition().AccessKeyLabel()])
		secretAccessKey := string(secret.Data[s.Platform().Store().Ignition().SecretAccessKeyLabel()])

		volumes = []orchestrator.Volume{
			{
				Name:         "logs",
				HostPath:     s.Platform().Store().Ignition().GazeboBucket(),
				MountPath:    s.Platform().Store().Ignition().GazeboServerLogsPath(),
				HostPathType: orchestrator.HostPathDirectoryOrCreate,
			},
		}

		pods = append(pods, orchestrator.CreatePodInput{
			Name:                          subtapp.GetPodNameGazeboServerCopy(s.GroupID),
			Namespace:                     namespace,
			Labels:                        subtapp.GetPodLabelsGazeboServerCopy(s.GroupID, s.ParentGroupID).Map(),
			RestartPolicy:                 orchestrator.RestartPolicyNever,
			TerminationGracePeriodSeconds: s.Platform().Store().Orchestrator().TerminationGracePeriod(),
			NodeSelector:                  subtapp.GetNodeLabelsGazeboServer(s.GroupID),
			Containers: []orchestrator.Container{
				{
					Name:    subtapp.GetContainerNameGazeboServerCopy(),
					Image:   "infrastructureascode/aws-cli:latest",
					Command: []string{"tail", "-f", "/dev/null"},
					Volumes: volumes,
					EnvVars: subtapp.GetEnvVarsGazeboServerCopy(
						s.Platform().Store().Ignition().Region(),
						accessKey,
						secretAccessKey,
					),
				},
			},
			Volumes:     volumes,
			Nameservers: nameservers,
		})
	}

	return jobs.LaunchPodsInput(pods), nil
=======
	}, nil
>>>>>>> 8cb375e7
}<|MERGE_RESOLUTION|>--- conflicted
+++ resolved
@@ -1,7 +1,6 @@
 package jobs
 
 import (
-	"context"
 	"github.com/jinzhu/gorm"
 	subtapp "gitlab.com/ignitionrobotics/web/cloudsim/internal/subt/application"
 	"gitlab.com/ignitionrobotics/web/cloudsim/internal/subt/gazebo"
@@ -101,12 +100,7 @@
 
 	nameservers := s.Platform().Store().Orchestrator().Nameservers()
 
-<<<<<<< HEAD
-	// Create the input for the operation
-	pods := []orchestrator.CreatePodInput{
-=======
 	return jobs.LaunchPodsInput{
->>>>>>> 8cb375e7
 		{
 			Name:                          subtapp.GetPodNameGazeboServer(s.GroupID),
 			Namespace:                     namespace,
@@ -129,55 +123,5 @@
 			Volumes:     volumes,
 			Nameservers: nameservers,
 		},
-<<<<<<< HEAD
-	}
-	if s.Platform().Store().Ignition().LogsCopyEnabled() {
-		secretsName := s.Platform().Store().Ignition().SecretsName()
-
-		secret, err := s.Platform().Secrets().Get(context.TODO(), secretsName, namespace)
-		if err != nil {
-			return nil, err
-		}
-
-		accessKey := string(secret.Data[s.Platform().Store().Ignition().AccessKeyLabel()])
-		secretAccessKey := string(secret.Data[s.Platform().Store().Ignition().SecretAccessKeyLabel()])
-
-		volumes = []orchestrator.Volume{
-			{
-				Name:         "logs",
-				HostPath:     s.Platform().Store().Ignition().GazeboBucket(),
-				MountPath:    s.Platform().Store().Ignition().GazeboServerLogsPath(),
-				HostPathType: orchestrator.HostPathDirectoryOrCreate,
-			},
-		}
-
-		pods = append(pods, orchestrator.CreatePodInput{
-			Name:                          subtapp.GetPodNameGazeboServerCopy(s.GroupID),
-			Namespace:                     namespace,
-			Labels:                        subtapp.GetPodLabelsGazeboServerCopy(s.GroupID, s.ParentGroupID).Map(),
-			RestartPolicy:                 orchestrator.RestartPolicyNever,
-			TerminationGracePeriodSeconds: s.Platform().Store().Orchestrator().TerminationGracePeriod(),
-			NodeSelector:                  subtapp.GetNodeLabelsGazeboServer(s.GroupID),
-			Containers: []orchestrator.Container{
-				{
-					Name:    subtapp.GetContainerNameGazeboServerCopy(),
-					Image:   "infrastructureascode/aws-cli:latest",
-					Command: []string{"tail", "-f", "/dev/null"},
-					Volumes: volumes,
-					EnvVars: subtapp.GetEnvVarsGazeboServerCopy(
-						s.Platform().Store().Ignition().Region(),
-						accessKey,
-						secretAccessKey,
-					),
-				},
-			},
-			Volumes:     volumes,
-			Nameservers: nameservers,
-		})
-	}
-
-	return jobs.LaunchPodsInput(pods), nil
-=======
 	}, nil
->>>>>>> 8cb375e7
 }