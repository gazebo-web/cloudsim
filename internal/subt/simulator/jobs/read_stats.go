--- conflicted
+++ resolved
@@ -12,11 +12,7 @@
 
 // ReadStats is a job in charge of reading the statistics from a gzserver copy pod for the simulation that is being processed.
 var ReadStats = &actions.Job{
-<<<<<<< HEAD
-	Name:       "read-simulation-score",
-=======
 	Name:       "read-simulation-stats",
->>>>>>> 014ce2d0
 	PreHooks:   []actions.JobFunc{setStopState},
 	Execute:    readStats,
 	PostHooks:  []actions.JobFunc{returnState},
