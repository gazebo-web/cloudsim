package simulator

import (
	"context"
	"github.com/jinzhu/gorm"
	subtapp "gitlab.com/ignitionrobotics/web/cloudsim/internal/subt/application"
	"gitlab.com/ignitionrobotics/web/cloudsim/internal/subt/simulator/state"
	"gitlab.com/ignitionrobotics/web/cloudsim/pkg/actions"
	"gitlab.com/ignitionrobotics/web/cloudsim/pkg/platform"
	"gitlab.com/ignitionrobotics/web/cloudsim/pkg/simulations"
	"gitlab.com/ignitionrobotics/web/cloudsim/pkg/simulator"
)

const (
	// ActionNameStartSimulation is the name used to register the start simulation action.
	ActionNameStartSimulation = "start-simulation"

	// ActionNameStopSimulation is the name used to register the stop simulation action.
	ActionNameStopSimulation = "stop-simulation"

<<<<<<< HEAD
	// applicationName is the name of the current simulator's application.
	applicationName = "subt"
=======
	// ApplicationName is the name of the current simulator's application.
	ApplicationName = "subt"
>>>>>>> 014ce2d0
)

// subTSimulator is a simulator.Simulator implementation.
type subTSimulator struct {
	applicationName string
	platform        platform.Platform
	services        subtapp.Services
	actions         actions.Servicer
	db              *gorm.DB
}

// Start triggers the action that will be in charge of launching a simulation with the given Group ID.
func (s *subTSimulator) Start(ctx context.Context, groupID simulations.GroupID) error {
	state := state.NewStartSimulation(s.platform, s.services, groupID)
	store := actions.NewStore(state)

	execInput := &actions.ExecuteInput{
		ApplicationName: &s.applicationName,
		ActionName:      ActionNameStartSimulation,
	}

	err := s.actions.Execute(store, s.db, execInput, state)
	if err != nil {
		return err
	}

	return nil
}

// Stop triggers the action that will be in charge of stopping a simulation with the given Group ID.
func (s *subTSimulator) Stop(ctx context.Context, groupID simulations.GroupID) error {
	state := state.NewStopSimulation(s.platform, s.services, groupID)
	store := actions.NewStore(state)

	execInput := &actions.ExecuteInput{
		ApplicationName: &s.applicationName,
		ActionName:      ActionNameStopSimulation,
	}

	err := s.actions.Execute(store, s.db, execInput, state)
	if err != nil {
		return err
	}
	return nil
}

// Config is used to initialize a new simulator for SubT.
type Config struct {
	DB                    *gorm.DB
	Platform              platform.Platform
	ApplicationServices   subtapp.Services
	ActionService         actions.Servicer
	DisableDefaultActions bool
}

// NewSimulator initializes a new Simulator implementation for SubT.
func NewSimulator(config Config) simulator.Simulator {
	if !config.DisableDefaultActions {
		registerActions(ApplicationName, config.ActionService)
	}
	return &subTSimulator{
		platform:        config.Platform,
		applicationName: ApplicationName,
		services:        config.ApplicationServices,
		actions:         config.ActionService,
		db:              config.DB,
	}
}

// registerActions register a set of actions into the given service with the given application's name.
// It panics whenever an action could not be registered.
func registerActions(name string, service actions.Servicer) {
	actions := map[string]actions.Jobs{
<<<<<<< HEAD
		actionNameStartSimulation: JobsStartSimulation,
		actionNameStopSimulation:  JobsStopSimulation,
=======
		ActionNameStartSimulation: JobsStartSimulation,
		ActionNameStopSimulation:  JobsStopSimulation,
>>>>>>> 014ce2d0
	}

	for actionName, jobs := range actions {
		err := registerAction(name, service, actionName, jobs)
		if err != nil {
			panic(err)
		}
	}
}

// registerAction registers the given jobs as a new action called actionName.
// The action gets registered into the given service for the given application name.
func registerAction(applicationName string, service actions.Servicer, actionName string, jobs actions.Jobs) error {
	action, err := actions.NewAction(jobs)
	if err != nil {
		return err
	}

	err = service.RegisterAction(&applicationName, actionName, action)
	if err != nil {
		return err
	}
	return nil
}<|MERGE_RESOLUTION|>--- conflicted
+++ resolved
@@ -18,13 +18,8 @@
 	// ActionNameStopSimulation is the name used to register the stop simulation action.
 	ActionNameStopSimulation = "stop-simulation"
 
-<<<<<<< HEAD
-	// applicationName is the name of the current simulator's application.
-	applicationName = "subt"
-=======
 	// ApplicationName is the name of the current simulator's application.
 	ApplicationName = "subt"
->>>>>>> 014ce2d0
 )
 
 // subTSimulator is a simulator.Simulator implementation.
@@ -98,13 +93,8 @@
 // It panics whenever an action could not be registered.
 func registerActions(name string, service actions.Servicer) {
 	actions := map[string]actions.Jobs{
-<<<<<<< HEAD
-		actionNameStartSimulation: JobsStartSimulation,
-		actionNameStopSimulation:  JobsStopSimulation,
-=======
 		ActionNameStartSimulation: JobsStartSimulation,
 		ActionNameStopSimulation:  JobsStopSimulation,
->>>>>>> 014ce2d0
 	}
 
 	for actionName, jobs := range actions {
