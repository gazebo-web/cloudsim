--- conflicted
+++ resolved
@@ -18,13 +18,11 @@
 	// GetMarsupials returns the list of marsupials from a certain simulation.
 	GetMarsupials() []simulations.Marsupial
 
-<<<<<<< HEAD
+	// GetWorldIndex returns the WorldIndex id.
+	GetWorldIndex() int
+
 	// GetName returns the simulation's name.
 	GetName() string
-=======
-	// GetWorldIndex returns the WorldIndex id.
-	GetWorldIndex() int
->>>>>>> 8104a8d0
 }
 
 // IsRobotChildMarsupial checks if the given robot is a child from the given slice of marsupials.
