package tracks

import (
	"github.com/jinzhu/gorm"
	"github.com/stretchr/testify/suite"
	utilsgorm "gitlab.com/ignitionrobotics/web/cloudsim/pkg/utils/db/gorm"
	"gitlab.com/ignitionrobotics/web/ign-go"
	"gopkg.in/go-playground/validator.v9"
	"testing"
)

func TestTrackService(t *testing.T) {
	suite.Run(t, new(trackServiceTestSuite))
}

type trackServiceTestSuite struct {
	suite.Suite
	db         *gorm.DB
	repository Repository
	service    Service
}

func (s *trackServiceTestSuite) SetupTest() {
	db, err := utilsgorm.GetTestDBFromEnvVars()
	if err != nil {
		s.FailNow("Failed to initialize the database.")
	}
	s.db = db
	s.db.DropTableIfExists(&Track{})
	s.db.AutoMigrate(&Track{})
	logger := ign.NewLoggerNoRollbar("track-service-test", ign.VerbosityDebug)
	s.repository = NewRepository(s.db, logger)
	s.service = NewService(s.repository, validator.New(), logger)
}

func (s *trackServiceTestSuite) TestCreate_OK() {
	input := CreateTrackInput{
		Name:          "Virtual Stix",
		Image:         "https://dkr.ecr.us-east-1.amazonws.com/stix:latest",
		BridgeImage:   "https://dkr.ecr.us-east-1.amazonws.com/stix-bridge:latest",
		StatsTopic:    "/stats",
		WarmupTopic:   "/warmup",
		MaxSimSeconds: 3600,
		Public:        true,
		World:         "virtual_stix_headless.ign",
	}
	output, err := s.service.Create(input)
	s.NoError(err)
	s.Equal(input.Name, output.Name)
	s.Equal(input.Image, output.Image)
	s.Equal(input.BridgeImage, output.BridgeImage)
	s.Equal(input.StatsTopic, output.StatsTopic)
	s.Equal(input.MaxSimSeconds, output.MaxSimSeconds)
	s.Equal(input.Public, output.Public)
}

func (s *trackServiceTestSuite) TestCreate_EmptyFields() {
	input := CreateTrackInput{}
	_, err := s.service.Create(input)
	s.Error(err)
}

func (s *trackServiceTestSuite) TestGetAll() {
	trackA, _ := s.repository.Create(Track{
		Name:          "Virtual TestA",
		Image:         "testA",
		BridgeImage:   "testA",
		StatsTopic:    "testA",
		WarmupTopic:   "testA",
		MaxSimSeconds: 30,
		Public:        false,
	})
	trackB, _ := s.repository.Create(Track{
		Name:          "Virtual TestB",
		Image:         "testB",
		BridgeImage:   "testB",
		StatsTopic:    "testB",
		WarmupTopic:   "testB",
		MaxSimSeconds: 30,
		Public:        false,
	})
	trackC, _ := s.repository.Create(Track{
		Name:          "Virtual TestC",
		Image:         "testC",
		BridgeImage:   "testC",
		StatsTopic:    "testC",
		WarmupTopic:   "testC",
		MaxSimSeconds: 30,
		Public:        false,
	})

	tracks, err := s.service.GetAll()
	s.NoError(err)
	s.Len(tracks, 3)
	s.Equal(trackA.Name, tracks[0].Name)
	s.Equal(trackB.Name, tracks[1].Name)
	s.Equal(trackC.Name, tracks[2].Name)
}

func (s *trackServiceTestSuite) TestGetOne_Exists() {
	createdTrack, _ := s.repository.Create(Track{
		Name:          "Virtual TestA",
		Image:         "testA",
		BridgeImage:   "testA",
		StatsTopic:    "testA",
		WarmupTopic:   "testA",
		MaxSimSeconds: 30,
		Public:        false,
	})

	result, err := s.service.Get(createdTrack.Name, 0, 0)

	s.NoError(err)
	s.Equal(createdTrack.Name, result.Name)
}

func (s *trackServiceTestSuite) TestGetOne_NonExistent() {
	_, err := s.service.Get("Test", 0, 0)
	s.Error(err)
}

func (s *trackServiceTestSuite) TestUpdate() {
	_, err := s.repository.Create(Track{
		Name:          "Virtual TestA",
		Image:         "testA",
		BridgeImage:   "testA",
		StatsTopic:    "testA",
		WarmupTopic:   "testA",
		MaxSimSeconds: 30,
		Public:        false,
		World:         "virtual_stix_headless.ign",
	})
	s.Require().NoError(err)

<<<<<<< HEAD
	before, err := s.service.Get("Virtual TestA", 0)
	s.Require().NoError(err)
=======
	before, err := s.service.Get("Virtual TestA", 0, 0)
	s.NoError(err)
>>>>>>> 80a85d42

	updatedTrackInput := UpdateTrackInput{
		Name:          "Virtual TestB",
		Image:         "testB",
		BridgeImage:   "testB",
		StatsTopic:    "testB",
		WarmupTopic:   "testB",
		MaxSimSeconds: 30,
		Public:        true,
		World:         "virtual_testb_headless.ign",
	}

	_, err = s.service.Update("Virtual TestA", updatedTrackInput)
	s.Require().NoError(err)

<<<<<<< HEAD
	result, err := s.service.Get("Virtual TestB", 0)
	s.Require().NoError(err)
=======
	result, err := s.service.Get("Virtual TestB", 0, 0)
	s.NoError(err)
>>>>>>> 80a85d42

	s.Assert().Equal(before.ID, result.ID)
	s.Assert().Equal(updatedTrackInput.Name, result.Name)
	s.Assert().Equal(updatedTrackInput.World, result.World)
}

func (s *trackServiceTestSuite) TestUpdate_InvalidInput() {
	_, err := s.repository.Create(Track{
		Name:          "Virtual TestA",
		Image:         "testA",
		BridgeImage:   "testA",
		StatsTopic:    "testA",
		WarmupTopic:   "testA",
		MaxSimSeconds: 30,
		Public:        false,
	})
	s.NoError(err)

	updateTrackInput := UpdateTrackInput{}
	_, err = s.service.Update("Virtual TestA", updateTrackInput)
	s.Error(err)
}

func (s *trackServiceTestSuite) TestUpdate_NonExistent() {
	updateTrackInput := UpdateTrackInput{}
	_, err := s.service.Update("Virtual TestA", updateTrackInput)
	s.Error(err)
}

func (s *trackServiceTestSuite) TestDelete() {
	_, err := s.repository.Create(Track{
		Name:          "Virtual TestA",
		Image:         "testA",
		BridgeImage:   "testA",
		StatsTopic:    "testA",
		WarmupTopic:   "testA",
		MaxSimSeconds: 30,
		Public:        false,
	})
	s.NoError(err)

	before, err := s.service.Get("Virtual TestA", 0, 0)
	s.NoError(err)

	after, err := s.service.Delete(before.Name)

	s.Equal(before.ID, after.ID)

	result, err := s.service.Get(before.Name, 0, 0)
	s.Error(err)
	s.Nil(result)
}

func (s *trackServiceTestSuite) TestDelete_NonExistent() {
	_, err := s.service.Delete("Test")
	s.Error(err)
}<|MERGE_RESOLUTION|>--- conflicted
+++ resolved
@@ -132,13 +132,8 @@
 	})
 	s.Require().NoError(err)
 
-<<<<<<< HEAD
-	before, err := s.service.Get("Virtual TestA", 0)
-	s.Require().NoError(err)
-=======
 	before, err := s.service.Get("Virtual TestA", 0, 0)
-	s.NoError(err)
->>>>>>> 80a85d42
+	s.Require().NoError(err)
 
 	updatedTrackInput := UpdateTrackInput{
 		Name:          "Virtual TestB",
@@ -154,13 +149,8 @@
 	_, err = s.service.Update("Virtual TestA", updatedTrackInput)
 	s.Require().NoError(err)
 
-<<<<<<< HEAD
-	result, err := s.service.Get("Virtual TestB", 0)
-	s.Require().NoError(err)
-=======
 	result, err := s.service.Get("Virtual TestB", 0, 0)
-	s.NoError(err)
->>>>>>> 80a85d42
+	s.Require().NoError(err)
 
 	s.Assert().Equal(before.ID, result.ID)
 	s.Assert().Equal(updatedTrackInput.Name, result.Name)
