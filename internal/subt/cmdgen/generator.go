--- conflicted
+++ resolved
@@ -110,14 +110,6 @@
 	return cmd
 }
 
-<<<<<<< HEAD
-// ErrEmptyWorld is returned when an empty world name is passed when calling CommsBridge.
-var ErrEmptyWorld = errors.New("empty world")
-
-// CommsBridge generates the arguments needed to run in the comms bridge container.
-func CommsBridge(world string, robotNumber int, robotName string, robotType string, childMarsupial bool) ([]string, error) {
-	params := strings.Split(world, ";")
-=======
 // CommsBridgeConfig includes the information needed to generate the arguments for the
 // comms bridge container.
 type CommsBridgeConfig struct {
@@ -135,7 +127,6 @@
 // CommsBridge generates the arguments needed to run in the comms bridge container.
 func CommsBridge(config CommsBridgeConfig) ([]string, error) {
 	params := strings.Split(config.World, ";")
->>>>>>> eecced48
 	var worldNameParam string
 	for _, param := range params {
 		if strings.Index(param, "worldName:=") != -1 {
@@ -148,14 +139,6 @@
 		return nil, ErrEmptyWorld
 	}
 
-<<<<<<< HEAD
-	return []string{
-		worldNameParam,
-		fmt.Sprintf("robotName%d:=%s", robotNumber+1, robotName),
-		fmt.Sprintf("robotConfig%d:=%s", robotNumber+1, robotType),
-		"headless:=true",
-		fmt.Sprintf("marsupial:=%t", childMarsupial),
-=======
 	if config.Robot == nil {
 		return nil, ErrInvalidRobot
 	}
@@ -166,6 +149,5 @@
 		fmt.Sprintf("robotConfig%d:=%s", config.RobotNumber+1, config.Robot.GetKind()),
 		"headless:=true",
 		fmt.Sprintf("marsupial:=%t", config.ChildMarsupial),
->>>>>>> eecced48
 	}, nil
 }