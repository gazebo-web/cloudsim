--- conflicted
+++ resolved
@@ -55,31 +55,18 @@
 }
 
 func TestGenerateCommsBridge(t *testing.T) {
-<<<<<<< HEAD
-	//	worldNameParam,
-	// 	fmt.Sprintf("robotName%d:=%s", robotNumber, robot.Name),
-	//	fmt.Sprintf("robotConfig%d:=%s", robotNumber, robot.Type),
-	//	"headless:=true",
-	//	fmt.Sprintf("marsupial:=%s", childMarsupial),
-
-=======
->>>>>>> eecced48
 	const (
 		firstWorld  = "cloudsim_sim.ign;worldName:=tunnel_circuit_01;circuit:=tunnel"
 		secondWorld = "cloudsim_sim.ign;worldName:=tunnel_circuit_02;circuit:=tunnel"
 		thirdWorld  = "cloudsim_sim.ign;worldName:=tunnel_circuit_03;circuit:=tunnel"
 	)
 
-<<<<<<< HEAD
-	cmd, err := CommsBridge(firstWorld, 0, "X1", "X1_CONFIG_A", true)
-=======
 	cmd, err := CommsBridge(CommsBridgeConfig{
 		World:          firstWorld,
 		RobotNumber:    0,
 		Robot:          fake.NewRobot("X1", "X1_CONFIG_A"),
 		ChildMarsupial: true,
 	})
->>>>>>> eecced48
 	assert.IsType(t, []string{}, cmd)
 	assert.NotNil(t, cmd)
 	assert.Nil(t, err)
@@ -90,15 +77,6 @@
 	assert.Equal(t, "headless:=true", cmd[3])
 	assert.Equal(t, "marsupial:=true", cmd[4])
 
-<<<<<<< HEAD
-	cmd, err = CommsBridge(secondWorld, 0, "X1", "X1_CONFIG_A", true)
-	assert.Equal(t, "worldName:=tunnel_circuit_02", cmd[0])
-
-	cmd, err = CommsBridge(thirdWorld, 0, "X1", "X1_CONFIG_A", true)
-	assert.Equal(t, "worldName:=tunnel_circuit_03", cmd[0])
-
-	cmd, err = CommsBridge("", 0, "X1", "X1_CONFIG_A", true)
-=======
 	cmd, err = CommsBridge(CommsBridgeConfig{
 		World: secondWorld,
 		Robot: fake.NewRobot("X1", "X1_CONFIG_A"),
@@ -114,7 +92,6 @@
 	cmd, err = CommsBridge(CommsBridgeConfig{
 		World: "",
 	})
->>>>>>> eecced48
 	assert.Equal(t, ErrEmptyWorld, err)
 
 }