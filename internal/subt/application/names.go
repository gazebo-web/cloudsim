package application

import (
	"fmt"
	"gitlab.com/ignitionrobotics/web/cloudsim/pkg/simulations"
)

// simPrefix is used to identify simulation pods.
const simPrefix = "sim"

// robotPrefix is used to identify robot simulation pods.
const robotPrefix = "rbt"

// GetPodNameFieldComputer is used to generate the name for a field computer pod for the given robot.
func GetPodNameFieldComputer(groupID simulations.GroupID, robotID string) string {
	return fmt.Sprintf("%s-%s-fc-%s", simPrefix, groupID, robotID)
}

// GetPodNameCommsBridge is used to generate the name for a comms bridge pod for the given robot.
func GetPodNameCommsBridge(groupID simulations.GroupID, robotID string) string {
	return fmt.Sprintf("%s-%s-comms-%s", simPrefix, groupID, robotID)
}

// GetPodNameCommsBridgeCopy is used to generate the name for the comms bridge copy pod.
func GetPodNameCommsBridgeCopy(groupID simulations.GroupID, robotID string) string {
	return fmt.Sprintf("%s-copy", GetPodNameCommsBridge(groupID, robotID))
}

// GetPodNameGazeboServerCopy is used to generate the name for the gzserver copy pod.
func GetPodNameGazeboServerCopy(groupID simulations.GroupID) string {
	return fmt.Sprintf("%s-copy", GetPodNameGazeboServer(groupID))
}

// GetPodNameGazeboServer is used to generate the name for the gazebo server pod.
func GetPodNameGazeboServer(groupID simulations.GroupID) string {
	return fmt.Sprintf("%s-%s-gzserver", simPrefix, groupID)
}

// GetRobotID returns a robot identification name in the following form:
// rbtN with N being the given id.
func GetRobotID(id int) string {
	return fmt.Sprintf("%s%d", robotPrefix, id)
}

// GetContainerNameGazeboServer returns the gzserver container name.
func GetContainerNameGazeboServer() string {
	return "gzserver-container"
}

// GetContainerNameCommsBridge returns the comms bridge container name.
func GetContainerNameCommsBridge() string {
	return "comms-bridge"
}

// GetContainerNameCommsBridgeCopy returns the comms bridge copy container name.
func GetContainerNameCommsBridgeCopy() string {
	return "copy-to-s3"
}

// GetContainerNameFieldComputer returns the field computer container name.
func GetContainerNameFieldComputer() string {
	return "field-computer"
}

<<<<<<< HEAD
// GetSimulationIngressPath gets the path to the gzserver websocket server for a certain simulation.
func GetSimulationIngressPath(groupID simulations.GroupID) string {
	return fmt.Sprintf("/simulations/%s", groupID.String())
=======
// GetContainerNameGazeboServerCopy returns the gzserver copy container name.
func GetContainerNameGazeboServerCopy() string {
	return "copy-to-s3"
>>>>>>> 04cea5a7
}<|MERGE_RESOLUTION|>--- conflicted
+++ resolved
@@ -62,13 +62,12 @@
 	return "field-computer"
 }
 
-<<<<<<< HEAD
+// GetContainerNameGazeboServerCopy returns the gzserver copy container name.
+func GetContainerNameGazeboServerCopy() string {
+	return "copy-to-s3"
+}
+
 // GetSimulationIngressPath gets the path to the gzserver websocket server for a certain simulation.
 func GetSimulationIngressPath(groupID simulations.GroupID) string {
 	return fmt.Sprintf("/simulations/%s", groupID.String())
-=======
-// GetContainerNameGazeboServerCopy returns the gzserver copy container name.
-func GetContainerNameGazeboServerCopy() string {
-	return "copy-to-s3"
->>>>>>> 04cea5a7
 }