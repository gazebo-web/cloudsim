package application

import (
	"fmt"
	"gitlab.com/ignitionrobotics/web/cloudsim/pkg/simulations"
)

// simPrefix is used to identify simulation pods.
const simPrefix = "sim"

// robotPrefix is used to identify robot simulation pods.
const robotPrefix = "rbt"

// GetPodNameFieldComputer is used to generate the name for a field computer pod for the given robot.
func GetPodNameFieldComputer(groupID simulations.GroupID, robotID string) string {
	return fmt.Sprintf("%s-%s-fc-%s", simPrefix, groupID, robotID)
}

// GetPodNameCommsBridge is used to generate the name for a comms bridge pod for the given robot.
func GetPodNameCommsBridge(groupID simulations.GroupID, robotID string) string {
	return fmt.Sprintf("%s-%s-comms-%s", simPrefix, groupID, robotID)
}

// GetPodNameCommsBridgeCopy is used to generate the name for the comms bridge copy pod.
func GetPodNameCommsBridgeCopy(groupID simulations.GroupID, robotID string) string {
	return fmt.Sprintf("%s-copy", GetPodNameCommsBridge(groupID, robotID))
}

// GetPodNameGazeboServer is used to generate the name for the gazebo server pod.
func GetPodNameGazeboServer(groupID simulations.GroupID) string {
	return fmt.Sprintf("%s-%s-gzserver", simPrefix, groupID)
}

// GetRobotID returns a robot identification name in the following form:
// rbtN with N being the given id.
func GetRobotID(id int) string {
	return fmt.Sprintf("%s%d", robotPrefix, id)
}

// GetContainerNameCommsBridge returns the comms bridge container name.
func GetContainerNameCommsBridge() string {
	return "comms-bridge"
}

// GetContainerNameCommsBridgeCopy returns the comms bridge copy container name.
func GetContainerNameCommsBridgeCopy() string {
	return "copy-to-s3"
}

<<<<<<< HEAD
// GetGazeboServerPodName is used to generate the name for the gazebo server pod.
func GetGazeboServerPodName(groupID simulations.GroupID) string {
	return fmt.Sprintf("%s-%s-gzserver", prefix, groupID)
}

// GetSimulationIngressPath gets the path to the gzserver websocket server for a certain simulation.
func GetSimulationIngressPath(groupID simulations.GroupID) string {
	return fmt.Sprintf("/simulations/%s", groupID.String())
=======
// GetContainerNameFieldComputer returns the field computer container name.
func GetContainerNameFieldComputer() string {
	return "field-computer"
>>>>>>> c8e80616
}<|MERGE_RESOLUTION|>--- conflicted
+++ resolved
@@ -47,18 +47,12 @@
 	return "copy-to-s3"
 }
 
-<<<<<<< HEAD
-// GetGazeboServerPodName is used to generate the name for the gazebo server pod.
-func GetGazeboServerPodName(groupID simulations.GroupID) string {
-	return fmt.Sprintf("%s-%s-gzserver", prefix, groupID)
+// GetContainerNameFieldComputer returns the field computer container name.
+func GetContainerNameFieldComputer() string {
+	return "field-computer"
 }
 
 // GetSimulationIngressPath gets the path to the gzserver websocket server for a certain simulation.
 func GetSimulationIngressPath(groupID simulations.GroupID) string {
 	return fmt.Sprintf("/simulations/%s", groupID.String())
-=======
-// GetContainerNameFieldComputer returns the field computer container name.
-func GetContainerNameFieldComputer() string {
-	return "field-computer"
->>>>>>> c8e80616
 }