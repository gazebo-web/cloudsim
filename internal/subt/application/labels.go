--- conflicted
+++ resolved
@@ -78,11 +78,7 @@
 
 // GetPodLabelsGazeboServerCopy returns a selector that identifies a gzserver copy pod.
 func GetPodLabelsGazeboServerCopy(groupID simulations.GroupID, parent *simulations.GroupID) orchestrator.Selector {
-<<<<<<< HEAD
-	base := getPodLabelsBase(groupID, parent)
-=======
 	base := GetPodLabelsBase(groupID, parent)
->>>>>>> 8cb375e7
 	ext := orchestrator.NewSelector(map[string]string{
 		labelCopyS3: "true",
 	})
