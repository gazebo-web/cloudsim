--- conflicted
+++ resolved
@@ -1,32 +1,15 @@
 package application
 
-import (
-<<<<<<< HEAD
-	"fmt"
-=======
-	"gitlab.com/ignitionrobotics/web/cloudsim/pkg/orchestrator"
->>>>>>> 3802c35c
-	"gitlab.com/ignitionrobotics/web/cloudsim/pkg/simulations"
-)
+import "gitlab.com/ignitionrobotics/web/cloudsim/pkg/simulations"
 
 // GetEnvVarsCommsBridge returns the env vars for the comms-bridge container.
 func GetEnvVarsCommsBridge(groupID simulations.GroupID, robotName, gzServerIP, verbosity string) map[string]string {
 	return map[string]string{
 		"IGN_PARTITION":  groupID.String(),
+		"IGN_RELAY":      gzServerIP,
 		"IGN_VERBOSE":    verbosity,
 		"ROBOT_NAME":     robotName,
 		"IGN_IP":         "", // To be removed.
-<<<<<<< HEAD
-		"ROS_MASTER_URI": fmt.Sprintf("http://%s:11311", gzServerIP),
-	}
-}
-
-// GetEnvVarsFieldComputer returns the env vars for the field computer container.
-func GetEnvVarsFieldComputer(robotName string, commsBridgeIP string) map[string]string {
-	return map[string]string{
-		"ROBOT_NAME":     robotName,
-		"ROS_MASTER_URI": fmt.Sprintf("http://%s:11311", commsBridgeIP),
-=======
 		"ROS_MASTER_URI": "http://$(ROS_IP):11311",
 	}
 }
@@ -34,7 +17,6 @@
 func GetEnvVarsFromSourceCommsBridge() map[string]string {
 	return map[string]string{
 		"ROS_IP": orchestrator.EnvVarSourcePodIP,
->>>>>>> 3802c35c
 	}
 }
 
