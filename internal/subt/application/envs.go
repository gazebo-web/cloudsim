--- conflicted
+++ resolved
@@ -24,8 +24,6 @@
 	return map[string]string{
 		"ROS_IP": orchestrator.EnvVarSourcePodIP,
 		"IGN_IP": orchestrator.EnvVarSourcePodIP,
-<<<<<<< HEAD
-=======
 	}
 }
 
@@ -41,24 +39,9 @@
 func GetEnvVarsFromSourceFieldComputer() map[string]string {
 	return map[string]string{
 		"ROS_IP": orchestrator.EnvVarSourcePodIP,
->>>>>>> 615c3cee
 	}
 }
 
-// GetEnvVarsFieldComputer returns the env vars for the field computer container.
-func GetEnvVarsFieldComputer(robotName string, commsBridgeIP string) map[string]string {
-	return map[string]string{
-		"ROBOT_NAME":     robotName,
-		"ROS_MASTER_URI": fmt.Sprintf("http://%s:11311", commsBridgeIP),
-	}
-}
-
-// GetEnvVarsFieldComputer returns the env vars for the field computer container.
-func GetEnvVarsFromSourceFieldComputer() map[string]string {
-	return map[string]string{
-		"ROS_IP": orchestrator.EnvVarSourcePodIP,
-	}
-}
 // GetEnvVarsCommsBridgeCopy returns the env vars for the comms-bridge-copy container.
 func GetEnvVarsCommsBridgeCopy(region, accessKey, secret string) map[string]string {
 	return map[string]string{
