package application

import (
	"fmt"
<<<<<<< HEAD
	"gitlab.com/ignitionrobotics/web/cloudsim/pkg/orchestrator/components/pods"
=======
	"gitlab.com/ignitionrobotics/web/cloudsim/pkg/orchestrator"
>>>>>>> 0e3075df
	"gitlab.com/ignitionrobotics/web/cloudsim/pkg/simulations"
)

// GetEnvVarsCommsBridge returns the env vars for the comms-bridge container.
func GetEnvVarsCommsBridge(groupID simulations.GroupID, robotName, gzServerIP, verbosity string) map[string]string {
	return map[string]string{
		"IGN_PARTITION":  groupID.String(),
		"IGN_RELAY":      gzServerIP,
		"IGN_VERBOSE":    verbosity,
		"ROBOT_NAME":     robotName,
<<<<<<< HEAD
		"IGN_IP":         "", // To be removed.
		"ROS_MASTER_URI": "http://$(ROS_IP):11311",
	}
}

// GetEnvVarsFromSourceCommsBridge creates a map of the different env vars that should be configured from an external source.
// The resultant map will result in:
// "ENV_VAR_NAME": "SOURCE"
func GetEnvVarsFromSourceCommsBridge() map[string]string {
	return map[string]string{
		"ROS_IP": pods.EnvVarSourcePodIP,
	}
}

// GetEnvVarsFieldComputer returns the env vars for the field computer container.
func GetEnvVarsFieldComputer(robotName string, commsBridgeIP string) map[string]string {
	return map[string]string{
		"ROBOT_NAME":     robotName,
		"ROS_MASTER_URI": fmt.Sprintf("http://%s:11311", commsBridgeIP),
	}
}

// GetEnvVarsFromSourceFieldComputer returns the env vars for the field computer container based a on a certain source.
func GetEnvVarsFromSourceFieldComputer() map[string]string {
	return map[string]string{
		"ROS_IP": pods.EnvVarSourcePodIP,
=======
		"ROS_MASTER_URI": "http://$(ROS_IP):11311",
>>>>>>> 0e3075df
	}
}

// GetEnvVarsFromSourceCommsBridge creates a map of the different env vars that should be configured from an external source.
// The resultant map will result in:
// "ENV_VAR_NAME": "SOURCE"
func GetEnvVarsFromSourceCommsBridge() map[string]string {
	return map[string]string{
		"ROS_IP": orchestrator.EnvVarSourcePodIP,
		"IGN_IP": orchestrator.EnvVarSourcePodIP,
	}
}

// GetEnvVarsFieldComputer returns the env vars for the field computer container.
func GetEnvVarsFieldComputer(robotName string, commsBridgeIP string) map[string]string {
	return map[string]string{
		"ROBOT_NAME":     robotName,
		"ROS_MASTER_URI": fmt.Sprintf("http://%s:11311", commsBridgeIP),
	}
}

// GetEnvVarsFieldComputer returns the env vars for the field computer container.
func GetEnvVarsFromSourceFieldComputer() map[string]string {
	return map[string]string{
		"ROS_IP": orchestrator.EnvVarSourcePodIP,
	}
}
// GetEnvVarsCommsBridgeCopy returns the env vars for the comms-bridge-copy container.
func GetEnvVarsCommsBridgeCopy(region, accessKey, secret string) map[string]string {
	return map[string]string{
		"AWS_DEFAULT_REGION":    region,
		"AWS_REGION":            region,
		"AWS_ACCESS_KEY_ID":     accessKey,
		"AWS_SECRET_ACCESS_KEY": secret,
	}
}

// GetEnvVarsGazeboServerCopy returns the env vars for the gzserver copy container.
func GetEnvVarsGazeboServerCopy(region, accessKey, secret string) map[string]string {
	return map[string]string{
		"AWS_DEFAULT_REGION":    region,
		"AWS_REGION":            region,
		"AWS_ACCESS_KEY_ID":     accessKey,
		"AWS_SECRET_ACCESS_KEY": secret,
	}
}<|MERGE_RESOLUTION|>--- conflicted
+++ resolved
@@ -2,11 +2,7 @@
 
 import (
 	"fmt"
-<<<<<<< HEAD
 	"gitlab.com/ignitionrobotics/web/cloudsim/pkg/orchestrator/components/pods"
-=======
-	"gitlab.com/ignitionrobotics/web/cloudsim/pkg/orchestrator"
->>>>>>> 0e3075df
 	"gitlab.com/ignitionrobotics/web/cloudsim/pkg/simulations"
 )
 
@@ -17,8 +13,6 @@
 		"IGN_RELAY":      gzServerIP,
 		"IGN_VERBOSE":    verbosity,
 		"ROBOT_NAME":     robotName,
-<<<<<<< HEAD
-		"IGN_IP":         "", // To be removed.
 		"ROS_MASTER_URI": "http://$(ROS_IP):11311",
 	}
 }
@@ -29,6 +23,7 @@
 func GetEnvVarsFromSourceCommsBridge() map[string]string {
 	return map[string]string{
 		"ROS_IP": pods.EnvVarSourcePodIP,
+		"IGN_IP": pods.EnvVarSourcePodIP,
 	}
 }
 
@@ -44,36 +39,9 @@
 func GetEnvVarsFromSourceFieldComputer() map[string]string {
 	return map[string]string{
 		"ROS_IP": pods.EnvVarSourcePodIP,
-=======
-		"ROS_MASTER_URI": "http://$(ROS_IP):11311",
->>>>>>> 0e3075df
 	}
 }
 
-// GetEnvVarsFromSourceCommsBridge creates a map of the different env vars that should be configured from an external source.
-// The resultant map will result in:
-// "ENV_VAR_NAME": "SOURCE"
-func GetEnvVarsFromSourceCommsBridge() map[string]string {
-	return map[string]string{
-		"ROS_IP": orchestrator.EnvVarSourcePodIP,
-		"IGN_IP": orchestrator.EnvVarSourcePodIP,
-	}
-}
-
-// GetEnvVarsFieldComputer returns the env vars for the field computer container.
-func GetEnvVarsFieldComputer(robotName string, commsBridgeIP string) map[string]string {
-	return map[string]string{
-		"ROBOT_NAME":     robotName,
-		"ROS_MASTER_URI": fmt.Sprintf("http://%s:11311", commsBridgeIP),
-	}
-}
-
-// GetEnvVarsFieldComputer returns the env vars for the field computer container.
-func GetEnvVarsFromSourceFieldComputer() map[string]string {
-	return map[string]string{
-		"ROS_IP": orchestrator.EnvVarSourcePodIP,
-	}
-}
 // GetEnvVarsCommsBridgeCopy returns the env vars for the comms-bridge-copy container.
 func GetEnvVarsCommsBridgeCopy(region, accessKey, secret string) map[string]string {
 	return map[string]string{
