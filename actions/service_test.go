--- conflicted
+++ resolved
@@ -37,15 +37,9 @@
 	getJobDataCount         func(t *testing.T, db *gorm.DB, deployment *Deployment) int
 	getDeploymentErrorCount func(t *testing.T, db *gorm.DB, deployment *Deployment) int
 	createJobs              func(t *testing.T, rollbackHandlerCalls *[]int) Jobs
-<<<<<<< HEAD
-	execute                 func(t *testing.T, ctx Context, db *gorm.DB, service *Service, jobs Jobs,
-		executeInput *ExecuteInput, jobInput interface{}, errorExpected bool) *Deployment
-	processJobs func(t *testing.T, tr *TestResource, service *Service, executeInput *ExecuteInput,
-=======
 	execute                 func(t *testing.T, ctx Context, db *gorm.DB, service *service, jobs Jobs,
 		executeInput *ExecuteInput, jobInput interface{}, errorExpected bool) *Deployment
 	processJobs func(t *testing.T, tr *TestResource, service *service, executeInput *ExecuteInput,
->>>>>>> 1e329d09
 		jobInput interface{}, jobs Jobs) (*ExecuteInput, error)
 }{
 	// Errors
@@ -193,11 +187,7 @@
 	},
 
 	// execute performs setup operations and calls service.Execute
-<<<<<<< HEAD
-	execute: func(t *testing.T, ctx Context, db *gorm.DB, service *Service, jobs Jobs, executeInput *ExecuteInput,
-=======
 	execute: func(t *testing.T, ctx Context, db *gorm.DB, service *service, jobs Jobs, executeInput *ExecuteInput,
->>>>>>> 1e329d09
 		jobInput interface{}, errorExpected bool) *Deployment {
 
 		td := getTestData(t)
