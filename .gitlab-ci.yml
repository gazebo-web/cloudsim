image: registry.gitlab.com/ignitionrobotics/web/images/cloudsim-pipelines:1.1.0


variables:
  PKG_NAME: gitlab.com/ignitionrobotics/web/cloudsim
  MYSQL_DATABASE: "cloudsim_test"
  MYSQL_ROOT_PASSWORD: "root"
  KUBERNETES_POLL_TIMEOUT: 540

##########################################################
# Aliases

.setup_modules: &setup_modules
  - mkdir -p -v $GOPKGPATH

.download_modules: &download_modules
  - go mod download

.gitlab_credentials: &setup_git_credentials
  - git config --global user.name "ign-cloudsim"
  - git config --global user.email "ign-cloudsim@test.org"

.setup_db: &setup_db
  - mysql -u root -proot -h mysql -e "CREATE DATABASE usersdb_test"

.deploy_kubernetes: &deploy_kubernetes
  - export CONTAINER_IMAGE="$CI_REGISTRY_IMAGE:$CI_COMMIT_SHA"
  - export APP_SELECTOR="$APPLICATION_NAME-primary"
  - export HEY_CMD="hey -z 15s -q 5 -c 2 http://$APPLICATION_NAME-canary.$APPLICATION_ENVIRONMENT.svc.cluster.local/healthz"
  - envsubst < "./deployments/00-namespace.yaml"
  - envsubst < "./deployments/00-namespace.yaml"  | kubectl apply -f -
  - envsubst < "./deployments/01-deployment.yaml"
  - envsubst < "./deployments/01-deployment.yaml" | kubectl apply -f -
  - envsubst < "./deployments/02-blue-green.yaml"
  - envsubst < "./deployments/02-blue-green.yaml" | kubectl apply -f -

##########################################################
# Cache configuration

.go-cache:
  # Paths in the cache need to be in the build directory or Gitlab will ignore them
  variables:
    GOPATH: $CI_PROJECT_DIR/.go
    GOPKGPATH: $CI_PROJECT_DIR/.go/pkg/mod
  cache:
    paths:
      - $GOPKGPATH/

##########################################################
# Stages

stages:
  - install
  - format
  - test
  - package
  - deploy

##########################################################
# Installing stage

proto:
  stage: install
  before_script:
    - cd ./ign-transport/proto/
  script:
    - protoc --proto_path=. --go_out=. ignition/msgs/*.proto
  artifacts:
    paths:
      - /builds/ignitionrobotics/web/cloudsim/ign-transport/proto/ignition/msgs/*.go
    expire_in: 1 month
  tags:
    - gitlab-org

dependencies:
  stage: install
  extends: .go-cache
  before_script:
    - *setup_modules
  script:
    - *download_modules
    - ls $GOPKGPATH
  tags:
    - gitlab-org

##########################################################
# Formatting stage

fmt:
  stage: format
  extends: .go-cache
  before_script:
    - *setup_modules
    - *setup_git_credentials
  script:
    - go fmt $(go list ./...)
  tags:
    - gitlab-org

lint:
  stage: format
  extends: .go-cache
  before_script:
    - *setup_modules
    - *setup_git_credentials
  script:
    - golint -set_exit_status $(go list ./...)
  tags:
    - gitlab-org

###########################################################
## Testing stage

vet:
  stage: test
  extends: .go-cache
  dependencies:
    - proto
  before_script:
    - *setup_modules
    - *setup_git_credentials
    - *setup_db
  script:
    - go vet $(go list ./...)
  services:
    - mysql:5.7
  environment:
    name: testing
  tags:
    - gitlab-org

test:
  stage: test
  extends: .go-cache
  dependencies:
    - proto
  before_script:
    - *setup_modules
    - *setup_git_credentials
    - *setup_db
  script:
    - go test -v -failfast $(go list ./...)
  services:
    - mysql:5.7
  environment:
    name: testing
  tags:
    - gitlab-org

race:
  stage: test
  extends: .go-cache
  dependencies:
    - proto
  before_script:
    - *setup_modules
    - *setup_git_credentials
    - *setup_db
  script:
    - go test -v -failfast -race $(go list ./...)
  services:
    - mysql:5.7
  environment:
    name: testing
  allow_failure: true
  tags:
    - gitlab-org

coverage:
  stage: test
  extends: .go-cache
  dependencies:
    - proto
  before_script:
    - *setup_modules
    - *setup_git_credentials
    - *setup_db
  script:
<<<<<<< HEAD
    - go test -covermode=atomic -coverprofile=coverage.tx ./...
=======
    - go test -v -failfast -covermode=atomic -coverprofile=coverage.tx
>>>>>>> 60cd5d40
    - go tool cover -func=coverage.tx
    - bash <(curl -s https://codecov.io/bash)
  services:
    - mysql:5.7
  environment:
    name: testing
  tags:
    - gitlab-org

###########################################################
## Packaging stage

.docker:
  stage: package
  image: docker
  services:
    - docker:dind
  dependencies:
    - proto
  variables:
    DOCKER_HOST: tcp://docker:2375
    DOCKER_DRIVER: overlay2
  before_script:
    - docker version
    - docker info
    - "docker login -u gitlab-ci-token -p $CI_BUILD_TOKEN $CI_REGISTRY"
  after_script:
    - "docker logout ${CI_REGISTRY}"
  tags:
    - docker

docker:
  stage: package
  extends: .docker
  except:
    - develop
    - master
  script:
    - "docker pull $CI_REGISTRY_IMAGE:next || true"
    - "docker build --cache-from $CI_REGISTRY_IMAGE:next --tag $CI_REGISTRY_IMAGE:$CI_COMMIT_SHA ."
    - "docker push $CI_REGISTRY_IMAGE:$CI_COMMIT_SHA"

docker:next:
  stage: package
  extends: .docker
  only:
    - develop
  script:
    - "docker pull $CI_REGISTRY_IMAGE || true"
    - "docker build --cache-from $CI_REGISTRY_IMAGE --tag $CI_REGISTRY_IMAGE:$CI_COMMIT_SHA --tag $CI_REGISTRY_IMAGE:next ."
    - "docker push $CI_REGISTRY_IMAGE:$CI_COMMIT_SHA"
    - "docker push $CI_REGISTRY_IMAGE:next"

docker:latest:
  stage: package
  extends: .docker
  only:
    - master
  script:
    - "docker pull $CI_REGISTRY_IMAGE || true"
    - "docker build --cache-from $CI_REGISTRY_IMAGE --tag $CI_REGISTRY_IMAGE:$CI_COMMIT_SHA --tag $CI_REGISTRY_IMAGE:latest ."
    - "docker push $CI_REGISTRY_IMAGE:$CI_COMMIT_SHA"
    - "docker push $CI_REGISTRY_IMAGE:latest"

###########################################################
## Deploying stage

integration:
  image: registry.gitlab.com/ignitionrobotics/web/images/kubectl:latest
  stage: deploy
  dependencies:
    - docker
  script:
    - *deploy_kubernetes
  tags:
    - testing
    - kubernetes
  environment:
    name: integration
  except:
    - master
    - develop
  when: manual

integration_1:
  image: registry.gitlab.com/ignitionrobotics/web/images/kubectl:latest
  stage: deploy
  dependencies:
    - docker
  script:
    - *deploy_kubernetes
  tags:
    - testing
    - kubernetes
  environment:
    name: integration-1
  except:
    - master
    - develop
  when: manual

staging:
  image: registry.gitlab.com/ignitionrobotics/web/images/kubectl:latest
  stage: deploy
  dependencies:
    - docker:next
  script:
    - *deploy_kubernetes
  tags:
    - testing
    - kubernetes
  environment:
    name: staging
  only:
    - develop
  when: manual

production:
  image: registry.gitlab.com/ignitionrobotics/web/images/kubectl:latest
  stage: deploy
  dependencies:
    - docker:latest
  script:
    - *deploy_kubernetes
  tags:
    - kubernetes
    - production
  environment:
    name: production
  only:
    - master
  when: manual<|MERGE_RESOLUTION|>--- conflicted
+++ resolved
@@ -176,11 +176,7 @@
     - *setup_git_credentials
     - *setup_db
   script:
-<<<<<<< HEAD
-    - go test -covermode=atomic -coverprofile=coverage.tx ./...
-=======
-    - go test -v -failfast -covermode=atomic -coverprofile=coverage.tx
->>>>>>> 60cd5d40
+    - go test -v -failfast -covermode=atomic -coverprofile=coverage.tx  $(go list ./...)
     - go tool cover -func=coverage.tx
     - bash <(curl -s https://codecov.io/bash)
   services:
