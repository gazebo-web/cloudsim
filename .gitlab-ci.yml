--- conflicted
+++ resolved
@@ -1,4 +1,4 @@
-image: golang:1.9.4
+image: golang:1.10.3
 
 variables:
   PKG_NAME: gitlab.com/ignitionrobotics/web/cloudsim
@@ -19,12 +19,9 @@
   - $GOPATH/bin/dep status
   - git config --global user.name "ign-cloudsim"
   - git config --global user.email "ign-cloudsim@test.org"
-<<<<<<< HEAD
 
 #################################################################
 # Cache configuration
-=======
->>>>>>> efb2c818
 
 cache:
   key: ${CI_COMMIT_REF_SLUG}
@@ -203,12 +200,32 @@
     - python beanstalk_deploy.py
   environment:
     name: integration
-    url: https://web-fuel-integration.us-east-1.elasticbeanstalk.com/1.0
+    url: https://web-cloudsim-integration.us-east-1.elasticbeanstalk.com/1.0
   except:
     - master
     - develop
   when: manual
 
+integration _1:
+  image: python:3.5
+  stage: deploying
+  dependencies:
+    - build
+  before_script:
+    - apt-get update
+    - apt-get install -y zip python-pip
+    - pip install boto3==1.3.0
+  script:
+    - zip -r artifact.zip * .ebextensions -x bin/\* -x vendor/\*
+    - python beanstalk_deploy.py
+  environment:
+    name: integration
+    url: https://web-cloudsim-integration-1.us-east-1.elasticbeanstalk.com/1.0
+  except:
+    - master
+    - develop
+  when: manual
+
 staging:
   stage: deploying
   dependencies:
@@ -222,7 +239,7 @@
     - python beanstalk_deploy.py
   environment:
     name: staging
-    url: https://web-fuel-staging.us-east-1.elasticbeanstalk.com/1.0
+    url: https://web-cloudsim-staging.us-east-1.elasticbeanstalk.com/1.0
   only:
     - "/^release\\/.*$/"
     - develop
@@ -241,7 +258,7 @@
     - python beanstalk_deploy.py
   environment:
     name: production
-    url: https://web-fuel-production.us-east-1.elasticbeanstalk.com/1.0
+    url: https://web-cloudsim-production.us-east-1.elasticbeanstalk.com/1.0
   only:
     - master
   when: manual