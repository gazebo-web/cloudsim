--- conflicted
+++ resolved
@@ -250,102 +250,4 @@
   script:
     - IMAGE_CACHE=develop
     - IMAGE_TAG=$CI_COMMIT_TAG
-<<<<<<< HEAD
-    - *build_docker
-=======
-    - *build_docker
-
-###########################################################
-## Deploying stage
-
-integration:
-  image: registry.gitlab.com/ignitionrobotics/web/images/kubectl:latest
-  stage: deploy
-  dependencies:
-    - docker:branch
-  script:
-    - *set_image_tag_to_branch_name
-    - *deploy_kubernetes
-  tags:
-    - testing
-    - kubernetes
-    - osrf
-  environment:
-    name: integration
-  except:
-    - master
-    - develop
-  when: manual
-
-integration_1:
-  image: registry.gitlab.com/ignitionrobotics/web/images/kubectl:latest
-  stage: deploy
-  dependencies:
-    - docker:branch
-  script:
-    - *set_image_tag_to_branch_name
-    - *deploy_kubernetes
-  tags:
-    - testing
-    - kubernetes
-    - osrf
-  environment:
-    name: integration-1
-  except:
-    - master
-    - develop
-  when: manual
-
-staging:
-  image: registry.gitlab.com/ignitionrobotics/web/images/kubectl:latest
-  stage: deploy
-  dependencies:
-    - docker:branch
-  script:
-    - IMAGE_TAG=develop
-    - *deploy_kubernetes
-  tags:
-    - testing
-    - kubernetes
-    - osrf
-  environment:
-    name: staging
-  except:
-    - master
-  when: manual
-
-subt-staging:
-  image: registry.gitlab.com/ignitionrobotics/web/images/kubectl:latest
-  stage: deploy
-  dependencies:
-    - docker:branch
-  script:
-    - IMAGE_TAG=develop
-    - *deploy_kubernetes
-  tags:
-    - testing
-    - kubernetes
-    - subt
-  environment:
-    name: subt-staging
-  only:
-    - develop
-  when: manual
-
-subt:
-  image: registry.gitlab.com/ignitionrobotics/web/images/kubectl:latest
-  stage: deploy
-  dependencies:
-    - docker:release
-  script:
-    - IMAGE_TAG=$CI_COMMIT_TAG
-    - *deploy_kubernetes
-  tags:
-    - kubernetes
-    - subt
-  environment:
-    name: production
-  only:
-    - tags
-  when: manual
->>>>>>> d385d71b
+    - *build_docker