package billing

import (
	"context"
	apiCredits "gitlab.com/ignitionrobotics/billing/credits/pkg/api"
	credits "gitlab.com/ignitionrobotics/billing/credits/pkg/client"
	apiPayments "gitlab.com/ignitionrobotics/billing/payments/pkg/api"
	payments "gitlab.com/ignitionrobotics/billing/payments/pkg/client"
	"gitlab.com/ignitionrobotics/web/cloudsim/pkg/simulations"
	"gitlab.com/ignitionrobotics/web/fuelserver/bundles/users"
	"gitlab.com/ignitionrobotics/web/ign-go"
	"net/url"
	"time"
)

// CreateSessionRequest is used to create a new payment session.
type CreateSessionRequest struct {
	// SuccessURL is the url where to redirect users after a payment succeeds.
	SuccessURL string `json:"success_url"`

	// CancelURL is the url where to redirect users after a payment fails.
	CancelURL string `json:"cancel_url"`

	// Handle is the username of the user that is starting the payment session.
	Handle string `json:"-"`
}

// CreateSessionResponse is the response from calling Service.CreateSession.
type CreateSessionResponse apiPayments.CreateSessionResponse

// GetBalanceResponse is the response from calling Service.GetBalance.
type GetBalanceResponse apiCredits.GetBalanceResponse

// Service holds methods to interact with different billing services.
type Service interface {
	// GetBalance returns the credits balance of the given user.
	GetBalance(ctx context.Context, user *users.User) (GetBalanceResponse, error)
	// CreateSession creates a new payment session.
	CreateSession(ctx context.Context, in CreateSessionRequest) (CreateSessionResponse, error)
	// IsEnabled returns true when this service is enabled.
	IsEnabled() bool
<<<<<<< HEAD
	// SubtractCredits subtracts the credits from the given user for the amount of time the given simulation has been running.
	SubtractCredits(ctx context.Context, user *users.User, sim simulations.Simulation) error
=======
>>>>>>> c55d7331
}

// service is a Service implementation using the payments and credits V1 API.
type service struct {
	// payments holds a PaymentsV1 client implementation.
	payments payments.Client

	// credits holds a CreditsV1 client implementation.
	credits credits.Client

	// applicationName is the name of the current application that consumes billing services.
	// This value keeps all application transactions in the same context.
	applicationName string

	// logger is used to log relevant information in different methods.
	logger ign.Logger

	// enabled is set to true when this service is enabled.
	enabled bool
<<<<<<< HEAD

	// profitMargin is the value
	profitMargin uint
}

// SubtractCredits subtracts the credits from the given user for the amount of time the given simulation has been running.
func (s *service) SubtractCredits(ctx context.Context, user *users.User, sim simulations.Simulation) error {
	cost, rate, err := sim.GetCost()
	if err != nil {
		return err
	}

	_, err = s.credits.DecreaseCredits(ctx, apiCredits.DecreaseCreditsRequest{
		Transaction: apiCredits.Transaction{
			Handle:      *user.Username,
			Amount:      s.applyProfitMargin(cost),
			Currency:    rate.Currency,
			Application: s.applicationName,
		},
	})
	if err != nil {
		return err
	}

	return nil
=======
>>>>>>> c55d7331
}

// IsEnabled returns true when this service is enabled.
func (s *service) IsEnabled() bool {
	return s.enabled
}

// CreateSession creates a new payment session.
func (s *service) CreateSession(ctx context.Context, req CreateSessionRequest) (CreateSessionResponse, error) {
	s.logger.Debug("Creating session:", req)
	res, err := s.payments.CreateSession(ctx, apiPayments.CreateSessionRequest{
		Service:     "stripe",
		SuccessURL:  req.SuccessURL,
		CancelURL:   req.CancelURL,
		Handle:      req.Handle,
		Application: s.applicationName,
	})
	if err != nil {
		return CreateSessionResponse{}, err
	}
	return CreateSessionResponse(res), nil
}

// GetBalance returns the credits balance of the given user.
func (s *service) GetBalance(ctx context.Context, user *users.User) (GetBalanceResponse, error) {
	s.logger.Debug("Getting balance for user:", *user.Username)
	res, err := s.credits.GetBalance(ctx, apiCredits.GetBalanceRequest{
		Handle:      *user.Username,
		Application: s.applicationName,
	})
	if err != nil {
		s.logger.Debug("Failed to get balance:", err)
		return GetBalanceResponse{}, err
	}
	return GetBalanceResponse(res), nil
}

// applyProfitMargin applies the profit margin to the given cost and returns the final price.
func (s *service) applyProfitMargin(cost uint) uint {
	return cost * s.profitMargin
}

// Config is used to configure new service implementations
type Config struct {
	// CreditsURL contains the URL of the Credits API.
	CreditsURL string
	// PaymentsURL contains the URL of the Payments API.
	PaymentsURL string
	// ApplicationName contains the unique name for this application. Used to track billing operations and keep them
	// in the same application context.
	ApplicationName string
	// Timeout is the amount of time a client can wait until a timeout occurs.
	Timeout time.Duration
	// Enabled is set to true if the service should be enabled.
	Enabled bool
<<<<<<< HEAD
	// ProfitMargin measures how much profit is generated from a simulation. Defines the amount by which the costs should be
	// multiplied to generate a profit.
	ProfitMargin uint
=======
>>>>>>> c55d7331
}

// NewService initializes a new Service implementation using the given config.
func NewService(cfg Config, logger ign.Logger) (Service, error) {
	u, err := url.Parse(cfg.PaymentsURL)
	if err != nil {
		return nil, err
	}
	p := payments.NewPaymentsClientV1(u, cfg.Timeout)

	u, err = url.Parse(cfg.CreditsURL)
	if err != nil {
		return nil, err
	}
	c := credits.NewCreditsClientV1(u, cfg.Timeout)
	return &service{
		payments:        p,
		credits:         c,
		applicationName: cfg.ApplicationName,
		logger:          logger,
		enabled:         cfg.Enabled,
<<<<<<< HEAD
		profitMargin:    cfg.ProfitMargin,
=======
>>>>>>> c55d7331
	}, nil
}<|MERGE_RESOLUTION|>--- conflicted
+++ resolved
@@ -39,11 +39,8 @@
 	CreateSession(ctx context.Context, in CreateSessionRequest) (CreateSessionResponse, error)
 	// IsEnabled returns true when this service is enabled.
 	IsEnabled() bool
-<<<<<<< HEAD
 	// SubtractCredits subtracts the credits from the given user for the amount of time the given simulation has been running.
 	SubtractCredits(ctx context.Context, user *users.User, sim simulations.Simulation) error
-=======
->>>>>>> c55d7331
 }
 
 // service is a Service implementation using the payments and credits V1 API.
@@ -63,9 +60,8 @@
 
 	// enabled is set to true when this service is enabled.
 	enabled bool
-<<<<<<< HEAD
 
-	// profitMargin is the value
+	// profitMargin is the value at which costs will be multiplied to determine the selling price.
 	profitMargin uint
 }
 
@@ -89,8 +85,6 @@
 	}
 
 	return nil
-=======
->>>>>>> c55d7331
 }
 
 // IsEnabled returns true when this service is enabled.
@@ -146,12 +140,9 @@
 	Timeout time.Duration
 	// Enabled is set to true if the service should be enabled.
 	Enabled bool
-<<<<<<< HEAD
 	// ProfitMargin measures how much profit is generated from a simulation. Defines the amount by which the costs should be
 	// multiplied to generate a profit.
 	ProfitMargin uint
-=======
->>>>>>> c55d7331
 }
 
 // NewService initializes a new Service implementation using the given config.
@@ -173,9 +164,6 @@
 		applicationName: cfg.ApplicationName,
 		logger:          logger,
 		enabled:         cfg.Enabled,
-<<<<<<< HEAD
 		profitMargin:    cfg.ProfitMargin,
-=======
->>>>>>> c55d7331
 	}, nil
 }