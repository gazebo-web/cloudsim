package platform

import (
	"gitlab.com/ignitionrobotics/web/cloudsim/pkg/cloud"
	"gitlab.com/ignitionrobotics/web/cloudsim/pkg/orchestrator"
	"gitlab.com/ignitionrobotics/web/cloudsim/pkg/runsim"
	"gitlab.com/ignitionrobotics/web/cloudsim/pkg/secrets"
	"gitlab.com/ignitionrobotics/web/cloudsim/pkg/store"
)

// Platform groups a set of components for managing simulations.
// Each application will make use of one platform to run their simulations.
// The cloudsim team provides a default Kubernetes and AWS implementation of this Platform.
// Other combinations could be implemented after adding their respective subcomponents.
type Platform interface {
	// Storage returns a cloud.Storage component.
	Storage() cloud.Storage

	// Machines returns a cloud.Machines component.
	Machines() cloud.Machines

	// Orchestrator returns a orchestrator.Cluster component.
	Orchestrator() orchestrator.Cluster

	// Store returns a store.Store component.
	Store() store.Store

	// Secrets returns a secrets.Secrets component.
	Secrets() secrets.Secrets

<<<<<<< HEAD
=======
	// RunningSimulations returns a runsim.Manager component.
>>>>>>> e4c39c60
	RunningSimulations() runsim.Manager
}

// Components lists the components used to initialize a Platform.
type Components struct {
	Machines cloud.Machines
	Storage  cloud.Storage
	Cluster  orchestrator.Cluster
	Store    store.Store
	Secrets  secrets.Secrets
}

// NewPlatform initializes a new platform using the given components.
func NewPlatform(components Components) Platform {
	return &platform{
		storage:      components.Storage,
		machines:     components.Machines,
		orchestrator: components.Cluster,
		store:        components.Store,
		secrets:      components.Secrets,
	}
}

// platform is a Platform implementation.
type platform struct {
	storage            cloud.Storage
	machines           cloud.Machines
	orchestrator       orchestrator.Cluster
	store              store.Store
	secrets            secrets.Secrets
	runningSimulations runsim.Manager
}

<<<<<<< HEAD
=======
// RunningSimulations returns a runsim.Manager implementation.
>>>>>>> e4c39c60
func (p *platform) RunningSimulations() runsim.Manager {
	return p.runningSimulations
}

// Store returns a store.Store implementation.
func (p *platform) Store() store.Store {
	return p.store
}

// Storage returns a cloud.Storage implementation.
func (p *platform) Storage() cloud.Storage {
	return p.storage
}

// Machines returns a cloud.Machines implementation.
func (p *platform) Machines() cloud.Machines {
	return p.machines
}

// Orchestrator returns an orchestrator.Cluster implementation.
func (p *platform) Orchestrator() orchestrator.Cluster {
	return p.orchestrator
}

// Secrets returns an secrets.Secrets implementation.
func (p *platform) Secrets() secrets.Secrets {
	return p.secrets
}<|MERGE_RESOLUTION|>--- conflicted
+++ resolved
@@ -28,10 +28,7 @@
 	// Secrets returns a secrets.Secrets component.
 	Secrets() secrets.Secrets
 
-<<<<<<< HEAD
-=======
 	// RunningSimulations returns a runsim.Manager component.
->>>>>>> e4c39c60
 	RunningSimulations() runsim.Manager
 }
 
@@ -65,10 +62,7 @@
 	runningSimulations runsim.Manager
 }
 
-<<<<<<< HEAD
-=======
 // RunningSimulations returns a runsim.Manager implementation.
->>>>>>> e4c39c60
 func (p *platform) RunningSimulations() runsim.Manager {
 	return p.runningSimulations
 }
