package env

import "gitlab.com/ignitionrobotics/web/cloudsim/pkg/store"

// envStore is a store.Store implementation.
type envStore struct {
	machines     store.Machines
	orchestrator store.Orchestrator
	ignition     store.Ignition
}

<<<<<<< HEAD
=======
// Orchestrator returns a store.Orchestrator implementation that reads configuration from env vars.
>>>>>>> 0ff493b6
func (e *envStore) Orchestrator() store.Orchestrator {
	return e.orchestrator
}

<<<<<<< HEAD
=======
// Ignition returns a store.Ignition implementation that reads configuration from env vars.
>>>>>>> 0ff493b6
func (e *envStore) Ignition() store.Ignition {
	return e.ignition
}

// Machines returns a store.Machines implementation that reads configuration from env vars.
func (e *envStore) Machines() store.Machines {
	return e.machines
}

// NewStore initializes a new store.Store implementation using envStore.
func NewStore() store.Store {
	return &envStore{
		machines:     newMachinesStore(),
		ignition:     newIgnitionStore(),
		orchestrator: newOrchestratorStore(),
	}
}<|MERGE_RESOLUTION|>--- conflicted
+++ resolved
@@ -9,18 +9,12 @@
 	ignition     store.Ignition
 }
 
-<<<<<<< HEAD
-=======
 // Orchestrator returns a store.Orchestrator implementation that reads configuration from env vars.
->>>>>>> 0ff493b6
 func (e *envStore) Orchestrator() store.Orchestrator {
 	return e.orchestrator
 }
 
-<<<<<<< HEAD
-=======
 // Ignition returns a store.Ignition implementation that reads configuration from env vars.
->>>>>>> 0ff493b6
 func (e *envStore) Ignition() store.Ignition {
 	return e.ignition
 }
