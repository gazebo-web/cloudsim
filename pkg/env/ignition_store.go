package env

import (
	"fmt"
	"github.com/caarlos0/env"
	"gitlab.com/ignitionrobotics/web/cloudsim/pkg/simulations"
	"gitlab.com/ignitionrobotics/web/cloudsim/pkg/store"
)

// ignitionEnvStore is the implementation of store.Ignition using env vars.
type ignitionEnvStore struct {
	// GazeboServerLogsPathValue is the path inside the container where the `gz-logs` Volume will be mounted.
	// eg. '/tmp/ign'.
	// Important: it is important that gazebo is configured to record its logs to a child folder of the
	// passed mount location (eg. following the above example, '/var/log/gzserver/logs'), otherwise gazebo
	// will 'mkdir' and override the mounted folder.
	// See the "gzserver-container" Container Spec below to see the code.
	GazeboServerLogsPathValue string `env:"CLOUDSIM_IGN_GZSERVER_LOGS_VOLUME_MOUNT_PATH" envDefault:"/tmp/ign"`

	// ROSLogsPathValue is the path inside the ROS container where the ros logs Volume will be mounted.
	ROSLogsPathValue string `env:"CLOUDSIM_IGN_BRIDGE_LOGS_VOLUME_MOUNT_PATH" envDefault:"/home/developer/.ros"`

	// SidecarContainerLogsPathValue is the path inside the sidecar container where the logs volume will be mounted.
	SidecarContainerLogsPathValue string `env:"CLOUDSIM_IGN_SIDECAR_CONTAINER_LOGS_VOLUME_MOUNT_PATH" envDefault:"/tmp/logs"`

	// IgnIPValue is the Cloudsim server's IP address to use when creating NetworkPolicies.
	// See 'docker-entrypoint.sh' script located at the root folder of this project.
	IgnIPValue string `env:"CLOUDSIM_IGN_IP"`

	// VerbosityValue is the IGN_VERBOSE value that will be passed to Pods launched for SubT.
	VerbosityValue string `env:"CLOUDSIM_IGN_VERBOSITY"`

	// LogsCopyEnabledValue is the CLOUDSIM_IGN_LOGS_COPY_ENABLED value that will used to define if logs should be copied.
	LogsCopyEnabledValue bool `env:"CLOUDSIM_IGN_LOGS_COPY_ENABLED"`

	// RegionValue is the CLOUDSIM_IGN_REGION value that will determine where to launch simulations.
	RegionValue string `env:"CLOUDSIM_IGN_REGION"`

	// SecretsNameValue is the CLOUDSIM_IGN_SECRETS_NAME value that will used to get credentials for cloud providers.
	SecretsNameValue string `env:"CLOUDSIM_IGN_SECRETS_NAME"`

<<<<<<< HEAD
	// DefaultRecipientsValue has the list of emails that should always receive summaries.
	DefaultRecipientsValue []string `env:"CLOUDSIM_IGN_DEFAULT_RECIPIENTS"`

	// DefaultSenderValue is the email address used to send emails.
	DefaultSenderValue string `env:"CLOUDSIM_IGN_DEFAULT_SENDER"`
=======
	// LogsBucketValue is the CLOUDSIM_AWS_GZ_LOGS_BUCKET value that will be used to upload logs.
	LogsBucketValue string `env:"CLOUDSIM_AWS_GZ_LOGS_BUCKET"`
>>>>>>> 83dc7732

	// WebsocketHostValue is the CLOUDSIM_WEBSOCKET_HOST that will be used as host to connect to simulation's websocket servers.
	WebsocketHostValue string `env:"CLOUDSIM_SUBT_WEBSOCKET_HOST"`
}

<<<<<<< HEAD
// DefaultRecipients returns the list of default summary email recipients.
func (i *ignitionEnvStore) DefaultRecipients() []string {
	return i.DefaultRecipientsValue
}

// DefaultSender returns the default email address used to send emails.
func (i *ignitionEnvStore) DefaultSender() string {
	return i.DefaultSenderValue
=======
// LogsBucket returns the bucket to upload simulation logs to.
func (i *ignitionEnvStore) LogsBucket() string {
	return i.LogsBucketValue
>>>>>>> 83dc7732
}

// GetWebsocketHost returns the host of the websocket address for connecting to simulation websocket servers.
func (i *ignitionEnvStore) GetWebsocketHost() string {
	return i.WebsocketHostValue
}

// GetWebsocketPath returns the path of the websocket address for the given simulation's group id.
func (i *ignitionEnvStore) GetWebsocketPath(groupID simulations.GroupID) string {
	return fmt.Sprintf("simulations/%s", groupID.String())
}

// AccessKeyLabel returns the access key label to get the credentials for a certain cloud provider.
// For AWS, it returns: `aws-access-key-id`
func (i *ignitionEnvStore) AccessKeyLabel() string {
	return "aws-access-key-id"
}

// SecretAccessKeyLabel returns the secret access key label to get the credentials for a certain cloud provider.
// For AWS, it returns: `aws-secret-access-key`
func (i *ignitionEnvStore) SecretAccessKeyLabel() string {
	return "aws-secret-access-key"
}

// LogsCopyEnabled determines if ROS/Gazebo logs should be saved in a bucket or not.
func (i *ignitionEnvStore) LogsCopyEnabled() bool {
	return i.LogsCopyEnabledValue
}

// Region returns the region where to launch a certain simulation.
func (i *ignitionEnvStore) Region() string {
	return i.RegionValue
}

// SecretsName returns the name of the secrets to access credentials for different cloud providers.
func (i *ignitionEnvStore) SecretsName() string {
	return i.SecretsNameValue
}

// ROSLogsPath returns the path of the logs from bridge containers.
func (i *ignitionEnvStore) ROSLogsPath() string {
	return i.ROSLogsPathValue
}

// SidecarContainerLogsPath returns the path of the logs from sidecar containers.
func (i *ignitionEnvStore) SidecarContainerLogsPath() string {
	return i.SidecarContainerLogsPathValue
}

// GazeboServerLogsPath returns the path of the logs from gazebo server containers.
func (i *ignitionEnvStore) GazeboServerLogsPath() string {
	return i.GazeboServerLogsPathValue
}

// Verbosity returns the level of verbosity that should be used for gazebo.
func (i *ignitionEnvStore) Verbosity() string {
	return i.VerbosityValue
}

// IP returns the Cloudsim server's IP address to use when creating NetworkPolicies.
func (i *ignitionEnvStore) IP() string {
	return i.IgnIPValue
}

// newIgnitionStore initializes a new store.Ignition implementation using ignitionEnvStore.
func newIgnitionStore() store.Ignition {
	var i ignitionEnvStore
	if err := env.Parse(&i); err != nil {
		panic(err)
	}
	return &i
}<|MERGE_RESOLUTION|>--- conflicted
+++ resolved
@@ -39,22 +39,24 @@
 	// SecretsNameValue is the CLOUDSIM_IGN_SECRETS_NAME value that will used to get credentials for cloud providers.
 	SecretsNameValue string `env:"CLOUDSIM_IGN_SECRETS_NAME"`
 
-<<<<<<< HEAD
+	// LogsBucketValue is the CLOUDSIM_AWS_GZ_LOGS_BUCKET value that will be used to upload logs.
+	LogsBucketValue string `env:"CLOUDSIM_AWS_GZ_LOGS_BUCKET"`
+
 	// DefaultRecipientsValue has the list of emails that should always receive summaries.
 	DefaultRecipientsValue []string `env:"CLOUDSIM_IGN_DEFAULT_RECIPIENTS"`
 
 	// DefaultSenderValue is the email address used to send emails.
 	DefaultSenderValue string `env:"CLOUDSIM_IGN_DEFAULT_SENDER"`
-=======
-	// LogsBucketValue is the CLOUDSIM_AWS_GZ_LOGS_BUCKET value that will be used to upload logs.
-	LogsBucketValue string `env:"CLOUDSIM_AWS_GZ_LOGS_BUCKET"`
->>>>>>> 83dc7732
 
 	// WebsocketHostValue is the CLOUDSIM_WEBSOCKET_HOST that will be used as host to connect to simulation's websocket servers.
 	WebsocketHostValue string `env:"CLOUDSIM_SUBT_WEBSOCKET_HOST"`
 }
 
-<<<<<<< HEAD
+// LogsBucket returns the bucket to upload simulation logs to.
+func (i *ignitionEnvStore) LogsBucket() string {
+	return i.LogsBucketValue
+}
+
 // DefaultRecipients returns the list of default summary email recipients.
 func (i *ignitionEnvStore) DefaultRecipients() []string {
 	return i.DefaultRecipientsValue
@@ -63,11 +65,6 @@
 // DefaultSender returns the default email address used to send emails.
 func (i *ignitionEnvStore) DefaultSender() string {
 	return i.DefaultSenderValue
-=======
-// LogsBucket returns the bucket to upload simulation logs to.
-func (i *ignitionEnvStore) LogsBucket() string {
-	return i.LogsBucketValue
->>>>>>> 83dc7732
 }
 
 // GetWebsocketHost returns the host of the websocket address for connecting to simulation websocket servers.
