package env

import (
	"fmt"
	"github.com/caarlos0/env"
	"gitlab.com/ignitionrobotics/web/cloudsim/pkg/simulations"
	"gitlab.com/ignitionrobotics/web/cloudsim/pkg/store"
	"gitlab.com/ignitionrobotics/web/cloudsim/pkg/utils/network"
)

// ignitionEnvStore is the implementation of store.Ignition using env vars.
type ignitionEnvStore struct {
	// GazeboServerLogsPathValue is the path inside the container where the `gz-logs` Volume will be mounted.
	// eg. '/tmp/ign'.
	// Important: it is important that gazebo is configured to record its logs to a child folder of the
	// passed mount location (eg. following the above example, '/var/log/gzserver/logs'), otherwise gazebo
	// will 'mkdir' and override the mounted folder.
	// See the "gzserver-container" Container Spec below to see the code.
	GazeboServerLogsPathValue string `env:"CLOUDSIM_IGN_GZSERVER_LOGS_VOLUME_MOUNT_PATH" envDefault:"/tmp/ign"`

	// ROSLogsPathValue is the path inside the ROS container where the ros logs Volume will be mounted.
	ROSLogsPathValue string `env:"CLOUDSIM_IGN_BRIDGE_LOGS_VOLUME_MOUNT_PATH" envDefault:"/home/developer/.ros"`

	// SidecarContainerLogsPathValue is the path inside the sidecar container where the logs volume will be mounted.
	SidecarContainerLogsPathValue string `env:"CLOUDSIM_IGN_SIDECAR_CONTAINER_LOGS_VOLUME_MOUNT_PATH" envDefault:"/tmp/logs"`

	// VerbosityValue is the IGN_VERBOSE value that will be passed to Pods launched for SubT.
	VerbosityValue string `env:"CLOUDSIM_IGN_VERBOSITY" envDefault:"2"`

	// LogsCopyEnabledValue is the CLOUDSIM_IGN_LOGS_COPY_ENABLED value that will used to define if logs should be copied.
	LogsCopyEnabledValue bool `env:"CLOUDSIM_IGN_LOGS_COPY_ENABLED" envDefault:"false"`

	// RegionValue is the CLOUDSIM_IGN_REGION value that will determine where to launch simulations.
	RegionValue string `env:"CLOUDSIM_IGN_REGION" envDefault:"us-east-1"`

	// SecretsNameValue is the CLOUDSIM_IGN_SECRETS_NAME value that will used to get credentials for cloud providers.
	SecretsNameValue string `env:"CLOUDSIM_IGN_SECRETS_NAME" envDefault:"aws-secrets"`

	// LogsBucketValue is the CLOUDSIM_AWS_GZ_LOGS_BUCKET value that will be used to upload logs.
<<<<<<< HEAD
	LogsBucketValue string `env:"CLOUDSIM_AWS_GZ_LOGS_BUCKET" envDefault:"/tmp/ign"`
=======
	LogsBucketValue string `env:"CLOUDSIM_AWS_GZ_LOGS_BUCKET,required"`

	// WebsocketHostValue is the CLOUDSIM_WEBSOCKET_HOST that will be used as host to connect to simulation's websocket servers.
	WebsocketHostValue string `env:"CLOUDSIM_SUBT_WEBSOCKET_HOST,required"`
>>>>>>> 4e1f5791

	// DefaultRecipientsValue has the list of emails that should always receive summaries.
	DefaultRecipientsValue []string `env:"CLOUDSIM_IGN_DEFAULT_RECIPIENTS"`

	// DefaultSenderValue is the email address used to send emails.
	DefaultSenderValue string `env:"CLOUDSIM_IGN_DEFAULT_SENDER,required"`
}

// DefaultRecipients returns the list of default summary email recipients.
func (i *ignitionEnvStore) DefaultRecipients() []string {
	return i.DefaultRecipientsValue
}

// DefaultSender returns the default email address used to send emails.
func (i *ignitionEnvStore) DefaultSender() string {
	return i.DefaultSenderValue
}

// LogsBucket returns the bucket to upload simulation logs to.
func (i *ignitionEnvStore) LogsBucket() string {
	return i.LogsBucketValue
}

// GetWebsocketPath returns the path of the websocket address for the given simulation's group id.
func (i *ignitionEnvStore) GetWebsocketPath(groupID simulations.GroupID) string {
	return fmt.Sprintf("simulations/%s", groupID.String())
}

// AccessKeyLabel returns the access key label to get the credentials for a certain cloud provider.
// For AWS, it returns: `aws-access-key-id`
func (i *ignitionEnvStore) AccessKeyLabel() string {
	return "aws-access-key-id"
}

// SecretAccessKeyLabel returns the secret access key label to get the credentials for a certain cloud provider.
// For AWS, it returns: `aws-secret-access-key`
func (i *ignitionEnvStore) SecretAccessKeyLabel() string {
	return "aws-secret-access-key"
}

// LogsCopyEnabled determines if ROS/Gazebo logs should be saved in a bucket or not.
func (i *ignitionEnvStore) LogsCopyEnabled() bool {
	return i.LogsCopyEnabledValue
}

// Region returns the region where to launch a certain simulation.
func (i *ignitionEnvStore) Region() string {
	return i.RegionValue
}

// SecretsName returns the name of the secrets to access credentials for different cloud providers.
func (i *ignitionEnvStore) SecretsName() string {
	return i.SecretsNameValue
}

// ROSLogsPath returns the path of the logs from bridge containers.
func (i *ignitionEnvStore) ROSLogsPath() string {
	return i.ROSLogsPathValue
}

// SidecarContainerLogsPath returns the path of the logs from sidecar containers.
func (i *ignitionEnvStore) SidecarContainerLogsPath() string {
	return i.SidecarContainerLogsPathValue
}

// GazeboServerLogsPath returns the path of the logs from gazebo server containers.
func (i *ignitionEnvStore) GazeboServerLogsPath() string {
	return i.GazeboServerLogsPathValue
}

// Verbosity returns the level of verbosity that should be used for gazebo.
func (i *ignitionEnvStore) Verbosity() string {
	return i.VerbosityValue
}

// IP returns the Cloudsim server's IP address to use when creating NetworkPolicies.
// If the IP address cannot be obtained, an empty string will be returned.
func (i *ignitionEnvStore) IP() string {
	ip, err := network.GetLocalIPAddressString()
	if err != nil {
		return ""
	}
	return ip
}

// newIgnitionStore initializes a new store.Ignition implementation using ignitionEnvStore.
func newIgnitionStore() (store.Ignition, error) {
	var i ignitionEnvStore
	if err := env.Parse(&i); err != nil {
		return nil, err
	}
	return &i, nil
}<|MERGE_RESOLUTION|>--- conflicted
+++ resolved
@@ -37,14 +37,7 @@
 	SecretsNameValue string `env:"CLOUDSIM_IGN_SECRETS_NAME" envDefault:"aws-secrets"`
 
 	// LogsBucketValue is the CLOUDSIM_AWS_GZ_LOGS_BUCKET value that will be used to upload logs.
-<<<<<<< HEAD
-	LogsBucketValue string `env:"CLOUDSIM_AWS_GZ_LOGS_BUCKET" envDefault:"/tmp/ign"`
-=======
 	LogsBucketValue string `env:"CLOUDSIM_AWS_GZ_LOGS_BUCKET,required"`
-
-	// WebsocketHostValue is the CLOUDSIM_WEBSOCKET_HOST that will be used as host to connect to simulation's websocket servers.
-	WebsocketHostValue string `env:"CLOUDSIM_SUBT_WEBSOCKET_HOST,required"`
->>>>>>> 4e1f5791
 
 	// DefaultRecipientsValue has the list of emails that should always receive summaries.
 	DefaultRecipientsValue []string `env:"CLOUDSIM_IGN_DEFAULT_RECIPIENTS"`
