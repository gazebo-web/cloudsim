--- conflicted
+++ resolved
@@ -39,12 +39,6 @@
 	// LogsBucketValue is the CLOUDSIM_AWS_GZ_LOGS_BUCKET value that will be used to upload logs.
 	LogsBucketValue string `env:"CLOUDSIM_AWS_GZ_LOGS_BUCKET" envDefault:"/tmp/ign"`
 
-<<<<<<< HEAD
-=======
-	// WebsocketHostValue is the CLOUDSIM_WEBSOCKET_HOST that will be used as host to connect to simulation's websocket servers.
-	WebsocketHostValue string `env:"CLOUDSIM_SUBT_WEBSOCKET_HOST,required"`
-
->>>>>>> b2196cdb
 	// DefaultRecipientsValue has the list of emails that should always receive summaries.
 	DefaultRecipientsValue []string `env:"CLOUDSIM_IGN_DEFAULT_RECIPIENTS"`
 
