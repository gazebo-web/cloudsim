--- conflicted
+++ resolved
@@ -79,13 +79,8 @@
 		return errors.New("attempted to migrate with an invalid tx")
 	}
 
-<<<<<<< HEAD
-	err := tx.AutoMigrate(models...).Error
-	if err != nil {
-=======
 	if err := tx.AutoMigrate(models...).Error; err != nil {
 		log.Println("MigrateModels: Error while running AutoMigrate, error:", err)
->>>>>>> 96600a58
 		return err
 	}
 
@@ -98,17 +93,6 @@
 		return errors.New("attempted to clean database with an invalid tx")
 	}
 
-<<<<<<< HEAD
-	err := tx.DropTableIfExists(models...).Error
-	if err != nil {
-		return err
-	}
-
-	err = MigrateModels(tx, models...)
-	if err != nil {
-		return err
-	}
-=======
 	log.Printf("CleanAndMigrateModels: Dropping tables: %v\n", models)
 	if err := tx.DropTableIfExists(models...).Error; err != nil {
 		log.Println("CleanAndMigrateModels: Error while running DropTableIfExists, error:", err)
@@ -121,6 +105,5 @@
 		return err
 	}
 
->>>>>>> 96600a58
 	return nil
 }