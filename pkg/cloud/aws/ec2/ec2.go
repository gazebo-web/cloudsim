package ec2

import (
	"fmt"
	"github.com/aws/aws-sdk-go/aws"
	"github.com/aws/aws-sdk-go/aws/awserr"
	"github.com/aws/aws-sdk-go/aws/client"
	"github.com/aws/aws-sdk-go/service/ec2"
	"github.com/aws/aws-sdk-go/service/ec2/ec2iface"
	"gitlab.com/ignitionrobotics/web/cloudsim/pkg/cloud"
	"gitlab.com/ignitionrobotics/web/ign-go"
	"regexp"
	"time"
)

const (
	// ErrCodeDryRunOperation is the error code returned from a successful dry run operation.
	// A successful dry run operation is returned from AWS when running a request in dry run mode succeeds.
	ErrCodeDryRunOperation = "DryRunOperation"
	// ErrCodeRequestLimitExceeded is returned when too many requests are sent to AWS in a short period of time.
	ErrCodeRequestLimitExceeded = "RequestLimitExceeded"
	// ErrCodeInsufficientInstanceCapacity is returned when not enough instances are available to fulfill the
	// request.
	ErrCodeInsufficientInstanceCapacity = "InsufficientInstanceCapacity"

	// shortSubnetLength specifies the length of a v1 AWS subnet ID.
	shortSubnetLength = 15
	// longSubnetLength specifies the length of a v2 AWS subnet ID.
	longSubnetLength = 24
)

// NewAPI returns an EC2 client from the given config provider.
func NewAPI(config client.ConfigProvider) ec2iface.EC2API {
	return ec2.New(config)
}

// machines is a cloud.Machines implementation.
type machines struct {
	API    ec2iface.EC2API
	Logger ign.Logger
}

// isValidKeyName checks that the given keyName is valid.
func (m *machines) isValidKeyName(keyName string) bool {
	return len(keyName) != 0 && keyName != ""
}

// isValidMachineCount checks that the given min and max values are valid machine count values.
func (m *machines) isValidMachineCount(min, max int64) bool {
	return min > 0 && max > 0 && min <= max
}

// isValidSubnetID checks that the given subnet name is a valid for AWS.
func (m *machines) isValidSubnetID(subnet string) bool {
	length := len(subnet)
	if length != shortSubnetLength && length != longSubnetLength {
		return false
	}
	input := []byte(subnet)
	matched, err := regexp.Match("subnet-(\\w+)", input)
	if err != nil {
		return false
	}
	return matched
}

// newRunInstancesInput initializes the configuration to run EC2 instances with the given input.
func (m *machines) newRunInstancesInput(createMachines cloud.CreateMachinesInput) *ec2.RunInstancesInput {
	var iamProfile *ec2.IamInstanceProfileSpecification
	iamProfile = &ec2.IamInstanceProfileSpecification{
		Arn:  createMachines.InstanceProfile,
		Name: nil,
	}

	var securityGroups []*string
	for _, sg := range createMachines.FirewallRules {
		securityGroups = append(securityGroups, aws.String(sg))
	}

	tagSpec := m.createTags(createMachines.Tags)
	return &ec2.RunInstancesInput{
		InstanceType:       aws.String(createMachines.Type),
		ImageId:            aws.String(createMachines.Image),
		IamInstanceProfile: iamProfile,
		KeyName:            aws.String(createMachines.KeyName),
		MaxCount:           aws.Int64(createMachines.MaxCount),
		MinCount:           aws.Int64(createMachines.MinCount),
		SecurityGroupIds:   aws.StringSlice(createMachines.FirewallRules),
		SubnetId:           aws.String(createMachines.SubnetID),
		Placement: &ec2.Placement{
			AvailabilityZone: aws.String(createMachines.Zone),
		},
		TagSpecifications: tagSpec,
		UserData:          createMachines.InitScript,
		SecurityGroups:    securityGroups,
	}
}

// createTags creates an array of ec2.TagSpecification from the given tag input.
func (m *machines) createTags(input []cloud.Tag) []*ec2.TagSpecification {
	var tagSpec []*ec2.TagSpecification
	for _, tag := range input {
		var tags []*ec2.Tag
		for key, value := range tag.Map {
			tags = append(tags, &ec2.Tag{
				Key:   aws.String(key),
				Value: aws.String(value),
			})
		}
		tagSpec = append(tagSpec, &ec2.TagSpecification{
			ResourceType: aws.String(tag.Resource),
			Tags:         tags,
		})
	}
	return tagSpec
}

// runInstanceDryRun runs a new EC2 instance using dry run mode.
// It will return an cloud.ErrDryRunFailed if the EC2 transaction
// returns a different error code than ErrCodeDryRunOperation.
func (m *machines) runInstanceDryRun(input *ec2.RunInstancesInput) error {
	input.SetDryRun(true)
	_, err := m.API.RunInstances(input)
	awsErr, ok := err.(awserr.Error)
	if !ok || awsErr.Code() != ErrCodeDryRunOperation {
		return cloud.ErrDryRunFailed
	}
	return nil
}

// sleepNSecondsBeforeMaxRetries pauses the current thread for n seconds.
func (m *machines) sleepNSecondsBeforeMaxRetries(n, max int) {
	if n < max {
		time.Sleep(time.Second * time.Duration(n))
	}
}

// parseRunInstanceError parses the given awserr.Error and returns an error from the list of generic errors.
func (m *machines) parseRunInstanceError(err error) error {
	awsErr, ok := err.(awserr.Error)
	if !ok {
		return cloud.ErrUnknown
	}
	switch awsErr.Code() {
	case ErrCodeInsufficientInstanceCapacity:
		return cloud.ErrInsufficientMachines
	case ErrCodeRequestLimitExceeded:
		return cloud.ErrRequestsLimitExceeded
	}
	return cloud.ErrUnknown
}

// runInstance is a wrapper for the EC2 RunInstances method.
func (m *machines) runInstance(input *ec2.RunInstancesInput) (*ec2.Reservation, error) {
	input.SetDryRun(false)
	r, err := m.API.RunInstances(input)
	if err != nil {
		return nil, m.parseRunInstanceError(err)
	}
	return r, nil
}

// create creates a single EC2 instance.
func (m *machines) create(input cloud.CreateMachinesInput) (*cloud.CreateMachinesOutput, error) {
	if !m.isValidKeyName(input.KeyName) {
		return nil, cloud.ErrMissingKeyName
	}
	if !m.isValidMachineCount(input.MinCount, input.MaxCount) {
		return nil, cloud.ErrInvalidMachinesCount
	}
	if !m.isValidSubnetID(input.SubnetID) {
		return nil, cloud.ErrInvalidSubnetID
	}

	runInstanceInput := m.newRunInstancesInput(input)

	for try := 1; try <= input.Retries; try++ {
		if err := m.runInstanceDryRun(runInstanceInput); err != nil {
			m.sleepNSecondsBeforeMaxRetries(try, input.Retries)
		} else {
			break
		}
		if try == input.Retries {
			return nil, cloud.ErrUnknown
		}
	}

	reservation, err := m.runInstance(runInstanceInput)
	if err != nil {
		return nil, err
	}

	var output cloud.CreateMachinesOutput
	for _, i := range reservation.Instances {
		output.Instances = append(output.Instances, *i.InstanceId)
	}

	return &output, nil
}

// Create creates multiple EC2 instances. It returns the id of the created machines.
// This operation doesn't recover from an error.
// You need to destroy the required machines when an error occurs.
// A single cloud.CreateMachinesOutput instance will be returned for every
// cloud.CreateMachinesInput passed by parameter.
func (m *machines) Create(inputs []cloud.CreateMachinesInput) (created []cloud.CreateMachinesOutput, err error) {
	m.Logger.Debug(fmt.Sprintf("Creating machines with the following input: %+v", inputs))
	var c *cloud.CreateMachinesOutput
	for _, input := range inputs {
		c, err = m.create(input)
		if err != nil {
			m.Logger.Debug(fmt.Sprintf("Creating machines failed while creating the following machine: %+v. Output: %+v. Error: %s", input, created, err))
			return
		}
		created = append(created, *c)
	}
	m.Logger.Debug(fmt.Sprintf("Creating machines succeeded. Output: %+v", created))
	return created, nil
}

// terminate terminates EC2 instances.
// It returns an error if no instances names are provided.
// It also returns an error if the underlying TerminateInstances request fails.
func (m *machines) terminate(input cloud.TerminateMachinesInput) error {
	if input.Instances == nil || len(input.Instances) == 0 {
		return cloud.ErrMissingMachineNames
	}
	terminateInstancesInput := &ec2.TerminateInstancesInput{
		DryRun:      aws.Bool(false),
		InstanceIds: aws.StringSlice(input.Instances),
	}
	_, err := m.API.TerminateInstances(terminateInstancesInput)
	return err
}

// Terminate terminates EC2 machines.
func (m *machines) Terminate(input cloud.TerminateMachinesInput) error {
	m.Logger.Debug(fmt.Sprintf("Terminating machines with the following input: %+v", input))
	err := m.terminate(input)
	if err != nil {
		m.Logger.Debug(fmt.Sprintf("Error while terminating instances. Instances: [%s]. Error: %s.", input.Instances, err))
		return err
	}
	m.Logger.Debug("Terminating machines succeeded.")
	return nil
}

// createFilters creates a set of filters from the given input.
func (m *machines) createFilters(input map[string][]string) []*ec2.Filter {
	var filters []*ec2.Filter
	for k, v := range input {
		filters = append(filters, &ec2.Filter{
			Name:   aws.String(k),
			Values: aws.StringSlice(v),
		})
	}
	return filters
}

// Count counts EC2 machines.
func (m *machines) Count(input cloud.CountMachinesInput) int {
	m.Logger.Debug(fmt.Sprintf("Counting machines with the following parameters: %+v", input))
	filters := m.createFilters(input.Filters)
	out, err := m.API.DescribeInstances(&ec2.DescribeInstancesInput{
		MaxResults: aws.Int64(1000),
		Filters:    filters,
	})
	if err != nil {
		m.Logger.Debug(fmt.Sprintf("Error while counting machines. Error: %s", err))
		return -1
	}
	var count int
	for _, r := range out.Reservations {
		count += len(r.Instances)
	}
	m.Logger.Debug(fmt.Sprintf("Counting machines succedeed. Count: %d", count))
	return count
}

<<<<<<< HEAD
=======
// WaitOK waits for EC2 machines to be in the OK status.
>>>>>>> 3561bb9b
func (m *machines) WaitOK(input []cloud.WaitMachinesOKInput) error {
	m.Logger.Debug(fmt.Sprintf("Waiting for machines to be OK: %+v", input))

	// Collect all instance ids in a single slice
	var instances []string
	for _, i := range input {
		instances = append(instances, i.Instances...)
	}

	// Perform request
	err := m.API.WaitUntilInstanceStatusOk(&ec2.DescribeInstanceStatusInput{
		InstanceIds: aws.StringSlice(instances),
	})
	if err != nil {
		m.Logger.Debug(fmt.Sprintf("Waiting for machines to be OK: %+v failed. Error: %s", input, err))
		return err
	}

	m.Logger.Debug(fmt.Sprintf("Waiting for machines to be OK: %+v succeeded.", input))
	return nil
}

// NewMachines initializes a new cloud.Machines implementation using EC2.
func NewMachines(api ec2iface.EC2API, logger ign.Logger) cloud.Machines {
	return &machines{
		API:    api,
		Logger: logger,
	}
}<|MERGE_RESOLUTION|>--- conflicted
+++ resolved
@@ -277,10 +277,7 @@
 	return count
 }
 
-<<<<<<< HEAD
-=======
 // WaitOK waits for EC2 machines to be in the OK status.
->>>>>>> 3561bb9b
 func (m *machines) WaitOK(input []cloud.WaitMachinesOKInput) error {
 	m.Logger.Debug(fmt.Sprintf("Waiting for machines to be OK: %+v", input))
 
