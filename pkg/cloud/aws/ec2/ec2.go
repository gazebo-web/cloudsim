--- conflicted
+++ resolved
@@ -219,18 +219,13 @@
 }
 
 // terminateByID terminates EC2 instances by instances ID.
-<<<<<<< HEAD
-// It returns an error if no instances ids are provided.
-=======
 // It returns an error if no instance ids are provided.
->>>>>>> ddaf8901
 // It also returns an error if the underlying TerminateInstances request fails.
 func (m *machines) terminateByID(instances []string) error {
 	_, err := m.API.TerminateInstances(&ec2.TerminateInstancesInput{
 		DryRun:      aws.Bool(false),
 		InstanceIds: aws.StringSlice(instances),
 	})
-<<<<<<< HEAD
 	return err
 }
 
@@ -242,6 +237,9 @@
 		MaxResults: aws.Int64(1000),
 		Filters:    m.createFilters(filters),
 	})
+	if err != nil {
+		return err
+	}
 
 	var instanceIds []string
 	for _, r := range out.Reservations {
@@ -250,41 +248,9 @@
 		}
 	}
 
-	_, err = m.API.TerminateInstances(&ec2.TerminateInstancesInput{
-		DryRun:      aws.Bool(false),
-		InstanceIds: aws.StringSlice(instanceIds),
-	})
-
-	return err
-}
-
-=======
-	return err
-}
-
-// terminateByFilters terminates EC2 instances by filtering.
-// It returns an error if no instances filters are provided.
-// It also returns an error if the underlying TerminateInstances request fails.
-func (m *machines) terminateByFilters(filters map[string][]string) error {
-	out, err := m.API.DescribeInstances(&ec2.DescribeInstancesInput{
-		MaxResults: aws.Int64(1000),
-		Filters:    m.createFilters(filters),
-	})
-	if err != nil {
-		return err
-	}
-
-	var instanceIds []string
-	for _, r := range out.Reservations {
-		for _, instance := range r.Instances {
-			instanceIds = append(instanceIds, *instance.InstanceId)
-		}
-	}
-
 	return m.terminateByID(instanceIds)
 }
 
->>>>>>> ddaf8901
 // Terminate terminates EC2 machines by either passing instances ids or filters.
 // If both are passed, instances will be terminated using instances ids first, and then filters.
 // If the former fails, the latter won't be executed.
