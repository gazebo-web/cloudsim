--- conflicted
+++ resolved
@@ -219,11 +219,7 @@
 }
 
 // terminateByID terminates EC2 instances by instances ID.
-<<<<<<< HEAD
-// It returns an error if no instances ids are provided.
-=======
 // It returns an error if no instance ids are provided.
->>>>>>> 46de4b4e
 // It also returns an error if the underlying TerminateInstances request fails.
 func (m *machines) terminateByID(instances []string) error {
 	_, err := m.API.TerminateInstances(&ec2.TerminateInstancesInput{
