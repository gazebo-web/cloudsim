--- conflicted
+++ resolved
@@ -24,15 +24,9 @@
 	Execute: createNetworkPolicies,
 }
 
-<<<<<<< HEAD
-// createNetworkPolicy is used by the CreateNetworkPolicy job as the execute function.
-func createNetworkPolicy(store actions.Store, tx *gorm.DB, deployment *actions.Deployment, value interface{}) (interface{}, error) {
-	s := store.State().(state.PlatformGetter)
-=======
 // createNetworkPolicies is used by the CreateNetworkPolicies job as the execute function.
 func createNetworkPolicies(store actions.Store, tx *gorm.DB, deployment *actions.Deployment, value interface{}) (interface{}, error) {
-	s := store.State().(state.Platform)
->>>>>>> f8629775
+	s := store.State().(state.PlatformGetter)
 
 	input := value.(CreateNetworkPoliciesInput)
 
