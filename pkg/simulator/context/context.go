package context

import (
	"context"
	"errors"
	"gitlab.com/ignitionrobotics/web/cloudsim/pkg/actions"
	"gitlab.com/ignitionrobotics/web/cloudsim/pkg/application"
	"gitlab.com/ignitionrobotics/web/cloudsim/pkg/platform"
)

var (
	// CtxPlatform is the key used to get the platform from the context.
	CtxPlatform = "cloudsim_platform"

	// CtxServices is the key used to get the services from the context.
	CtxServices = "app_services"

	// ErrCtxInvalidPlatform is returned as a panic error when casting a platform retrieved from context fails.
	ErrCtxInvalidPlatform = errors.New("invalid platform from context")

	// ErrCtxInvalidAppServices is returned as a panic error when casting a group of services retrieved from context fails.
	ErrCtxInvalidAppServices = errors.New("invalid application services from context")
)

// Context is an action's context wrapper that exposes the methods needed for the different jobs.
type Context interface {
	actions.Context
	// Platform returns the platform from context.
	Platform() platform.Platform

	// Services returns the services from context.
	Services() application.Services
}

// simulatorContext is a Context implementation.
type simulatorContext struct {
	actions.Context
}

// Platform gets the platform from context and returns it.
// It panics if the casting fails.
func (ctx *simulatorContext) Platform() platform.Platform {
	value := ctx.Value(CtxPlatform)
	output, ok := value.(platform.Platform)
	if !ok {
		panic(ErrCtxInvalidPlatform)
	}
	return output
}

// Services gets the services from context and returns it.
// It panics if the casting fails.
func (ctx *simulatorContext) Services() application.Services {
	value := ctx.Value(CtxServices)
	output, ok := value.(application.Services)
	if !ok {
		panic(ErrCtxInvalidAppServices)
	}
	return output
}

// NewContext initializes a new Context implementation from the base action's context.
func NewContext(ctx actions.Context) Context {
	return &simulatorContext{
		Context: ctx,
	}
}

<<<<<<< HEAD
// WithValue add a value to the given context.
=======
// WithValue appends a key-value pair to the given context.
>>>>>>> 0dedb7b6
func WithValue(ctx Context, key interface{}, value interface{}) Context {
	baseCtx := context.WithValue(ctx, key, value)
	actionContext := actions.NewContext(baseCtx)
	return NewContext(actionContext)
}<|MERGE_RESOLUTION|>--- conflicted
+++ resolved
@@ -66,11 +66,7 @@
 	}
 }
 
-<<<<<<< HEAD
-// WithValue add a value to the given context.
-=======
 // WithValue appends a key-value pair to the given context.
->>>>>>> 0dedb7b6
 func WithValue(ctx Context, key interface{}, value interface{}) Context {
 	baseCtx := context.WithValue(ctx, key, value)
 	actionContext := actions.NewContext(baseCtx)
