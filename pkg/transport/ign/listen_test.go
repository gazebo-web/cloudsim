--- conflicted
+++ resolved
@@ -28,32 +28,10 @@
 	server := httptest.NewServer(http.HandlerFunc(func(w http.ResponseWriter, r *http.Request) {
 		wsConn, err := upgrader.Upgrade(w, r, nil)
 		assert.NoError(t, err)
-<<<<<<< HEAD
-		msg := "test"
-		pub := NewPublicationMessage("test", "ignition.msgs.StringMsg", msg)
-		conn.WriteMessage(websocket.TextMessage, pub.ToByteSlice())
-	}))
-
-	u, err := url.Parse(server.URL)
-	assert.NoError(t, err)
-	assert.NotPanics(t, func() {
-		tr, err := NewIgnWebsocketTransporter(u.Host, u.Path, transport.WebsocketScheme, "")
-		defer tr.Disconnect()
-		assert.NoError(t, err)
-		tr.Subscribe("test", func(message transport.Message) {
-			var msg string
-			err = message.GetPayload(&msg)
-			assert.NoError(t, err)
-		})
-		server.Close()
-	})
-}
-=======
 		wsConn.Close()
 	}))
 
 	waiterLock.Lock()
->>>>>>> fd1c25a9
 
 	// Waiter goroutine
 	// This block buys time to allow the server connection to close and cause the listener websocket to fail
@@ -65,19 +43,8 @@
 		connLock.Unlock()
 	}()
 
-<<<<<<< HEAD
-	server := httptest.NewServer(http.HandlerFunc(func(w http.ResponseWriter, r *http.Request) {
-		conn, err = upgrader.Upgrade(w, r, nil)
-		defer conn.Close()
-		assert.NoError(t, err)
-		msg := "test"
-		pub := NewPublicationMessage("test", "ignition.msgs.StringMsg", msg)
-		conn.WriteMessage(websocket.TextMessage, pub.ToByteSlice())
-	}))
-=======
 	// Ensure that the previous block runs before the next one
 	waiterLock.Lock()
->>>>>>> fd1c25a9
 
 	u, err := url.Parse(server.URL)
 	assert.NoError(t, err)
@@ -88,18 +55,9 @@
 		tr, err := NewIgnWebsocketTransporter(u.Host, u.Path, transport.WebsocketScheme, "")
 		defer tr.Disconnect()
 		assert.NoError(t, err)
-<<<<<<< HEAD
-		tr.Subscribe("test", func(message transport.Message) {
-			var msg string
-			err = message.GetPayload(&msg)
-			assert.NoError(t, err)
-		})
-		conn.Close()
-=======
 
 		// Wait until the server is given time to terminate the connection
 		connLock.Lock()
->>>>>>> fd1c25a9
 	})
 
 	// Wait until the websocket listener has finished processing
