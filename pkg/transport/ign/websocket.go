package ign

import (
	"errors"
	"github.com/gorilla/websocket"
	"gitlab.com/ignitionrobotics/web/cloudsim/pkg/transport"
	"gitlab.com/ignitionrobotics/web/ign-go"
	"sync"
)

// Callback is a function that will be executed after reading a message from a certain topic.
type Callback func(message transport.Message)

// Publisher represents a set of methods that will let some process send messages to another process.
type Publisher interface {
	Publish(message Message) error
}

// Subscriber represents a set of methods that will let some process receive messages from another process.
type Subscriber interface {
	Subscribe(topic string, cb Callback) error
	Unsubscribe(topic string) error
}

// PubSubWebsocketTransporter represents a set of methods to communicate two processes using the Publisher and
// Subscriber interfaces.
type PubSubWebsocketTransporter interface {
	transport.WebsocketTransporter
	Subscriber
	Publisher
}

// websocketPubSubTransport is a websocket transport implementation with Ignition Robotics Publish/Subscribe protocol
// support.
type websocketPubSubTransport struct {
	transport.WebsocketTransporter
	topics     map[string]Callback
<<<<<<< HEAD
	topicsLock sync.RWMutex
=======
	topicsLock sync.Mutex
>>>>>>> 222337d1
	listening  bool
}

func newWebsocketPubSubTransport(transport transport.WebsocketTransporter) (*websocketPubSubTransport, error) {
	pubsub := &websocketPubSubTransport{
		WebsocketTransporter: transport,
		topics:               make(map[string]Callback, 0),
	}

	if err := pubsub.listen(); err != nil {
		return nil, err
	}

	return pubsub, nil
}

func (w *websocketPubSubTransport) listen() error {
	// Check that this transport is not listening already
	if w.listening {
		return errors.New("already listening to websocket connection")
	}
	w.listening = true

	// Start the listener
	go func() {
		// Recover from panics to prevent a websocket connection from terminating the server
		defer func() {
			if p := recover(); p != nil {
				logger := ign.NewLogger("ws_cb_proxy", true, ign.VerbosityDebug)
				logger.Critical("Panic while running websocket transport listen() function: ", p)
			}
		}()

		for {
			if w.Connection() == nil {
				return
			}
			messageType, message, err := w.Connection().ReadMessage()
			if err == nil && message != nil {
				w.processMessage(messageType, message)
			}
		}
	}()

	return nil
}

func (w *websocketPubSubTransport) processMessage(messageType int, message []byte) {
	w.topicsLock.RLock()
	defer w.topicsLock.RUnlock()

	// Try to parse the incoming message as a Message struct
	w.topicsLock.Lock()
	defer w.topicsLock.Unlock()

	if message, err := NewMessageFromByteSlice(message); err == nil {
		if cb, ok := w.topics[message.Topic]; ok {
			cb(message)
		}
	}
}

// Subscribe establishes a subscription to the given topic.
// It will also create a new go routine that will read messages until the connection is lost or closed.
// The incoming messages will be sent as an argument for the given callback.
func (w *websocketPubSubTransport) Subscribe(topic string, cb Callback) error {
	w.topicsLock.Lock()
	defer w.topicsLock.Unlock()

	sub := NewSubscriptionMessage(topic)

	// Send a subscription message to the websocket server
	err := w.Connection().WriteMessage(websocket.TextMessage, sub.ToByteSlice())
	if err != nil {
		return err
	}

	// Register the callback
	if _, ok := w.topics[topic]; ok {
		return errors.New("already subscribed to topic")
	}
	w.topics[topic] = cb

	return nil
}

// Unsubscribe closes a connection to the given topic.
func (w *websocketPubSubTransport) Unsubscribe(topic string) error {
	w.topicsLock.Lock()
	defer w.topicsLock.Unlock()

	delete(w.topics, topic)

	return nil
}

// Publish sends a message to the given topic.
func (w *websocketPubSubTransport) Publish(message Message) error {
	return nil
}

// NewIgnWebsocketTransporter initializes a new PubSubWebsocketTransporter instance using a websocketPubSubTransport
// implementation. It also establishes a connection to the given addr and sends an authorization message with the
// given token. The token should be the same as the simulation authorization token from the simulation that the
// transporter is attempting to connect to.
func NewIgnWebsocketTransporter(host, path, scheme, token string) (PubSubWebsocketTransporter, error) {
	wst, err := transport.NewWebsocketTransporter(host, path, scheme)
	if err != nil {
		return nil, err
	}

	pubsub, err := newWebsocketPubSubTransport(wst)
	if err != nil {
		return nil, err
	}

	// Send an authorization message using the given token.
	auth := NewAuthorizationMessage(token)
	if err := pubsub.Connection().WriteMessage(websocket.TextMessage, auth.ToByteSlice()); err != nil {
		return nil, err
	}

	return pubsub, nil
}<|MERGE_RESOLUTION|>--- conflicted
+++ resolved
@@ -34,13 +34,9 @@
 // support.
 type websocketPubSubTransport struct {
 	transport.WebsocketTransporter
-	topics     map[string]Callback
-<<<<<<< HEAD
+	topics    map[string]Callback
 	topicsLock sync.RWMutex
-=======
-	topicsLock sync.Mutex
->>>>>>> 222337d1
-	listening  bool
+	listening bool
 }
 
 func newWebsocketPubSubTransport(transport transport.WebsocketTransporter) (*websocketPubSubTransport, error) {
@@ -92,9 +88,6 @@
 	defer w.topicsLock.RUnlock()
 
 	// Try to parse the incoming message as a Message struct
-	w.topicsLock.Lock()
-	defer w.topicsLock.Unlock()
-
 	if message, err := NewMessageFromByteSlice(message); err == nil {
 		if cb, ok := w.topics[message.Topic]; ok {
 			cb(message)
