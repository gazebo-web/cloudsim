package orchestrator

import (
	"gitlab.com/ignitionrobotics/web/cloudsim/pkg/waiter"
	"io"
	"time"
)

// RestartPolicy defines a restart policy used for pods.
type RestartPolicy string

var (
	// RestartPolicyNever is used to indicate that a pod won't be restarted.
	RestartPolicyNever RestartPolicy = "Never"

	// RestartPolicyAlways is used to indicate that a pod always will be restarted.
	RestartPolicyAlways RestartPolicy = "Always"

	// RestartPolicyOnFailure is used to indicate that a pod will be restarted only on failures.
	RestartPolicyOnFailure RestartPolicy = "OnFailure"
)

// Volume represents a storage that will be used to persist data from a certain Container.
type Volume struct {
	// Name is the name of the volume.
	Name string
<<<<<<< HEAD
	// HostPath is the mounting path.
	HostPath string

=======
	// HostPath represents a pre-existing file or directory on the host
	// machine that is directly exposed to the container.
	HostPath string
	// MountPath is the path within the container at which the volume should be mounted.
>>>>>>> 0ff493b6
	MountPath string
}

// Container is a represents of a standard unit of software.
type Container struct {
	// Name is the container's name.
	Name string

	// Image is the image running inside the container.
	Image string

	// Args are the commands passed to the container.
	Args []string

	// Privileged defines if the container should run in privileged mode.
	Privileged *bool

	// AllowPrivilegeEscalation is used to define if the container is allowed to scale its privileges.
	AllowPrivilegeEscalation *bool

	// Ports is the list of ports that should be opened.
	Ports []int32

	// Volumes is the list of volumes that should be mounted in the container.
	Volumes []Volume

	// EnvVars is the list of env vars that should be passed into the container.
	EnvVars map[string]string
}

// CreatePodInput is the input of Pods.Create method.
type CreatePodInput struct {
	// Name is the name of the pod that will be created.
	Name string
	// Namespace is the namespace where the pod will live in.
	Namespace string
	// Labels are the map of labels that will be applied to the pod.
	Labels map[string]string
	// RestartPolicy defines how the pod should react after an error.
	RestartPolicy RestartPolicy
	// TerminationGracePeriodSeconds is the time duration in seconds the pod needs to terminate gracefully.
	TerminationGracePeriodSeconds time.Duration
	// NodeSelector defines the node where the pod should run in.
	NodeSelector Selector
	// Containers is the list of containers that should be created inside the pod.
	Containers []Container
	// Volumes are the list of volumes that will be created to persist the data from the Container.Volumes.
	Volumes []Volume
	// Nameservers are the list of DNS Nameservers that will be used to expose the pod to the internet.
	Nameservers []string
}

// Pods groups a set of methods to perform an operation with a Pod.
type Pods interface {
	Create(input CreatePodInput) (Resource, error)
	Exec(resource Resource) Executor
	Reader(resource Resource) Reader
	WaitForCondition(resource Resource, condition Condition) waiter.Waiter
	Delete(resource Resource) (Resource, error)
}

// Executor groups a set of methods to run commands and scripts inside a Pod.
type Executor interface {
	// Cmd runs a command inside a container.
	Cmd(command []string) error
	// Script runs a script inside a container.
	// Could be used to run copy_to_s3.sh
	Script(path string) error
}

// Reader groups a set of methods to read files and logs from a Pod.
type Reader interface {
	File(paths ...string) (io.Reader, error)
	Logs(container string, lines int64) (string, error)
}<|MERGE_RESOLUTION|>--- conflicted
+++ resolved
@@ -24,16 +24,10 @@
 type Volume struct {
 	// Name is the name of the volume.
 	Name string
-<<<<<<< HEAD
-	// HostPath is the mounting path.
-	HostPath string
-
-=======
 	// HostPath represents a pre-existing file or directory on the host
 	// machine that is directly exposed to the container.
 	HostPath string
 	// MountPath is the path within the container at which the volume should be mounted.
->>>>>>> 0ff493b6
 	MountPath string
 }
 
