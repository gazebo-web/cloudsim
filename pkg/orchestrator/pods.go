package orchestrator

import (
	"errors"
	"gitlab.com/ignitionrobotics/web/cloudsim/pkg/waiter"
	"io"
	corev1 "k8s.io/api/core/v1"
	"time"
)

var (
	// ErrPodHasNoIP is returned when Pods.GetIP method is called and there's no IP assigned to the pod.
	ErrPodHasNoIP = errors.New("pod has no ip")

	// ErrMissingPods is returned when an empty list of pods is returned while waiting for them to be ready.
	ErrMissingPods = errors.New("missing pods")
)

// RestartPolicy defines a restart policy used for pods.
type RestartPolicy corev1.RestartPolicy

const (
	// RestartPolicyNever is used to indicate that a pod won't be restarted.
	RestartPolicyNever = RestartPolicy(corev1.RestartPolicyNever)

	// RestartPolicyAlways is used to indicate that a pod always will be restarted.
	RestartPolicyAlways = RestartPolicy(corev1.RestartPolicyAlways)

	// RestartPolicyOnFailure is used to indicate that a pod will be restarted only on failures.
	RestartPolicyOnFailure = RestartPolicy(corev1.RestartPolicyOnFailure)
)

// HostPathType defines the host path type used for volumes.
type HostPathType corev1.HostPathType

const (
	// HostPathUnset is used for backwards compatibility, leave it empty if unset.
	HostPathUnset = HostPathType(corev1.HostPathUnset)

	// HostPathDirectoryOrCreate should be set if nothing exists at the given path, an empty directory will be created
	// there as needed with file mode 0755.
	HostPathDirectoryOrCreate = HostPathType(corev1.HostPathDirectoryOrCreate)
)

type ResourceName corev1.ResourceName

const (
	// ResourceMemory represents a Memory resource for a container.
	// (500Gi = 500GiB = 500 * 1024 * 1024 * 1024)
	ResourceMemory = ResourceName(corev1.ResourceMemory)
)

// Volume represents a storage that will be used to persist data from a certain Container.
type Volume struct {
	// Name is the name of the volume.
	Name string
	// HostPath represents a pre-existing file or directory on the host
	// machine that is directly exposed to the container.
	HostPath string
	// MountPath is the path within the container at which the volume should be mounted.
	MountPath string
	// SubPath is the path within the volume from which the container's volume should be mounted.
	SubPath string
	// HostPathType defines the mount type and mounting behavior.
	HostPathType HostPathType
}

const (
	// EnvVarSourcePodIP is used to identify the Pod IP source when getting env vars.
	EnvVarSourcePodIP = "status.podIP"
)

// Container is a represents of a standard unit of software.
type Container struct {
	// Name is the container's name.
	Name string

	// Image is the image running inside the container.
	Image string

	// Command is the entrypoint array. It's not executed within a shell.
	// The docker image's ENTRYPOINT is used if this is not provided. Cannot be updated.
	Command []string

	// Args passed to the Command. Cannot be updated.
	Args []string

	// Privileged defines if the container should run in privileged mode.
	Privileged *bool

	// AllowPrivilegeEscalation is used to define if the container is allowed to scale its privileges.
	AllowPrivilegeEscalation *bool

	// Ports is the list of ports that should be opened.
	Ports []int32

	// Volumes is the list of volumes that should be mounted in the container.
	Volumes []Volume

	// EnvVars is the list of env vars that should be passed into the container.
	EnvVars map[string]string

<<<<<<< HEAD
	// ResourceLimits defines the resource limits for a certain container.
	ResourceLimits map[ResourceName]string
=======
	// EnvVars is the list of env vars that should be gotten before passing them into the container.
	EnvVarsFrom map[string]string
>>>>>>> 3802c35c
}

// CreatePodInput is the input of Pods.Create method.
type CreatePodInput struct {
	// Name is the name of the pod that will be created.
	Name string
	// Namespace is the namespace where the pod will live in.
	Namespace string
	// Labels are the map of labels that will be applied to the pod.
	Labels map[string]string
	// RestartPolicy defines how the pod should react after an error.
	RestartPolicy RestartPolicy
	// TerminationGracePeriodSeconds is the time duration in seconds the pod needs to terminate gracefully.
	TerminationGracePeriodSeconds time.Duration
	// NodeSelector defines the node where the pod should run in.
	NodeSelector Selector
	// InitContainers is the list of containers that are created during pod initialization.
	// InitContainers are launched before Containers, and are typically used to initialize the pod.
	InitContainers []Container
	// Containers is the list of containers that should be created inside the pod.
	Containers []Container
	// Volumes are the list of volumes that will be created to persist the data from the Container.Volumes.
	Volumes []Volume
	// Nameservers are the list of DNS Nameservers that will be used to expose the pod to the internet.
	Nameservers []string
}

// Pods groups a set of methods to perform an operation with a Pod.
type Pods interface {
	Create(input CreatePodInput) (Resource, error)
	Exec(resource Resource) Executor
	Reader(resource Resource) Reader
	WaitForCondition(resource Resource, condition Condition) waiter.Waiter
	Delete(resource Resource) (Resource, error)
	Get(name, namespace string) (Resource, error)
	GetIP(name, namespace string) (string, error)
}

// Executor groups a set of methods to run commands and scripts inside a Pod.
type Executor interface {
	// Cmd runs a command inside a container.
	Cmd(container string, command []string) error
	// Script runs a script inside a container.
	// Could be used to run copy_to_s3.sh
	Script(container, path string) error
}

// Reader groups a set of methods to read files and logs from a Pod.
type Reader interface {
	File(paths ...string) (io.Reader, error)
	Logs(container string, lines int64) (string, error)
}<|MERGE_RESOLUTION|>--- conflicted
+++ resolved
@@ -100,13 +100,11 @@
 	// EnvVars is the list of env vars that should be passed into the container.
 	EnvVars map[string]string
 
-<<<<<<< HEAD
+	// EnvVars is the list of env vars that should be gotten before passing them into the container.
+	EnvVarsFrom map[string]string
+
 	// ResourceLimits defines the resource limits for a certain container.
 	ResourceLimits map[ResourceName]string
-=======
-	// EnvVars is the list of env vars that should be gotten before passing them into the container.
-	EnvVarsFrom map[string]string
->>>>>>> 3802c35c
 }
 
 // CreatePodInput is the input of Pods.Create method.
