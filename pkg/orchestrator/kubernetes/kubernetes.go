package kubernetes

import (
	"gitlab.com/ignitionrobotics/web/cloudsim/pkg/orchestrator"
	"gitlab.com/ignitionrobotics/web/cloudsim/pkg/orchestrator/kubernetes/ingresses"
	"gitlab.com/ignitionrobotics/web/cloudsim/pkg/orchestrator/kubernetes/ingresses/rules"
	"gitlab.com/ignitionrobotics/web/cloudsim/pkg/orchestrator/kubernetes/network"
	"gitlab.com/ignitionrobotics/web/cloudsim/pkg/orchestrator/kubernetes/nodes"
	"gitlab.com/ignitionrobotics/web/cloudsim/pkg/orchestrator/kubernetes/pods"
	"gitlab.com/ignitionrobotics/web/cloudsim/pkg/orchestrator/kubernetes/services"
	"gitlab.com/ignitionrobotics/web/cloudsim/pkg/orchestrator/kubernetes/spdy"
	"gitlab.com/ignitionrobotics/web/ign-go"
	apiv1 "k8s.io/api/core/v1"
	"k8s.io/client-go/kubernetes"
	"k8s.io/client-go/kubernetes/fake"
)

var (
	// RestartPolicyNever describes that the container should be never restarted.
	RestartPolicyNever = orchestrator.RestartPolicy(apiv1.RestartPolicyNever)

	// RestartPolicyAlways describes that the container should be always restarted.
	RestartPolicyAlways = orchestrator.RestartPolicy(apiv1.RestartPolicyAlways)

	// RestartPolicyOnFailure describes that the container should be restarted on failures.
	RestartPolicyOnFailure = orchestrator.RestartPolicy(apiv1.RestartPolicyOnFailure)
)

// k8s is a orchestrator.Cluster implementation.
type k8s struct {
	// nodes has a reference to an orchestrator.Nodes implementation.
	nodes orchestrator.Nodes

	// pods has a reference to an orchestrator.Pods implementation.
	pods orchestrator.Pods

	// ingressRules has a reference to an orchestrator.IngressRules implementation.
	ingressRules orchestrator.IngressRules

	// services has a reference to an orchestrator.Services implementation.
	services orchestrator.Services

	// ingresses has a reference to an orchestrator.Ingresses implementation.
<<<<<<< HEAD
	ingresses       orchestrator.Ingresses
=======
	ingresses orchestrator.Ingresses

	// networkPolicies has a reference to an orchestrator.NetworkPolicies implementation.
>>>>>>> 752d1f3a
	networkPolicies orchestrator.NetworkPolicies
}

// IngressRules returns the Kubernetes orchestrator.IngressRules implementation.
func (k k8s) IngressRules() orchestrator.IngressRules {
	return k.ingressRules
}

// Nodes returns the Kubernetes orchestrator.Nodes implementation.
func (k k8s) Nodes() orchestrator.Nodes {
	return k.nodes
}

// Pods returns the Kubernetes orchestrator.Pods implementation.
func (k k8s) Pods() orchestrator.Pods {
	return k.pods
}

// Services returns the Kubernetes orchestrator.Services implementation.
func (k k8s) Services() orchestrator.Services {
	return k.services
}

// Ingresses returns the Kubernetes orchestrator.Ingresses implementation.
func (k k8s) Ingresses() orchestrator.Ingresses {

	return k.ingresses
}

// NetworkPolicies returns the Kubernetes orchestrator.NetworkPolicies implementation.
func (k k8s) NetworkPolicies() orchestrator.NetworkPolicies {
	return k.networkPolicies
}

// Config is used to group the inputs for NewCustomKubernetes.
// It includes all the needed subcomponents for Kubernetes.
type Config struct {
	Nodes           orchestrator.Nodes
	Pods            orchestrator.Pods
	Ingresses       orchestrator.Ingresses
	IngressRules    orchestrator.IngressRules
	Services        orchestrator.Services
	NetworkPolicies orchestrator.NetworkPolicies
}

// NewCustomKubernetes returns a orchestrator.Cluster implementation using Kubernetes.
// All the subcomponents provided by the Config should be already initialized.
func NewCustomKubernetes(config Config) orchestrator.Cluster {
	return &k8s{
		nodes:           config.Nodes,
		pods:            config.Pods,
		ingresses:       config.Ingresses,
		ingressRules:    config.IngressRules,
		services:        config.Services,
		networkPolicies: config.NetworkPolicies,
	}
}

// NewDefaultKubernetes initializes the set of Kubernetes subcomponents using
// the given kubernetes client api, spdy initializer and logger.
func NewDefaultKubernetes(api kubernetes.Interface, spdyInit spdy.Initializer, logger ign.Logger) orchestrator.Cluster {
	return &k8s{
		nodes:           nodes.NewNodes(api, logger),
		pods:            pods.NewPods(api, spdyInit, logger),
		ingressRules:    rules.NewIngressRules(api, logger),
		services:        services.NewServices(api, logger),
		ingresses:       ingresses.NewIngresses(api, logger),
		networkPolicies: network.NewNetworkPolicies(api, logger),
	}
}

// NewFakeKubernetes initializes the set of Kubernetes subcomponents using fake implementations.
func NewFakeKubernetes(logger ign.Logger) orchestrator.Cluster {
	api := fake.NewSimpleClientset()
	spdyInit := spdy.NewSPDYFakeInitializer()
	return &k8s{
		nodes:           nodes.NewNodes(api, logger),
		pods:            pods.NewPods(api, spdyInit, logger),
		ingressRules:    rules.NewIngressRules(api, logger),
		services:        services.NewServices(api, logger),
		ingresses:       ingresses.NewIngresses(api, logger),
		networkPolicies: network.NewNetworkPolicies(api, logger),
	}
}

// InitializeKubernetes initializes a new Kubernetes orchestrator.
func InitializeKubernetes(logger ign.Logger) (orchestrator.Cluster, error) {
	config, err := GetConfig()
	if err != nil {
		return nil, err
	}
	client, err := NewAPI(config)
	if err != nil {
		return nil, err
	}
	spdyInit := spdy.NewSPDYInitializer(config)
	return NewDefaultKubernetes(client, spdyInit, logger), nil
}<|MERGE_RESOLUTION|>--- conflicted
+++ resolved
@@ -10,20 +10,8 @@
 	"gitlab.com/ignitionrobotics/web/cloudsim/pkg/orchestrator/kubernetes/services"
 	"gitlab.com/ignitionrobotics/web/cloudsim/pkg/orchestrator/kubernetes/spdy"
 	"gitlab.com/ignitionrobotics/web/ign-go"
-	apiv1 "k8s.io/api/core/v1"
 	"k8s.io/client-go/kubernetes"
 	"k8s.io/client-go/kubernetes/fake"
-)
-
-var (
-	// RestartPolicyNever describes that the container should be never restarted.
-	RestartPolicyNever = orchestrator.RestartPolicy(apiv1.RestartPolicyNever)
-
-	// RestartPolicyAlways describes that the container should be always restarted.
-	RestartPolicyAlways = orchestrator.RestartPolicy(apiv1.RestartPolicyAlways)
-
-	// RestartPolicyOnFailure describes that the container should be restarted on failures.
-	RestartPolicyOnFailure = orchestrator.RestartPolicy(apiv1.RestartPolicyOnFailure)
 )
 
 // k8s is a orchestrator.Cluster implementation.
@@ -41,13 +29,9 @@
 	services orchestrator.Services
 
 	// ingresses has a reference to an orchestrator.Ingresses implementation.
-<<<<<<< HEAD
-	ingresses       orchestrator.Ingresses
-=======
 	ingresses orchestrator.Ingresses
 
 	// networkPolicies has a reference to an orchestrator.NetworkPolicies implementation.
->>>>>>> 752d1f3a
 	networkPolicies orchestrator.NetworkPolicies
 }
 
@@ -73,7 +57,6 @@
 
 // Ingresses returns the Kubernetes orchestrator.Ingresses implementation.
 func (k k8s) Ingresses() orchestrator.Ingresses {
-
 	return k.ingresses
 }
 
