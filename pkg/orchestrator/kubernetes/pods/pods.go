--- conflicted
+++ resolved
@@ -256,12 +256,8 @@
 
 // GetIP gets the IP for the pod identified with the given name in the current namespace.
 // It will return an error if no IP has been assigned to the pod when calling this method.
-<<<<<<< HEAD
-// WaitForCondition can be used to wait until the pod has an IP assigned (orchestrator.HasIPStatusCondition).
-=======
-// This job assumes that the pod is ready and can be accessed immediately. A WaitForCondition job must be executed at some point 
+// This job assumes that the pod is ready and can be accessed immediately. A WaitForCondition job must be executed at some point
 // before executing this job to ensure that the pod is ready and has an IP assigned (orchestrator.HasIPStatusCondition).
->>>>>>> e4c39c60
 func (p *pods) GetIP(name, namespace string) (string, error) {
 	p.Logger.Debug(fmt.Sprintf("Getting IP from pod with name [%s] in namespace [%s]", name, namespace))
 
