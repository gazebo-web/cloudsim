package nodes

import (
	"github.com/stretchr/testify/assert"
	"gitlab.com/ignitionrobotics/web/cloudsim/pkg/orchestrator"
	"gitlab.com/ignitionrobotics/web/cloudsim/pkg/waiter"
	"gitlab.com/ignitionrobotics/web/ign-go"
	apiv1 "k8s.io/api/core/v1"
	metav1 "k8s.io/apimachinery/pkg/apis/meta/v1"
	"k8s.io/client-go/kubernetes/fake"
	"sync"
	"testing"
	"time"
)

func TestNewNodeNodes(t *testing.T) {
	client := fake.NewSimpleClientset()
	nm := NewNodes(client, ign.NewLoggerNoRollbar("TestNodes", ign.VerbosityDebug))
	assert.NotNil(t, nm)
}

func TestConditionSetAsExpected(t *testing.T) {
	m := &nodes{}
	assert.True(t, m.isConditionSetAsExpected(apiv1.Node{
		TypeMeta:   metav1.TypeMeta{},
		ObjectMeta: metav1.ObjectMeta{},
		Spec:       apiv1.NodeSpec{},
		Status: apiv1.NodeStatus{
			Conditions: []apiv1.NodeCondition{
				{
					Type:   apiv1.NodeReady,
					Status: apiv1.ConditionTrue,
				},
			},
		},
	}, orchestrator.ReadyCondition))

	assert.False(t, m.isConditionSetAsExpected(apiv1.Node{
		TypeMeta:   metav1.TypeMeta{},
		ObjectMeta: metav1.ObjectMeta{},
		Spec:       apiv1.NodeSpec{},
		Status: apiv1.NodeStatus{
			Conditions: []apiv1.NodeCondition{
				{
					Type:   apiv1.NodeReady,
					Status: apiv1.ConditionFalse,
				},
			},
		},
	}, orchestrator.ReadyCondition))

	assert.False(t, m.isConditionSetAsExpected(apiv1.Node{
		TypeMeta:   metav1.TypeMeta{},
		ObjectMeta: metav1.ObjectMeta{},
		Spec:       apiv1.NodeSpec{},
		Status: apiv1.NodeStatus{
			Conditions: []apiv1.NodeCondition{},
		},
	}, orchestrator.ReadyCondition))

	assert.False(t, m.isConditionSetAsExpected(apiv1.Node{
		TypeMeta:   metav1.TypeMeta{},
		ObjectMeta: metav1.ObjectMeta{},
		Spec:       apiv1.NodeSpec{},
		Status: apiv1.NodeStatus{
			Conditions: []apiv1.NodeCondition{
				{
					Type:   apiv1.NodeReady,
					Status: apiv1.ConditionUnknown,
				},
			},
		},
	}, orchestrator.ReadyCondition))

	assert.False(t, m.isConditionSetAsExpected(apiv1.Node{
		TypeMeta:   metav1.TypeMeta{},
		ObjectMeta: metav1.ObjectMeta{},
		Spec:       apiv1.NodeSpec{},
		Status: apiv1.NodeStatus{
			Conditions: []apiv1.NodeCondition{
				{
					Type:   apiv1.NodeDiskPressure,
					Status: apiv1.ConditionTrue,
				},
			},
		},
	}, orchestrator.ReadyCondition))

	assert.False(t, m.isConditionSetAsExpected(apiv1.Node{
		TypeMeta:   metav1.TypeMeta{},
		ObjectMeta: metav1.ObjectMeta{},
		Spec:       apiv1.NodeSpec{},
		Status: apiv1.NodeStatus{
			Conditions: []apiv1.NodeCondition{
				{
					Type:   apiv1.NodeMemoryPressure,
					Status: apiv1.ConditionTrue,
				},
			},
		},
	}, orchestrator.ReadyCondition))

	assert.False(t, m.isConditionSetAsExpected(apiv1.Node{
		TypeMeta:   metav1.TypeMeta{},
		ObjectMeta: metav1.ObjectMeta{},
		Spec:       apiv1.NodeSpec{},
		Status: apiv1.NodeStatus{
			Conditions: []apiv1.NodeCondition{
				{
					Type:   apiv1.NodeNetworkUnavailable,
					Status: apiv1.ConditionTrue,
				},
			},
		},
	}, orchestrator.ReadyCondition))
}

func TestWait_WaitForNodesToBeReady(t *testing.T) {
	node := apiv1.Node{
		ObjectMeta: metav1.ObjectMeta{
			Name: "test",
			Labels: map[string]string{
				"test": "app",
			},
		},
		Status: apiv1.NodeStatus{
			Conditions: []apiv1.NodeCondition{
				{
<<<<<<< HEAD
					Type:   apiv1.NodePIDPressure,
=======
					Type:   apiv1.NodeNetworkUnavailable,
>>>>>>> 132aac63
					Status: apiv1.ConditionTrue,
				},
			},
		},
	}
	cli := fake.NewSimpleClientset(&node)
	nm := NewNodes(cli, ign.NewLoggerNoRollbar("TestNodes", ign.VerbosityDebug))
	selector := orchestrator.NewSelector(map[string]string{"test": "app"})
	res := orchestrator.NewResource("test", "default", selector)
	r := nm.WaitForCondition(res, orchestrator.ReadyCondition)

	var wg sync.WaitGroup
	var err error
	wg.Add(1)
	go func() {
		err = r.Wait(3*time.Second, 1*time.Microsecond)
		wg.Done()
	}()

	node.Status.Conditions = append(node.Status.Conditions, apiv1.NodeCondition{Type: apiv1.NodeReady, Status: apiv1.ConditionTrue})

	_, err = cli.CoreV1().Nodes().UpdateStatus(&node)
	assert.NoError(t, err)

	wg.Wait()
	assert.NoError(t, err)
}

func TestWait_ErrWhenNodesArentReady(t *testing.T) {
	node := apiv1.Node{
		ObjectMeta: metav1.ObjectMeta{
			Name: "test",
			Labels: map[string]string{
				"test": "app",
			},
		},
		Status: apiv1.NodeStatus{
			Conditions: []apiv1.NodeCondition{
				{
<<<<<<< HEAD
					Type:   apiv1.NodePIDPressure,
=======
					Type:   apiv1.NodeNetworkUnavailable,
>>>>>>> 132aac63
					Status: apiv1.ConditionTrue,
				},
			},
		},
	}
	cli := fake.NewSimpleClientset(&node)
	nm := NewNodes(cli, ign.NewLoggerNoRollbar("TestNodes", ign.VerbosityDebug))

	selector := orchestrator.NewSelector(map[string]string{"test": "app"})
	res := orchestrator.NewResource("test", "default", selector)
	r := nm.WaitForCondition(res, orchestrator.ReadyCondition)

	var wg sync.WaitGroup
	var err error
	wg.Add(1)
	go func() {
		err = r.Wait(3*time.Second, 1*time.Microsecond)
		wg.Done()
	}()
	wg.Wait()
	assert.Error(t, err)
	assert.Equal(t, waiter.ErrRequestTimeout, err)
}<|MERGE_RESOLUTION|>--- conflicted
+++ resolved
@@ -126,11 +126,7 @@
 		Status: apiv1.NodeStatus{
 			Conditions: []apiv1.NodeCondition{
 				{
-<<<<<<< HEAD
-					Type:   apiv1.NodePIDPressure,
-=======
 					Type:   apiv1.NodeNetworkUnavailable,
->>>>>>> 132aac63
 					Status: apiv1.ConditionTrue,
 				},
 			},
@@ -170,11 +166,7 @@
 		Status: apiv1.NodeStatus{
 			Conditions: []apiv1.NodeCondition{
 				{
-<<<<<<< HEAD
-					Type:   apiv1.NodePIDPressure,
-=======
 					Type:   apiv1.NodeNetworkUnavailable,
->>>>>>> 132aac63
 					Status: apiv1.ConditionTrue,
 				},
 			},
