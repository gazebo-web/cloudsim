package orchestrator

// Condition represents a state that should be reached.
type Condition struct {
	Type   string
	Status string
}

var (
	// ReadyCondition is used to indicate that Nodes and Pods are ready.
	ReadyCondition = Condition{
		Type:   "Ready",
		Status: "True",
	}
<<<<<<< HEAD

	// HasIPStatusCondition is used to indicate that Pods have an IP assigned.
	HasIPStatusCondition = Condition{
		Type:   "Has IP status",
=======
	// HasIPStatusCondition is used to indicate that pods have ips available.
	HasIPStatusCondition = Condition{
		Type:   "HasIPStatus",
>>>>>>> dc1d4a35
		Status: "True",
	}
)

// Cluster groups a set of methods for managing a cluster.
type Cluster interface {
	Nodes() Nodes
	Pods() Pods
	Services() Services
	Ingresses() Ingresses
	IngressRules() IngressRules
	NetworkPolicies() NetworkPolicies
}

// Selector is used to identify a certain resource.
type Selector interface {
	// String returns the selector represented in string format.
	String() string
	// Map returns the underlying selector's map.
	Map() map[string]string
}

// Resource groups a set of method to identify a resource in a cluster.
type Resource interface {
	// Name returns the name of the resource
	Name() string
	// Selector returns the resource's Selector.
	Selector() Selector
	// Namespace returns the namespace where the resource lives in.
	Namespace() string
}<|MERGE_RESOLUTION|>--- conflicted
+++ resolved
@@ -12,16 +12,9 @@
 		Type:   "Ready",
 		Status: "True",
 	}
-<<<<<<< HEAD
-
-	// HasIPStatusCondition is used to indicate that Pods have an IP assigned.
-	HasIPStatusCondition = Condition{
-		Type:   "Has IP status",
-=======
 	// HasIPStatusCondition is used to indicate that pods have ips available.
 	HasIPStatusCondition = Condition{
 		Type:   "HasIPStatus",
->>>>>>> dc1d4a35
 		Status: "True",
 	}
 )
