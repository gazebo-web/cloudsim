package actions

import (
	"github.com/jinzhu/gorm"
	gormUtils "gitlab.com/ignitionrobotics/web/cloudsim/pkg/utils/db/gorm"
	"gitlab.com/ignitionrobotics/web/ign-go"
	"golang.org/x/net/context"
	"testing"
)

// TestResource contains resources used for testing.
type TestResource struct {
	store  Store
	logger *ign.Logger
	db     *gorm.DB
}

type storeTestData struct {
	value int
}

// setupTest can be called at the start of a test in the actions package to get a set of common values used for testing.
func setupTest(t *testing.T) *TestResource {
	ctx := context.Background()
	logger := ign.LoggerFromContext(ctx)
	db, err := gormUtils.GetDBFromEnvVars()

	if err != nil {
		t.Fatalf("Could not connect to database: %s", err)
	}

	// Migrate the action models
<<<<<<< HEAD
	err = MigrateDB(db)
=======
	err = CleanAndMigrateDB(db)
>>>>>>> 10b8170f
	if err != nil {
		t.Fatalf("Could not migrate actions database models: %s", err)
	}

	// Create the test resource container
	testResources := TestResource{
		store:  NewStore(&storeTestData{}),
		logger: &logger,
		db:     db,
	}

	return &testResources
}<|MERGE_RESOLUTION|>--- conflicted
+++ resolved
@@ -30,11 +30,7 @@
 	}
 
 	// Migrate the action models
-<<<<<<< HEAD
-	err = MigrateDB(db)
-=======
 	err = CleanAndMigrateDB(db)
->>>>>>> 10b8170f
 	if err != nil {
 		t.Fatalf("Could not migrate actions database models: %s", err)
 	}
