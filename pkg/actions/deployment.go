--- conflicted
+++ resolved
@@ -46,11 +46,7 @@
 func newDeployment(tx *gorm.DB, action *Action, groupID string) (*Deployment, error) {
 	// Create the deployment
 	deployment := Deployment{
-<<<<<<< HEAD
-		UUID:       uuid.NewV4().String(),
-=======
 		UUID:       groupID,
->>>>>>> e357a1c4
 		Action:     action.Name,
 		CurrentJob: action.Jobs[0].Name,
 		Status:     deploymentStatusRunning,
