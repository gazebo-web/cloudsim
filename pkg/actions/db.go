--- conflicted
+++ resolved
@@ -5,13 +5,8 @@
 	gormUtils "gitlab.com/ignitionrobotics/web/cloudsim/pkg/utils/db/gorm"
 )
 
-<<<<<<< HEAD
-// MigrateDB migrates application models, indexes and keys to the database.
-func MigrateDB(tx *gorm.DB) error {
-=======
 // CleanAndMigrateDB cleans and migrates action database models, indexes and keys.
 func CleanAndMigrateDB(tx *gorm.DB) error {
->>>>>>> 10b8170f
 	return gormUtils.CleanAndMigrateModels(
 		tx,
 		&Deployment{},
