package actions

import (
	ctx "context"
	"gitlab.com/ignitionrobotics/web/ign-go"
)

// Context is used to send context data to jobs. Context should be used to provide access to platforms, services,
// loggers, etc.
// Applications are free to add values to a Context through a context.Context object, but should be careful not to
// replace values set by other actors. It is recommended to create a set of constants to use as keys, where each key is
// composed of an application prefix followed by an identifier.
// Note that any information that must be passed between jobs should not be passed using a context, and should be
// returned by the job instead. This is because return values are automatically persisted, which allows an action to
// recover after an unexpected stop (e.g. server restart), while context is lost. The context should only be used to
// pass application-specific values used by jobs, and can be used to support a simple dependency injection scheme.
type Context interface {
	ctx.Context
<<<<<<< HEAD
	Logger() ign.Logger
=======
	Store() Store
>>>>>>> bb81f02b
}

type context struct {
	ctx.Context
<<<<<<< HEAD
	logger ign.Logger
}

// TODO: Open branch to add logger
func (c *context) Logger() ign.Logger {
	return c.logger
}

// NewContext returns a new Context to pass context information to action jobs.
func NewContext(ctx ctx.Context, logger ign.Logger) Context {
	return &context{
		Context: ctx,
		logger:  logger,
=======
	store Store
}

func (c *context) Store() Store {
	return c.store
}

// NewContext returns a new Context to pass context information to action jobs.
func NewContext(ctx ctx.Context, store Store) Context {
	return &context{
		Context: ctx,
		store:   store,
>>>>>>> bb81f02b
	}
}<|MERGE_RESOLUTION|>--- conflicted
+++ resolved
@@ -2,7 +2,6 @@
 
 import (
 	ctx "context"
-	"gitlab.com/ignitionrobotics/web/ign-go"
 )
 
 // Context is used to send context data to jobs. Context should be used to provide access to platforms, services,
@@ -16,30 +15,11 @@
 // pass application-specific values used by jobs, and can be used to support a simple dependency injection scheme.
 type Context interface {
 	ctx.Context
-<<<<<<< HEAD
-	Logger() ign.Logger
-=======
 	Store() Store
->>>>>>> bb81f02b
 }
 
 type context struct {
 	ctx.Context
-<<<<<<< HEAD
-	logger ign.Logger
-}
-
-// TODO: Open branch to add logger
-func (c *context) Logger() ign.Logger {
-	return c.logger
-}
-
-// NewContext returns a new Context to pass context information to action jobs.
-func NewContext(ctx ctx.Context, logger ign.Logger) Context {
-	return &context{
-		Context: ctx,
-		logger:  logger,
-=======
 	store Store
 }
 
@@ -52,6 +32,5 @@
 	return &context{
 		Context: ctx,
 		store:   store,
->>>>>>> bb81f02b
 	}
 }