--- conflicted
+++ resolved
@@ -4,11 +4,7 @@
 	"errors"
 	"fmt"
 	"github.com/jinzhu/gorm"
-<<<<<<< HEAD
-	"log"
-=======
 	"gitlab.com/ignitionrobotics/web/ign-go"
->>>>>>> 860276e0
 )
 
 var (
@@ -205,11 +201,7 @@
 		}
 
 		// Run the job
-<<<<<<< HEAD
-		log.Printf("[Actions] Running job [%s]\n", job.Name)
-=======
 		s.logger.Debug(fmt.Sprintf("Running job [%s] for deployment [%s]", job.Name, deployment.UUID))
->>>>>>> 860276e0
 		jobInput, err = job.Run(store, tx, deployment, jobInput)
 		// If an error was found, add it to the deployment and return
 		if err != nil {
@@ -219,11 +211,7 @@
 			}
 			return err
 		}
-<<<<<<< HEAD
-		log.Printf("[Actions] Job [%s] has successfully finished\n", job.Name)
-=======
 		s.logger.Debug(fmt.Sprintf("Running job [%s] for deployment [%s] has successfully finished.", job.Name, deployment.UUID))
->>>>>>> 860276e0
 	}
 
 	return nil
