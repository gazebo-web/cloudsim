package actions

import (
	"encoding/json"
	"errors"
	"github.com/jinzhu/gorm"
	"reflect"
)

// deploymentDataType is the type of data being stored for a job in a deploymentData entry.
type deploymentDataType string

const (
	// DeploymentJobInput entries contain the data used as input for the job.
	DeploymentJobInput = deploymentDataType("input")
	// DeploymentJobData entries contain data stored by a job for future use.
	// This data is used by jobs to handle errors and rollback.
	DeploymentJobData = deploymentDataType("job")
)

var (
	// ErrDeploymentDataNoData is returned when job data was requested by the entry contained no data
	ErrDeploymentDataNoData = errors.New("an entry for the type and job was found, but there is no data")
)

// deploymentData contains data related to an action deployment's job.
// This information is used to give context for debugging, resume an interrupted action (e.g. due to a server restart),
// or to have context when handling errors (e.g. knowing what machines to terminate).
type deploymentData struct {
	gorm.Model
	// Deployment contains a reference to the deployment this data is for
	Deployment *Deployment
	// Deployment contains the ID of the deployment this data is for
	DeploymentID int `gorm:"not null"`
	// Job contains the job this data is for
	Job string `gorm:"not null"`
	// Type contains the type of data stored for the job
	Type deploymentDataType `gorm:"not null"`
	// DataType contains the data type of the value stored.
	// This is used in tandem with a dataTypeRegistry to automatically marshal and unmarshal data from storage.
	DataType string `gorm:"not null"`
	// Data contains the job's data. Marshalling and unmarshalling of this data is performed automatically when using
	// `setDeploymentData` and `getDeploymentData`, respectively.
<<<<<<< HEAD
	Data *string `gorm:"type:text;not null"`
=======
	Data *string `gorm:"not null;type:text"`
>>>>>>> 50753ccc
}

// Value returns the unmarshalled value stored in this deploymentData instance.
func (dsd *deploymentData) Value() (interface{}, error) {
	// Get the data type
	dataType, err := jobDataTypeRegistry.getType(dsd.DataType)
	if err != nil {
		return nil, err
	}
	if dataType == nil {
		return nil, nil
	}

	// Create a pointer of the expected data type
	out := reflect.New(dataType).Interface()

	// Unmarshall the data field
	if err := json.Unmarshal([]byte(*dsd.Data), out); err != nil {
		return nil, err
	}

	// Return the value of the pointer
	return reflect.ValueOf(out).Elem().Interface(), nil
}

// DeploymentDataSet is a slice of deploymentData pointers.
type DeploymentDataSet []*deploymentData

// TableName sets the database table name for deploymentData
func (dsd deploymentData) TableName() string {
	return "action_deployments_data"
}

// newDeploymentData creates a new deploymentData instance and returns a pointer to it.
func newDeploymentData(deployment *Deployment, job string, deploymentDataType deploymentDataType, dataTypeName string,
	data *string) *deploymentData {
	return &deploymentData{
		Deployment: deployment,
		Job:        job,
		Type:       deploymentDataType,
		DataType:   dataTypeName,
		Data:       data,
	}
}

// setDeploymentData stores deployment data for a job in persistent storage.
// If there is no previous data, a new storage entry will be created.
// If there is previous data, the storage entry will be replaced with the new data.
func setDeploymentData(tx *gorm.DB, deployment *Deployment, job *string, deploymentDataType deploymentDataType,
	data interface{}) error {
	if job == nil {
		job = &deployment.CurrentJob
	}

	// Marshal the data to a string
	var dataBytes []byte
	var err error
	if dataBytes, err = json.Marshal(data); err != nil {
		return err
	}
	dataStr := string(dataBytes)

	// Create or update the storage entry
	dataTypeName := GetJobDataTypeName(data)
	deploymentData := newDeploymentData(deployment, *job, deploymentDataType, dataTypeName, &dataStr)
	err = tx.
		Where("deployment_id = ?", deployment.ID).
		Where("job = ?", *job).
		Where("type = ?", deploymentDataType).
		Assign(*deploymentData).
		FirstOrCreate(deploymentData).
		Error
	if err != nil {
		return err
	}

	return nil
}

// getDeploymentData gets a deployment job deploymentData entry from storage.
// Returns an error if there is no data of the selected type for the deployment job.
// `dataType` defines the deploymentDataType of job data returned.
func getDeploymentData(tx *gorm.DB, deployment *Deployment, job *string,
	deploymentDataType deploymentDataType) (interface{}, error) {
	// If job is nil, use the deployment's current job
	if job == nil {
		job = &deployment.CurrentJob
	}

	// Get the job data database entry
	deploymentData := deploymentData{}
	err := tx.
		Where("deployment_id = ?", deployment.ID).
		Where("job = ?", *job).
		Where("type = ?", deploymentDataType).
		First(&deploymentData).
		Error
	if err != nil {
		return nil, err
	}

	// Return an error indicating no data was stored
	if deploymentData.Data == nil || *deploymentData.Data == "null" {
		return nil, ErrDeploymentDataNoData
	}

	// Get the value from the job data entry
	out, err := deploymentData.Value()
	if err != nil {
		return nil, err
	}

	return out, nil
}<|MERGE_RESOLUTION|>--- conflicted
+++ resolved
@@ -41,11 +41,7 @@
 	DataType string `gorm:"not null"`
 	// Data contains the job's data. Marshalling and unmarshalling of this data is performed automatically when using
 	// `setDeploymentData` and `getDeploymentData`, respectively.
-<<<<<<< HEAD
-	Data *string `gorm:"type:text;not null"`
-=======
 	Data *string `gorm:"not null;type:text"`
->>>>>>> 50753ccc
 }
 
 // Value returns the unmarshalled value stored in this deploymentData instance.
