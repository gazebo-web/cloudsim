package actions

import (
	"errors"
	"fmt"
	"github.com/imdario/mergo"
	"github.com/jinzhu/gorm"
	"github.com/pkg/errors"
	"gopkg.in/go-playground/validator.v9"
	"reflect"
)

var (
	// NilJobDataType is used to indicate that a Job Input or Output does not receive or return data.
	NilJobDataType = reflect.TypeOf(struct{}{})

	// ErrJobsEmptySequence is returned when a Jobs object does not contain any jobs.
	ErrJobsEmptySequence = errors.New("job sequence is empty")
	// ErrJobsNamesNotUnique is returned when a collection of Jobs contains more than one job with the same name.
	ErrJobsNamesNotUnique = errors.New("jobs names must be unique")
)

// JobFunc is the function signature used by job hooks and Execute function.
type JobFunc func(store Store, tx *gorm.DB, deployment *Deployment, value interface{}) (interface{}, error)

// JobErrorHandler is the job function type called when an error occurs in a job.
type JobErrorHandler func(store Store, tx *gorm.DB, deployment *Deployment, value interface{},
	err error) (interface{}, error)

// JobDataType is used to store Job input and output data types.
type JobDataType reflect.Type

// Job is the base atomic component in an Action. It contains the instructions necessary to perform and rollback a
// single operation. A Job is composed of three parts run in succession: PreHooks, Execute function and PostHooks.
// When ran (by calling Job.Run), a Job goes through a sequence of internal steps:
//
//   1. A number of optional PreHook functions are called to perform validation and preprocessing operations on the
//   	Execute function input data.
//   2. The Execute function is called to perform an operation with the input received from the PreHook functions.
//   3. A number of optional PostHook functions are called to perform validation and postprocessing operations on the
//   	Execute function output data before handing off the data to the next Job in the sequence.
//
// Hooks allow fitting a Job for application-specific scenarios. As an example, a Job that launches cloud instances
// needs to get the list of type of instances it needs to launch. Different applications can use hooks to specify this
// information and use the same execute logic to launch instances specific to their applications.
//
// Each Job should only perform one write or update operation, and it should only be performed in the Execute
// function. If more than one operation is needed, or a hook needs to write or update a persistent entry, consider
// creating additional jobs to handle the operation. Doing so will greatly simplify error and rollback handling.
// To create new jobs for an application, instance this struct. If an existing Job is to be fitted for an
// application, Job.Extend can be used to get an application-specific version of the Job.
//
// If a Job function (PreHook, Execute Funcion, PostHook) returns an error, the error is logged and the execution of
// the sequence of jobs stops and is rolled back. Job functions can handle errors by wrapping functions with error
// handlers by calling WrapErrorHandler. Job functions with error handlers allow logging errors and recovering from
// them. If a function or error-handled function returns an error, this will trigger a rollback of the entire job
// sequence.
//
// A Job may contain an optional RollbackHandler function. The RollbackHandler function is in charge of releasing any
// shared resources claimed (e.g. cloud instances, orchestration resources, etc.) and undoing any changes that may
// impact other operations. Rollback logic should always double check to understand the state of things, as the job
// may be rolled back before any resources are allocated. For example, the rollback logic for a job tasked with
// requesting cloud instances should check that there are machines allocated at all before proceeding to request the
// termination of said machines.
//
// The RollbackHandler function may require context from the Execute function to perform its operations (e.g. instance
// ids, pod ids, etc.). This shared context should be stored by the Execute function by calling deployment.SetJobData
// and creating a `deploymentData` type entry. The shared context can then be retrieved by the RollbackHandler by
// calling deployment.GetJobData.
//
// Jobs contain InputType and OutputType fields. These required fields contain the data types expected of the values
// received and returned by the Job, respectively. They are used to automate marhsalling and unmarshalling from
// persistent storage.
//
// The InputType and OutputType fields values should be obtained by calling GetJobDataType with a value of the type
// required by the Job. If a job does not require any input data, or does not return any input data, the special value
// `NilJobDataType` can be used to indicate such. Note that this does not mean that the job will not receive or return
// data; this information lets an actions.Service instance know how to recover data from the persistent records.
//
// As an illustration, consider the following scenario:
//
//          ┌────┐                 ┌────┐                 ┌────┐
// -string→ │ S1 │ -ExampleStruct→ │ S2 │ -ExampleStruct→ │ S3 │
//          └────┘                 └────┘                 └────┘
//	        I: string              I: Nil                 I: ExampleStruct
//          O: ExampleStruct       O: Nil                 O: Nil
//
// S1 receives a string as input and returns an ExampleStruct instance.
// S2 does not require any data to run, but still receives and returns the ExampleStruct received from S1.
// S3 receives the ExampleStruct from S2 and performs some operations based on it.
//
// Since later jobs may require information from previous jobs, it is very important that all Jobs return a
// value. To enforce this, Actions will fail if no data is returned by a Job, even if the job has indicated that it
// returns no data. If a Job does not require or return any data to operate, it should pass along the data it
// receives from the previous job.
type Job struct {
	// Name contains the name of the Job. This value should be unique as it will be the Job identifier.
	Name string `validate:"required"`
	// PreHooks contains the hooks ran before the Execute function. Used to validate/preprocess job input data.
	PreHooks []JobFunc
	// Execute performs this job's action.
	// It should always return a value (not nil), not doing so will result in an error.
	Execute JobFunc `validate:"required"`
	// PostHooks contains the hooks ran after the Execute function. Used to validate/postprocess job output data.
	PostHooks []JobFunc
	// RollbackHandler contains the rollback function for this job.
	RollbackHandler JobErrorHandler
	// InputType contains the input type this job receives.
	// This should contain the return value of calling `GetJobDataType` with a value of the expected type.
	InputType JobDataType `validate:"required"`
	// OutputType contains the output type this job returns.
	// This should contain the return value of calling `GetJobDataType` with a value of the expected type.
	OutputType JobDataType `validate:"required"`
}

// GetJobDataType returns the data type for a job input or output.
// This is used to properly load job data from the persistent storage.
func GetJobDataType(value interface{}) JobDataType {
	if value == nil {
		return nil
	}

	// If the value is of type reflect.Type, return the value
	if _, ok := value.(reflect.Type); ok {
		return value.(JobDataType)
	}

	return reflect.TypeOf(value)
}

// GetJobDataTypeName returns the data type name for a job input or output.
func GetJobDataTypeName(value interface{}) string {
	dataType := GetJobDataType(value)

	if dataType == nil {
		return "nil"
	}

	return dataType.String()
}

// Extend customizes this job by modifying its hooks and error handlers.
// The extension cannot replace the Execute function. If you need to change the Execute function, you should create a
// new job instead.
func (j *Job) Extend(extension Job) *Job {
	// The extension name should match the
	// Ensure that the Execute function is not changed
	if extension.Execute != nil {
		panic(fmt.Sprintf("extend cannot replace %s execute, create a new job instead", j.Name))
	}

	// Make the extended job name the same as the job name
	if extension.Name == "" {
		extension.Name = j.Name
	}

	// Create the extended job
	if err := mergo.Merge(&extension, *j); err != nil {
		panic(fmt.Sprintf("extend for %s failed to merge definitions: %s", j.Name, err.Error()))
	}

	return &extension
}

// registerTypes registers types used by this job in a registry.
func (j *Job) registerTypes(registry dataTypeRegistry) {
	registry.register(GetJobDataType(j.InputType))
	registry.register(GetJobDataType(j.OutputType))
}

// validate checks that all the required fields are in place
func (j *Job) validate() error {
	return validator.New().Struct(j)
}

// Run runs the job. It calls the job's pre-hooks, followed by its Execute method, and finally its post-hooks.
func (j *Job) Run(store Store, tx *gorm.DB, deployment *Deployment, value interface{}) (interface{}, error) {
	var err error
	// Ensure there is an Execute function
	if j.Execute == nil {
		panic(fmt.Sprintf("job %s does not have an execute function defined", j.Name))
	}

	// Job functions should never return `nil`, as other jobs may need the value received from previous jobs.
	// The only case where returning `nil` is acceptable is if the input was `nil` to begin with.
	inputValueIsNil := value == nil

	// Process pre-hooks
	if value, err = j.processHooks(store, tx, deployment, value, &j.PreHooks); err != nil {
		return nil, err
	}

	// Execute job
	if value, err = callJobFunc(j.Execute, store, tx, deployment, value); err != nil {
		return nil, err
	}

	// Process post-hooks
	if value, err = j.processHooks(store, tx, deployment, value, &j.PostHooks); err != nil {
		return nil, err
	}

	// Check that a value other than `nil` was returned.
	if !inputValueIsNil && value == nil {
		return nil, ErrJobNilOutput
	}

	return value, nil
}

// processHooks receives an input value and processes it using a sequence of hook functions.
func (j *Job) processHooks(store Store, tx *gorm.DB, deployment *Deployment, value interface{},
	hooks *[]JobFunc) (interface{}, error) {

	var err error
	for _, hook := range *hooks {
		// Process the values
		if value, err = callJobFunc(hook, store, tx, deployment, value); err != nil {
			return nil, err
		}
	}

	return value, nil
}

// callJobFunc calls a function of type JobFunc and checks that the output is valid.
func callJobFunc(jobFunc JobFunc, store Store, tx *gorm.DB, deployment *Deployment,
	value interface{}) (interface{}, error) {

	// Process the values
	var err error
	if value, err = jobFunc(store, tx, deployment, value); err != nil {
		return nil, err
	}

	return value, nil
}

// Jobs is a slice of Job
type Jobs []*Job

// registerTypes registers types used by this sequence of job in a registry.
func (s *Jobs) registerTypes(registry dataTypeRegistry) {
	for _, job := range *s {
		job.registerTypes(registry)
	}
}

// notEmpty checks that the Jobs object is not empty.
func (s *Jobs) notEmpty() error {
	if len(*s) == 0 {
		return ErrJobsEmptySequence
	}

	return nil
}

// jobsAreValid checks that all jobs are valid.
func (s *Jobs) jobsAreValid() error {
	for _, job := range *s {
		if err := job.validate(); err != nil {
			return err
		}
	}

	return nil
}

<<<<<<< HEAD
func (s *Jobs) noRepeatedJobNames() error {
	jobNames := make(map[string]interface{}, len(*s))
	for _, job := range *s {
		if _, ok := jobNames[job.Name]; ok {
			return ErrJobsNamesNotUnique
=======
// jobNamesAreUnique checks that all job names in a job sequence are unique.
// This is necessary to recover start from the database.
func (s *Jobs) jobNamesAreUnique() error {
	jobNames := make(map[string]interface{}, len(*s))
	for _, job := range *s {
		if _, ok := jobNames[job.Name]; ok {
			return errors.Wrap(ErrJobsNamesNotUnique, fmt.Sprintf("job name %s is not unique", job.Name))
>>>>>>> e357a1c4
		}
		jobNames[job.Name] = nil
	}

	return nil
}

// validate checks that the sequence of jobs is valid.
func (s *Jobs) validate() error {
	validators := []func() error{
		s.notEmpty,
		s.jobsAreValid,
<<<<<<< HEAD
		s.noRepeatedJobNames,
=======
		s.jobNamesAreUnique,
>>>>>>> e357a1c4
	}

	for _, validator := range validators {
		if err := validator(); err != nil {
			return err
		}
	}

	return nil
}<|MERGE_RESOLUTION|>--- conflicted
+++ resolved
@@ -1,7 +1,6 @@
 package actions
 
 import (
-	"errors"
 	"fmt"
 	"github.com/imdario/mergo"
 	"github.com/jinzhu/gorm"
@@ -266,13 +265,6 @@
 	return nil
 }
 
-<<<<<<< HEAD
-func (s *Jobs) noRepeatedJobNames() error {
-	jobNames := make(map[string]interface{}, len(*s))
-	for _, job := range *s {
-		if _, ok := jobNames[job.Name]; ok {
-			return ErrJobsNamesNotUnique
-=======
 // jobNamesAreUnique checks that all job names in a job sequence are unique.
 // This is necessary to recover start from the database.
 func (s *Jobs) jobNamesAreUnique() error {
@@ -280,7 +272,6 @@
 	for _, job := range *s {
 		if _, ok := jobNames[job.Name]; ok {
 			return errors.Wrap(ErrJobsNamesNotUnique, fmt.Sprintf("job name %s is not unique", job.Name))
->>>>>>> e357a1c4
 		}
 		jobNames[job.Name] = nil
 	}
@@ -293,11 +284,7 @@
 	validators := []func() error{
 		s.notEmpty,
 		s.jobsAreValid,
-<<<<<<< HEAD
-		s.noRepeatedJobNames,
-=======
 		s.jobNamesAreUnique,
->>>>>>> e357a1c4
 	}
 
 	for _, validator := range validators {
