--- conflicted
+++ resolved
@@ -5,9 +5,5 @@
 	// Name returns the robot's name. It's usually provided by the user.
 	Name() string
 	// Type returns the robot's type. It's the robot config type.
-<<<<<<< HEAD
-	Type() string
-=======
 	Kind() string
->>>>>>> 597ab00d
 }