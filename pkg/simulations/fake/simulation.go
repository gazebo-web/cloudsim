package fake

import (
	"gitlab.com/ignitionrobotics/web/cloudsim/pkg/simulations"
	"time"
)

// fakeSimulation is a fake simulations.Simulation implementation.
type fakeSimulation struct {
<<<<<<< HEAD
	groupID   simulations.GroupID
	status    simulations.Status
	kind      simulations.Kind
	err       *simulations.Error
	image     string
	processed bool
}

// IsProcessed returns true if the simulation has been processed.
func (f *fakeSimulation) IsProcessed() bool {
	return f.processed
=======
	groupID  simulations.GroupID
	status   simulations.Status
	kind     simulations.Kind
	err      *simulations.Error
	image    string
	validFor time.Duration
}

// GetValidFor returns the valid duration.
func (f *fakeSimulation) GetValidFor() time.Duration {
	return f.validFor
>>>>>>> 96600a58
}

// HasStatus returns true if the given status matches with the current status.
func (f *fakeSimulation) HasStatus(status simulations.Status) bool {
	return f.status == status
}

// IsKind returns true if the given kind matches with the current kind.
func (f *fakeSimulation) IsKind(kind simulations.Kind) bool {
	return f.kind == kind
}

// GetImage returns the fake simulation's image.
func (f *fakeSimulation) GetImage() string {
	return f.image
}

// GetError returns the fake simulation's error.
// It returns nil if no error has been set.
func (f *fakeSimulation) GetError() *simulations.Error {
	return f.err
}

// GetGroupID returns the fake simulation's group id.
func (f *fakeSimulation) GetGroupID() simulations.GroupID {
	return f.groupID
}

// GetStatus returns the fake simulation's status.
func (f *fakeSimulation) GetStatus() simulations.Status {
	return f.status
}

// SetStatus sets the fake simulation's status to the given status.
func (f *fakeSimulation) SetStatus(status simulations.Status) {
	f.status = status
}

// GetKind returns the simulation's kind.
func (f *fakeSimulation) GetKind() simulations.Kind {
	return f.kind
}

// NewSimulation initializes a new fake simulation.
func NewSimulation(groupID simulations.GroupID, status simulations.Status, kind simulations.Kind, err *simulations.Error, image string, validFor time.Duration) simulations.Simulation {
	return &fakeSimulation{
		groupID:  groupID,
		status:   status,
		kind:     kind,
		err:      err,
		image:    image,
		validFor: validFor,
	}
}<|MERGE_RESOLUTION|>--- conflicted
+++ resolved
@@ -7,31 +7,33 @@
 
 // fakeSimulation is a fake simulations.Simulation implementation.
 type fakeSimulation struct {
-<<<<<<< HEAD
 	groupID   simulations.GroupID
 	status    simulations.Status
 	kind      simulations.Kind
 	err       *simulations.Error
 	image     string
+	validFor  time.Duration
 	processed bool
+	owner     *string
+	creator   string
+}
+
+func (f *fakeSimulation) GetOwner() *string {
+	return f.owner
+}
+
+func (f *fakeSimulation) GetCreator() string {
+	return f.creator
+}
+
+// GetValidFor returns the valid duration.
+func (f *fakeSimulation) GetValidFor() time.Duration {
+	return f.validFor
 }
 
 // IsProcessed returns true if the simulation has been processed.
 func (f *fakeSimulation) IsProcessed() bool {
 	return f.processed
-=======
-	groupID  simulations.GroupID
-	status   simulations.Status
-	kind     simulations.Kind
-	err      *simulations.Error
-	image    string
-	validFor time.Duration
-}
-
-// GetValidFor returns the valid duration.
-func (f *fakeSimulation) GetValidFor() time.Duration {
-	return f.validFor
->>>>>>> 96600a58
 }
 
 // HasStatus returns true if the given status matches with the current status.
