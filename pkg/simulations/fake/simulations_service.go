--- conflicted
+++ resolved
@@ -56,13 +56,8 @@
 	return sim, args.Error(1)
 }
 
-<<<<<<< HEAD
-// Stop is a mock for the Stop method.
-func (s *Service) Stop(groupID simulations.GroupID) error {
-=======
 // MarkStopped is a mock for the MarkStopped method.
 func (s *Service) MarkStopped(groupID simulations.GroupID) error {
->>>>>>> ddaf8901
 	args := s.Called(groupID)
 	return args.Error(0)
 }
