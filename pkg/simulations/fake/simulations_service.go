package fake

import (
	"github.com/stretchr/testify/mock"
	"gitlab.com/ignitionrobotics/web/cloudsim/pkg/simulations"
)

// Service is a fake simulations.Service implementation.
type Service struct {
	*mock.Mock
}

<<<<<<< HEAD
// Create mocks the Create method.
func (s *Service) Create(input simulations.CreateSimulationInput) (simulations.Simulation, error) {
	args := s.Called(input)
	sim := args.Get(0).(simulations.Simulation)
	return sim, args.Error(1)
=======
// UpdateScore mocks the UpdateScore method.
func (s *Service) UpdateScore(groupID simulations.GroupID, score *float64) error {
	args := s.Called(groupID, score)
	return args.Error(0)
>>>>>>> de8357ab
}

// GetWebsocketToken mocks the GetWebsocketToken method.
func (s *Service) GetWebsocketToken(groupID simulations.GroupID) (string, error) {
	args := s.Called(groupID)
	return args.String(0), args.Error(1)
}

// GetRobots is a mock for the GetRobots method.
func (s *Service) GetRobots(groupID simulations.GroupID) ([]simulations.Robot, error) {
	args := s.Called(groupID)
	robots := args.Get(0).([]simulations.Robot)
	return robots, args.Error(1)
}

// Reject is a mock for the Reject method.
func (s *Service) Reject(groupID simulations.GroupID) (simulations.Simulation, error) {
	args := s.Called(groupID)
	sim := args.Get(0).(simulations.Simulation)
	return sim, args.Error(1)
}

// GetParent is a mock for the GetParent method.
func (s *Service) GetParent(groupID simulations.GroupID) (simulations.Simulation, error) {
	args := s.Called(groupID)
	sim := args.Get(0).(simulations.Simulation)
	return sim, args.Error(1)
}

// UpdateStatus is a mock for the UpdateStatus method.
func (s *Service) UpdateStatus(groupID simulations.GroupID, status simulations.Status) error {
	args := s.Called(groupID, status)
	return args.Error(0)
}

// Update is a mock for the Update method.
func (s *Service) Update(groupID simulations.GroupID, simulation simulations.Simulation) error {
	args := s.Called(groupID)
	return args.Error(0)
}

// Get is a mock for the Get method.
func (s *Service) Get(groupID simulations.GroupID) (simulations.Simulation, error) {
	args := s.Called(groupID)
	sim := args.Get(0).(simulations.Simulation)
	return sim, args.Error(1)
}

// Stop is a mock for the Stop method.
func (s *Service) MarkStopped(groupID simulations.GroupID) error {
	args := s.Called(groupID)
	return args.Error(0)
}

// NewService initializes a new fake service implementation.
func NewService() *Service {
	return &Service{
		Mock: new(mock.Mock),
	}
}<|MERGE_RESOLUTION|>--- conflicted
+++ resolved
@@ -10,18 +10,10 @@
 	*mock.Mock
 }
 
-<<<<<<< HEAD
-// Create mocks the Create method.
-func (s *Service) Create(input simulations.CreateSimulationInput) (simulations.Simulation, error) {
-	args := s.Called(input)
-	sim := args.Get(0).(simulations.Simulation)
-	return sim, args.Error(1)
-=======
 // UpdateScore mocks the UpdateScore method.
 func (s *Service) UpdateScore(groupID simulations.GroupID, score *float64) error {
 	args := s.Called(groupID, score)
 	return args.Error(0)
->>>>>>> de8357ab
 }
 
 // GetWebsocketToken mocks the GetWebsocketToken method.
