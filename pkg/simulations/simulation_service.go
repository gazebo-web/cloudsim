package simulations

import (
	"context"
	"gitlab.com/ignitionrobotics/web/cloudsim/pkg/users"
	"gitlab.com/ignitionrobotics/web/cloudsim/pkg/uuid"
	fuel "gitlab.com/ignitionrobotics/web/fuelserver/bundles/users"
	per "gitlab.com/ignitionrobotics/web/fuelserver/permissions"
	"gitlab.com/ignitionrobotics/web/ign-go"
	"strings"
	"time"
)

// Service
type Service interface {
	GetRepository() Repository
	SetRepository(repository Repository)
<<<<<<< HEAD
	Get(groupID string, user *fuel.User) (*Simulation, *ign.ErrMsg)
=======
	Get(groupID string) (*Simulation, *ign.ErrMsg)
>>>>>>> bcd770de
	GetAll(ctx context.Context, input GetAllInput) (*Simulations, *ign.PaginationResult, *ign.ErrMsg)
	GetAllByOwner(owner string, statusFrom, statusTo Status) (*Simulations, error)
	GetChildren(groupID string, statusFrom, statusTo Status) (*Simulations, error)
	GetAllParents(statusFrom, statusTo Status) (*Simulations, error)
	GetAllParentsWithErrors(statusFrom, statusTo Status, errors []ErrorStatus) (*Simulations, error)
	GetParent(groupID string) (*Simulation, error)
	Create(ctx context.Context, input ServiceCreateInput, user *fuel.User) (ServiceCreateOutput, *ign.ErrMsg)
	create(sim Simulation) (*Simulation, *ign.ErrMsg)
	Launch(ctx context.Context, groupID string, user *fuel.User) (*Simulation, *ign.ErrMsg)
	Restart(ctx context.Context, groupID string, user *fuel.User) (*Simulation, *ign.ErrMsg)
	Shutdown(ctx context.Context, groupID string, user *fuel.User) (*Simulation, *ign.ErrMsg)
	Update(ctx context.Context, groupID string, simulationUpdateInput SimulationUpdateInput, user *fuel.User) (*Simulation, *ign.ErrMsg)
	UpdateParentFromChildren(parent *Simulation) (*Simulation, *ign.ErrMsg)
	Reject(ctx context.Context, simulation *Simulation) (*Simulation, *ign.ErrMsg)
	addPermissionsToOwner(resourceID string, permissions []per.Action, owner string) (bool, *ign.ErrMsg)
	addPermissionsToOwners(resourceID string, permissions []per.Action, owners ...string) *ign.ErrMsg
	Prepare(ctx context.Context, sim *Simulation) (Simulations, *ign.ErrMsg)
}

// service
type service struct {
	repository  Repository
	userService users.Service
	config      ServiceConfig
	uuid        uuid.UUID
}

type NewServiceInput struct {
	UserService users.Service
	Repository  Repository
	Config      ServiceConfig
	UUID        uuid.UUID
}

type ServiceConfig struct {
	Platform    string
	Application string
	MaxDuration time.Duration
}

// NewService
func NewService(input NewServiceInput) Service {
	var s Service
	s = &service{
		userService: input.UserService,
		repository:  input.Repository,
		config:      input.Config,
		uuid:        input.UUID,
	}
	return s
}

// GetRepository
func (s *service) GetRepository() Repository {
	return s.repository
}

// SetRepository
func (s *service) SetRepository(repository Repository) {
	s.repository = repository
}

// Get
<<<<<<< HEAD
func (s *service) Get(groupID string, user *fuel.User) (*Simulation, *ign.ErrMsg) {
	if ok, em := s.userService.IsAuthorizedForResource(*user.Username, groupID, per.Read); !ok {
		return nil, em
	}

	var sim *Simulation
	var err error

	sim, err = s.repository.Get(groupID)
	if err != nil {
		return nil, ign.NewErrorMessageWithBase(ign.ErrorSimGroupNotFound, err)
	}

	return sim, nil
=======
func (s *service) Get(groupID string) (*Simulation, *ign.ErrMsg) {
	panic("Not implemented")
>>>>>>> bcd770de
}

// GetAll
func (s *service) GetAll(ctx context.Context, input GetAllInput) (*Simulations, *ign.PaginationResult, *ign.ErrMsg) {
	canPerformWithRole, _ := s.userService.CanPerformWithRole(&s.config.Application, *input.user.Username, per.Member)

	includeChildren := false
	if s.userService.IsSystemAdmin(*input.user.Username) {
		includeChildren = true
	}

	sims, pagination, err := s.repository.GetAllPaginated(GetAllPaginatedInput{
		PaginationRequest:          input.p,
		ByStatus:                   input.byStatus,
		InvertStatus:               input.invertStatus,
		ByErrorStatus:              input.byErrStatus,
		InvertErrorStatus:          input.invertErrStatus,
		IncludeChildren:            includeChildren && input.includeChildren,
		CanPerformWithRole:         canPerformWithRole,
		QueryForResourceVisibility: s.userService.QueryForResourceVisibility,
		User:                       input.user,
	})

	if err != nil {
		return nil, nil, ign.NewErrorMessageWithBase(ign.ErrorInvalidPaginationRequest, err)
	}

	if !pagination.PageFound {
		return nil, nil, ign.NewErrorMessage(ign.ErrorInvalidPaginationRequest)
	}

	return sims, pagination, nil
}

// GetAllByOwner
func (s *service) GetAllByOwner(owner string, statusFrom, statusTo Status) (*Simulations, error) {
	panic("Not implemented")

}

// GetChildren
func (s *service) GetChildren(groupID string, statusFrom, statusTo Status) (*Simulations, error) {
	panic("Not implemented")
}

// GetAllParents
func (s *service) GetAllParents(statusFrom, statusTo Status) (*Simulations, error) {
	panic("Not implemented")
}

// GetAllParentsWithErrors
func (s *service) GetAllParentsWithErrors(statusFrom, statusTo Status, errors []ErrorStatus) (*Simulations, error) {
	panic("Not implemented")
}

// GetParent
func (s *service) GetParent(groupID string) (*Simulation, error) {
	panic("implement me")
}

func (s *service) Create(ctx context.Context, input ServiceCreateInput, user *fuel.User) (ServiceCreateOutput, *ign.ErrMsg) {
	createSimulation := input.Input()

	if createSimulation.Platform == "" {
		createSimulation.Platform = s.config.Platform
	}
	if createSimulation.Application == "" {
		createSimulation.Application = s.config.Application
	}

	// Set the owner, if missing
	if createSimulation.Owner == "" {
		createSimulation.Owner = *user.Username
	}

	owner := createSimulation.Owner
	if owner == "" {
		owner = *user.Username
	} else {
		// VerifyOwner checks to see if the 'owner' arg is an organization or a user. If the
		// 'owner' is an organization, it verifies that the given 'user' arg has the expected
		// permission in the organization. If the 'owner' is a user, it verifies that the
		// 'user' arg is the same as the owner.
		if ok, em := s.userService.VerifyOwner(owner, *user.Username, per.Read); !ok {
			return nil, em
		}
	}

	private := true
	if createSimulation.Private != nil {
		private = *createSimulation.Private
	}

	stopOnEnd := false
	// Only system admins can request instances to stop on end
	if createSimulation.StopOnEnd != nil && s.userService.IsSystemAdmin(*user.Username) {
		stopOnEnd = *createSimulation.StopOnEnd
	}

	// Create and assign a new GroupID
	groupID := s.uuid.Generate()

	// Create the SimulationDeployment record in DB. Set initial status.
	creator := *user.Username
	imageStr := strings.Join(createSimulation.Image, ",")
	sim := Simulation{
		Owner:         &owner,
		Name:          &createSimulation.Name,
		Creator:       &creator,
		Private:       &private,
		StopOnEnd:     &stopOnEnd,
		Platform:      &createSimulation.Platform,
		Application:   &createSimulation.Application,
		Image:         &imageStr,
		GroupID:       &groupID,
		Status:        StatusPending.ToIntPtr(),
		Extra:         createSimulation.Extra,
		ExtraSelector: createSimulation.ExtraSelector,
		Robots:        createSimulation.Robots,
		Held:          false,
	}

	// Set the maximum simulation expiration time.
	validFor := s.config.MaxDuration.String()
	sim.ValidFor = &validFor

	return s.create(sim)
}

func (s *service) create(sim Simulation) (*Simulation, *ign.ErrMsg) {
	output, err := s.repository.Create(&sim)
	if err != nil {
		return nil, ign.NewErrorMessageWithBase(ign.ErrorDbSave, err)
	}

	createdSim := output.Output()

	// Set read and write permissions to owner (eg, the team) and to the Platform
	// organizing team (eg. subt).
	if em := s.addPermissionsToOwners(*sim.GroupID, []per.Action{per.Read, per.Write}, *sim.Owner, *createdSim.Application); em != nil {
		return nil, em
	}
	return createdSim, nil
}

func (s *service) Restart(ctx context.Context, groupID string, user *fuel.User) (*Simulation, *ign.ErrMsg) {
	panic("implement me")
}

func (s *service) Launch(ctx context.Context, groupID string, user *fuel.User) (*Simulation, *ign.ErrMsg) {
	panic("implement me")
}

func (s *service) Shutdown(ctx context.Context, groupID string, user *fuel.User) (*Simulation, *ign.ErrMsg) {
	panic("Not implemented")
}

// Update
<<<<<<< HEAD
func (s *service) Update(ctx context.Context, groupID string, simulationUpdateInput SimulationUpdateInput, user *fuel.User) (*Simulation, *ign.ErrMsg) {

	simulationUpdate := simulationUpdateInput.Input()

	simulation, em := s.Get(groupID, user)
=======
func (s *service) Update(ctx context.Context, groupID string, simulationUpdateInput SimulationUpdateInput) (*Simulation, *ign.ErrMsg) {

	simulationUpdate := simulationUpdateInput.Input()

	simulation, em := s.Get(groupID)
>>>>>>> bcd770de
	if em != nil {
		return nil, em
	}

	if simulationUpdate.Held != nil {
		simulation.Held = *simulationUpdate.Held
	}

	if simulationUpdate.ErrorStatus != nil {
		simulation.ErrorStatus = simulationUpdate.ErrorStatus
	}

	updatedSim, err := s.repository.Update(groupID, simulation)
	if err != nil {
		return nil, ign.NewErrorMessageWithBase(ign.ErrorDbSave, err)
	}

	return updatedSim, nil
}

// UpdateParentFromChildren
func (s *service) UpdateParentFromChildren(parent *Simulation) (*Simulation, *ign.ErrMsg) {
	panic("implement me")
}

func (s *service) Reject(ctx context.Context, simulation *Simulation) (*Simulation, *ign.ErrMsg) {
	var err error
	if simulation, err = s.repository.Reject(simulation); err != nil {
		return nil, ign.NewErrorMessageWithBase(ign.ErrorDbSave, err)
	}
	return simulation, nil
}

func (s *service) addPermissionsToOwner(resourceID string, permissions []per.Action, owner string) (bool, *ign.ErrMsg) {
	var ok bool
	var em *ign.ErrMsg
	for _, p := range permissions {
		ok, em = s.userService.AddResourcePermission(owner, resourceID, p)
		if !ok {
			return ok, em
		}
	}
	return ok, em
}

func (s *service) addPermissionsToOwners(resourceID string, permissions []per.Action, owners ...string) *ign.ErrMsg {
	for _, owner := range owners {
		ok, err := s.addPermissionsToOwner(resourceID, permissions, owner)
		if !ok {
			return err
		}
	}
	return nil
}

func (s *service) Prepare(ctx context.Context, sim *Simulation) (Simulations, *ign.ErrMsg) {
	panic("implement me")
}<|MERGE_RESOLUTION|>--- conflicted
+++ resolved
@@ -15,11 +15,7 @@
 type Service interface {
 	GetRepository() Repository
 	SetRepository(repository Repository)
-<<<<<<< HEAD
 	Get(groupID string, user *fuel.User) (*Simulation, *ign.ErrMsg)
-=======
-	Get(groupID string) (*Simulation, *ign.ErrMsg)
->>>>>>> bcd770de
 	GetAll(ctx context.Context, input GetAllInput) (*Simulations, *ign.PaginationResult, *ign.ErrMsg)
 	GetAllByOwner(owner string, statusFrom, statusTo Status) (*Simulations, error)
 	GetChildren(groupID string, statusFrom, statusTo Status) (*Simulations, error)
@@ -83,10 +79,11 @@
 }
 
 // Get
-<<<<<<< HEAD
 func (s *service) Get(groupID string, user *fuel.User) (*Simulation, *ign.ErrMsg) {
-	if ok, em := s.userService.IsAuthorizedForResource(*user.Username, groupID, per.Read); !ok {
-		return nil, em
+	if user != nil {
+		if ok, em := s.userService.IsAuthorizedForResource(*user.Username, groupID, per.Read); !ok {
+			return nil, em
+		}
 	}
 
 	var sim *Simulation
@@ -98,10 +95,6 @@
 	}
 
 	return sim, nil
-=======
-func (s *service) Get(groupID string) (*Simulation, *ign.ErrMsg) {
-	panic("Not implemented")
->>>>>>> bcd770de
 }
 
 // GetAll
@@ -239,7 +232,7 @@
 
 	createdSim := output.Output()
 
-	// Set read and write permissions to owner (eg, the team) and to the Platform
+	// Set read and write permissions to owner (eg, the team) and to the Application
 	// organizing team (eg. subt).
 	if em := s.addPermissionsToOwners(*sim.GroupID, []per.Action{per.Read, per.Write}, *sim.Owner, *createdSim.Application); em != nil {
 		return nil, em
@@ -260,19 +253,11 @@
 }
 
 // Update
-<<<<<<< HEAD
 func (s *service) Update(ctx context.Context, groupID string, simulationUpdateInput SimulationUpdateInput, user *fuel.User) (*Simulation, *ign.ErrMsg) {
 
 	simulationUpdate := simulationUpdateInput.Input()
 
 	simulation, em := s.Get(groupID, user)
-=======
-func (s *service) Update(ctx context.Context, groupID string, simulationUpdateInput SimulationUpdateInput) (*Simulation, *ign.ErrMsg) {
-
-	simulationUpdate := simulationUpdateInput.Input()
-
-	simulation, em := s.Get(groupID)
->>>>>>> bcd770de
 	if em != nil {
 		return nil, em
 	}
