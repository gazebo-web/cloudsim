--- conflicted
+++ resolved
@@ -2,15 +2,9 @@
 
 // Marsupial is a combination of robots.
 type Marsupial interface {
-<<<<<<< HEAD
-	// Parent returns the marsupial parent robot.
-	GetParent() Robot
-	// Child returns the marsupial child robot.
-=======
 	// GetParent returns the marsupial parent robot.
 	GetParent() Robot
 	// GetChild returns the marsupial child robot.
->>>>>>> 8a0200dd
 	GetChild() Robot
 }
 
@@ -22,20 +16,12 @@
 	child Robot
 }
 
-<<<<<<< HEAD
-// Returns the parent robot.
-=======
 // GetParent returns the parent robot.
->>>>>>> 8a0200dd
 func (m marsupial) GetParent() Robot {
 	return m.parent
 }
 
-<<<<<<< HEAD
-// Child returns the child robot.
-=======
 // GetChild returns the child robot.
->>>>>>> 8a0200dd
 func (m marsupial) GetChild() Robot {
 	return m.child
 }
