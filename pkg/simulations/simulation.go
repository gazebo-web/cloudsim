package simulations

import (
	"errors"
	"time"
)

var (
	// ErrInvalidGroupID is returned when a group id is invalid.
	ErrInvalidGroupID = errors.New("invalid group id")

	// ErrIncorrectStatus is returned when a simulation status is not correct at the time it's being checked.
	ErrIncorrectStatus = errors.New("incorrect status")

	// ErrIncorrectKind is returned when a simulation kind is not correct at the time it's being checked.
	ErrIncorrectKind = errors.New("incorrect kind")

	// ErrSimulationWithError is returned when a simulation has an error.
	ErrSimulationWithError = errors.New("simulation with error")

	// ErrSimulationProcessed is returned when simulation is trying to be processed twice.
	ErrSimulationProcessed = errors.New("simulation has been processed")
)

// GroupID is an universally unique identifier that identifies a Simulation.
type GroupID string

// String returns the string representation of a GroupID.
func (gid GroupID) String() string {
	return string(gid)
}

// Status represents a stage a Simulation can be in.
type Status string

var (
	// StatusPending is used when a simulation is pending to be scheduled.
	StatusPending Status = "pending"

	// StatusRunning is used when a simulation is running.
	StatusRunning Status = "running"

	// StatusRejected is used when a simulation has been rejected.
	StatusRejected Status = "rejected"

	// StatusLaunchingInstances is used when a simulation has entered the launching instances phase.
	StatusLaunchingInstances Status = "launching-instances"

	// StatusLaunchingPods is used when a simulation has entered the launching pods phase.
	StatusLaunchingPods Status = "launching-pods"

	// StatusWaitingInstances is used when a simulation is waiting for instances to be launched.
	StatusWaitingInstances Status = "waiting-instances"

	// StatusWaitingNodes is used when a simulation is waiting for nodes to be ready
	StatusWaitingNodes Status = "waiting-nodes"

	// StatusWaitingPods is used when a simulation is waiting for pods to be ready.
	StatusWaitingPods Status = "waiting-pods"

	// StatusTerminateRequested is used when a simulation has been scheduled to be terminated.
	StatusTerminateRequested Status = "terminate-requested"

	// StatusDeletingPods is used when the pods of a certain simulation are being deleted.
	StatusDeletingPods Status = "deleting-pods"

	// StatusDeletingNodes is used when the nodes of a certain simulation are being deleted.
	StatusDeletingNodes Status = "deleting-nodes"

	// StatusProcessingResults is used when a simulation's score and stats are being extracted from a gazebo server.
	StatusProcessingResults Status = "processing-results"
)

// Kind is used to identify if a Simulation is a single simulation or a multisim.
// If a simulation is a multisim, different Kind values are used
// to identify if the simulations is a parent simulation or a child simulation.
type Kind uint

var (
	// SimSingle represents a single simulation.
	SimSingle Kind = 0
	// SimParent represents a parent simulation.
	SimParent Kind = 1
	// SimChild represents a child simulation.
	SimChild Kind = 2
)

// Error is used to assign an error to a simulation. Simulations with errors are forbidden to run.
type Error string

// Simulation groups a set of methods to identify a simulation.
type Simulation interface {
	// GetGroupID returns the current Simulation's group id.
	GetGroupID() GroupID

	// GetStatus returns the current Simulation's status.
	GetStatus() Status

	// HasStatus checks if the current Simulation has a given status.
	HasStatus(status Status) bool

	// SetStatus sets a given status to the Simulation.
	SetStatus(status Status)

<<<<<<< HEAD
	// Kind returns the current Simulation's kind.
=======
	// GetKind returns the current simulation's kind.
>>>>>>> 96600a58
	GetKind() Kind

	// IsKind checks if the current Simulation is of the given kind.
	IsKind(Kind) bool

<<<<<<< HEAD
	// Error returns the current Simulation's error. It returns nil if the simulation doesn't have an error.
	GetError() *Error

	// Image returns the Simulation's docker image. This image is used as the solution image.
	GetImage() string

	// IsProcessed returns true if the Simulation has been already processed.
	IsProcessed() bool

	// GetOwner returns the Simulation's owner.
	GetOwner() *string

	// GetCreator returns the Simulation's creator.
	GetCreator() string
=======
	// GetError returns the current simulation's error. It returns nil if the simulation doesn't have an error.
	GetError() *Error

	// GetImage returns the simulation's docker image. This image is used as the solution image.
	GetImage() string

	// GetValidFor returns the amount of time that the simulation is considered valid.
	GetValidFor() time.Duration
>>>>>>> 96600a58
}<|MERGE_RESOLUTION|>--- conflicted
+++ resolved
@@ -102,22 +102,20 @@
 	// SetStatus sets a given status to the Simulation.
 	SetStatus(status Status)
 
-<<<<<<< HEAD
-	// Kind returns the current Simulation's kind.
-=======
 	// GetKind returns the current simulation's kind.
->>>>>>> 96600a58
 	GetKind() Kind
 
 	// IsKind checks if the current Simulation is of the given kind.
 	IsKind(Kind) bool
 
-<<<<<<< HEAD
-	// Error returns the current Simulation's error. It returns nil if the simulation doesn't have an error.
+	// GetError returns the current simulation's error. It returns nil if the simulation doesn't have an error.
 	GetError() *Error
 
-	// Image returns the Simulation's docker image. This image is used as the solution image.
+	// GetImage returns the simulation's docker image. This image is used as the solution image.
 	GetImage() string
+
+	// GetValidFor returns the amount of time that the simulation is considered valid.
+	GetValidFor() time.Duration
 
 	// IsProcessed returns true if the Simulation has been already processed.
 	IsProcessed() bool
@@ -127,14 +125,4 @@
 
 	// GetCreator returns the Simulation's creator.
 	GetCreator() string
-=======
-	// GetError returns the current simulation's error. It returns nil if the simulation doesn't have an error.
-	GetError() *Error
-
-	// GetImage returns the simulation's docker image. This image is used as the solution image.
-	GetImage() string
-
-	// GetValidFor returns the amount of time that the simulation is considered valid.
-	GetValidFor() time.Duration
->>>>>>> 96600a58
 }