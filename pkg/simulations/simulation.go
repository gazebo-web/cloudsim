--- conflicted
+++ resolved
@@ -21,10 +21,7 @@
 // GroupID is an universally unique identifier that identifies a Simulation.
 type GroupID string
 
-<<<<<<< HEAD
-=======
 // String returns the string representation of a GroupID.
->>>>>>> e26f1292
 func (gid GroupID) String() string {
 	return string(gid)
 }
@@ -83,11 +80,7 @@
 	// GetStatus returns the current simulation's status.
 	GetStatus() Status
 
-<<<<<<< HEAD
 	// HasStatus checks if the current simulation has a given status.
-=======
-	// HasStatus checks if the current simulation has the given status.
->>>>>>> e26f1292
 	HasStatus(status Status) bool
 
 	// SetStatus sets a given status to the simulation.
