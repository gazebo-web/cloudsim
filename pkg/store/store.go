--- conflicted
+++ resolved
@@ -57,13 +57,8 @@
 	// NamePrefix returns the name prefix that should be used when creating a machine.
 	NamePrefix() string
 
-<<<<<<< HEAD
-  // ClusterName returns the cluster name value read from env vars.
-  ClusterName() *string
-=======
 	// ClusterName returns the cluster's name where to launch simulations.
 	ClusterName() string
->>>>>>> ddaf8901
 }
 
 // Orchestrator provides different information to manage a cluster.
