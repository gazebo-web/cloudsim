package store

import (
	"gitlab.com/ignitionrobotics/web/cloudsim/pkg/cloud"
	"gitlab.com/ignitionrobotics/web/cloudsim/pkg/simulations"
	"time"
)

// Store provides a set of components to store data that needs to be accessed by different services.
type Store interface {
	// Machines provides access to a set of configurations for creating machines.
	Machines() Machines
	// Orchestrator provides access to a set of configurations for cluster management.
	Orchestrator() Orchestrator
	// Ignition provides access to a set of common cloudsim configurations.
	Ignition() Ignition
}

// Machines provides different information for creating machines.
type Machines interface {
	// InstanceProfile returns the machine instance profile that should be used when creating a machine.
	// It returns nil if the default instance profile should be used.
	InstanceProfile() *string

	// KeyName returns the name of the SSH private key that should be used when creating a machine.
	KeyName() string

	// Type returns the machine type that should be used when creating a machine.
	Type() string

	// FirewallRules returns the list of rules that should be applied to the created machine.
	FirewallRules() []string

	// SubnetAndZone returns the subnet and the zone that the created machine should be configured in.
	SubnetAndZone() (string, string)

	// Tags returns a set of tags that will be set to the machine.
	Tags(simulation simulations.Simulation, nodeType string, nameSuffix string) []cloud.Tag

	// InitScript returns the script that will be run when creating the machine.
	InitScript() *string

	// BaseImage returns the base image that will be used when creating the machine.
	BaseImage() string

	// Timeout returns the maximum amount of time that a job should wait until a machine is created.
	// Timeout is usually used with PollFrequency.
	Timeout() time.Duration

	// PollFrequency returns the interval of time that a job should wait until performing another request to create machines.
	// PollFrequency is usually used with Timeout.
	PollFrequency() time.Duration

	// Limit returns the maximum limit of machines that can be created.
	Limit() int

	// NamePrefix returns the name prefix that should be used when creating a machine.
	NamePrefix() string

	// ClusterName returns the cluster's name where to launch simulations.
	ClusterName() string
}

// Orchestrator provides different information to manage a cluster.
type Orchestrator interface {
	// Namespace returns the base namespace that should be used for simulations.
	Namespace() string

	// TerminationGracePeriod duration that pods need to terminate gracefully.
	TerminationGracePeriod() time.Duration

	// Nameservers returns a slice of the nameservers used to expose simulations to the internet.
	Nameservers() []string

	// IngressNamespace returns the namespace where the ingress is running.
	IngressNamespace() string

	// IngressName returns the ingress name used by Gloo.
	IngressName() string

	// IngressHost returns a FQDN used to route traffic to cloudsim instances.
	IngressHost() string
}

// Ignition provides general information about cloudsim and ignition gazebo.
type Ignition interface {
	// IP returns the current server's ip.
	IP() string

	// GazeboServerLogsPath returns the path of the logs from gazebo server containers.
	GazeboServerLogsPath() string

	// ROSLogsPath returns the path of the logs from bridge containers.
	ROSLogsPath() string

	// SidecarContainerLogsPath returns the path of the logs from sidecar containers.
	SidecarContainerLogsPath() string

	// Verbosity returns the level of verbosity that should be used for gazebo.
	Verbosity() string

	// LogsCopyEnabled determines if ROS logs should be saved in the storage.
	LogsCopyEnabled() bool

	// Region returns the region where to launch a certain simulation.
	Region() string

	// SecretsName returns the name of the secrets to access credentials for different cloud providers.
	SecretsName() string

	// AccessKeyLabel returns the access key label to get the credentials for a certain cloud provider.
	// For AWS, it returns: `aws-access-key-id`
	AccessKeyLabel() string

	// SecretAccessKeyLabel returns the secret access key label to get the credentials for a certain cloud provider.
	// For AWS, it returns: `aws-secret-access-key`
	SecretAccessKeyLabel() string

<<<<<<< HEAD
=======
	// LogsBucket returns the bucket for saving simulation logs.
	LogsBucket() string

>>>>>>> ddaf8901
	// DefaultRecipients returns the list of default emails to send summary emails to.
	DefaultRecipients() []string

	// DefaultSender returns the default sender for emails.
	DefaultSender() string

	// GetWebsocketHost returns the host of the websocket URL.
	GetWebsocketHost() string

	// GetWebsocketPath returns the path of the websocket URL for the given simulations.GroupID.
	GetWebsocketPath(groupID simulations.GroupID) string
}<|MERGE_RESOLUTION|>--- conflicted
+++ resolved
@@ -116,12 +116,9 @@
 	// For AWS, it returns: `aws-secret-access-key`
 	SecretAccessKeyLabel() string
 
-<<<<<<< HEAD
-=======
 	// LogsBucket returns the bucket for saving simulation logs.
 	LogsBucket() string
 
->>>>>>> ddaf8901
 	// DefaultRecipients returns the list of default emails to send summary emails to.
 	DefaultRecipients() []string
 
