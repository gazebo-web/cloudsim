--- conflicted
+++ resolved
@@ -113,17 +113,15 @@
 	// For AWS, it returns: `aws-secret-access-key`
 	SecretAccessKeyLabel() string
 
-<<<<<<< HEAD
 	// DefaultRecipients returns the list of default emails to send summary emails to.
 	DefaultRecipients() []string
 
 	// DefaultSender returns the default sender for emails.
 	DefaultSender() string
-=======
+
 	// GetWebsocketHost returns the host of the websocket URL.
 	GetWebsocketHost() string
 
 	// GetWebsocketPath returns the path of the websocket URL for the given simulations.GroupID.
 	GetWebsocketPath(groupID simulations.GroupID) string
->>>>>>> 10b8170f
 }