--- conflicted
+++ resolved
@@ -45,7 +45,18 @@
 	*mock.Mock
 }
 
-<<<<<<< HEAD
+// DefaultRecipients mocks the DefaultRecipients method.
+func (f *Ign) DefaultRecipients() []string {
+	args := f.Called()
+	return args.Get(0).([]string)
+}
+
+// DefaultSender mocks the DefaultSender method.
+func (f *Ign) DefaultSender() string {
+	args := f.Called()
+	return args.String(0)
+}
+
 // LogsBucket mocks the LogsBucket method.
 func (f *Ign) LogsBucket() string {
 	args := f.Called()
@@ -54,29 +65,16 @@
 
 // GetWebsocketHost mocks the GetWebsocketHost method.
 func (f *Ign) GetWebsocketHost() string {
-=======
-// DefaultRecipients mocks the DefaultRecipients method.
-func (f *Ign) DefaultRecipients() []string {
-	args := f.Called()
-	return args.Get(0).([]string)
-}
-
-// DefaultSender mocks the DefaultSender method.
-func (f *Ign) DefaultSender() string {
->>>>>>> f03988cc
-	args := f.Called()
-	return args.String(0)
-}
-
-<<<<<<< HEAD
+	args := f.Called()
+	return args.String(0)
+}
+
 // GetWebsocketPath mocks the GetWebsocketPath method.
 func (f *Ign) GetWebsocketPath(groupID simulations.GroupID) string {
 	args := f.Called(groupID)
 	return args.String(0)
 }
 
-=======
->>>>>>> f03988cc
 // AccessKeyLabel mocks the AccessKeyLabel method.
 func (f *Ign) AccessKeyLabel() string {
 	args := f.Called()
