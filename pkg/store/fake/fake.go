--- conflicted
+++ resolved
@@ -45,26 +45,24 @@
 	*mock.Mock
 }
 
-<<<<<<< HEAD
 // LogsBucket mocks the LogsBucket method.
 func (f *Ign) LogsBucket() string {
-=======
+	args := f.Called()
+	return args.String(0)
+}
+
 // GetWebsocketHost mocks the GetWebsocketHost method.
 func (f *Ign) GetWebsocketHost() string {
->>>>>>> 10b8170f
-	args := f.Called()
-	return args.String(0)
-}
-
-<<<<<<< HEAD
-=======
+	args := f.Called()
+	return args.String(0)
+}
+
 // GetWebsocketPath mocks the GetWebsocketPath method.
 func (f *Ign) GetWebsocketPath(groupID simulations.GroupID) string {
 	args := f.Called(groupID)
 	return args.String(0)
 }
 
->>>>>>> 10b8170f
 // AccessKeyLabel mocks the AccessKeyLabel method.
 func (f *Ign) AccessKeyLabel() string {
 	args := f.Called()
