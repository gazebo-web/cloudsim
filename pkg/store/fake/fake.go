--- conflicted
+++ resolved
@@ -57,15 +57,12 @@
 	return args.String(0)
 }
 
-<<<<<<< HEAD
-=======
 // LogsBucket mocks the LogsBucket method.
 func (f *Ign) LogsBucket() string {
 	args := f.Called()
 	return args.String(0)
 }
 
->>>>>>> ddaf8901
 // GetWebsocketHost mocks the GetWebsocketHost method.
 func (f *Ign) GetWebsocketHost() string {
 	args := f.Called()
