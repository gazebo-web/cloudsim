package simulations

import (
	"encoding/json"
	"errors"
	"fmt"
	"github.com/jinzhu/gorm"
	"gitlab.com/ignitionrobotics/web/cloudsim/globals"
<<<<<<< HEAD
	"gitlab.com/ignitionrobotics/web/cloudsim/pkg/simulations"
=======
	"gitlab.com/ignitionrobotics/web/cloudsim/internal/subt/tracks"
	"gitlab.com/ignitionrobotics/web/cloudsim/pkg/simulations"
	"strconv"
>>>>>>> 8a0200dd
	"strings"
	"time"
)

// SubTCreateSimulation is a CreateSimulation request extension that adds specfic
// fields and validations for SubT application.
type SubTCreateSimulation struct {
	CreateSimulation `json:"-"`
	// Robot Names . Note the validate tag with the "dive" validation to validate each item
	// TODO Reenable notinblacklist validator for Name
	RobotName []string `json:"robot_name" validate:"gt=0,unique,dive,required,min=2,max=24,alphanum" form:"robot_name"`
	RobotType []string `json:"robot_type" validate:"lenEqFieldLen=RobotName,dive,isrobottype" form:"robot_type"`
	// Override the CreateSimulation Image field
	RobotImage []string `json:"robot_image" validate:"lenEqFieldLen=RobotName" form:"robot_image"`
	Marsupial  []string `json:"marsupial" form:"marsupial"`
	Circuit    string   `json:"circuit" validate:"required,iscircuit" form:"circuit"`
}

// robotImagesBelongToECROwner checks if the field value is a valid SubT image.
// If an ECR image then it needs to below to the same owner.
func (cs *SubTCreateSimulation) robotImagesBelongToECROwner() bool {
	ownerWithUnderscores := strings.Replace(cs.Owner, " ", "_", -1)
	for _, image := range cs.RobotImage {
		// If it's not an ECR image, continue
		// HACK
		if !strings.Contains(image, "dkr.ecr.") && !strings.Contains(image, ".amazonaws.com") {
			continue
		}

		ss := strings.Split(image, "/")
		teamRepo := strings.Split(ss[len(ss)-1], ":")[0]
		if !strings.EqualFold(ownerWithUnderscores, teamRepo) {
			return false
		}
	}

	return true
}

var _ simulations.Robot = (*SubTRobot)(nil)

// SubTRobot is an internal type used to describe a single SubT robot (field-computer) request.
type SubTRobot struct {
	Name    string
	Type    string
	Image   string
	Credits int
}

<<<<<<< HEAD
// GetName returns the SubTRobot's name.
=======
// GetName returns the robot name.
>>>>>>> 8a0200dd
func (s *SubTRobot) GetName() string {
	return s.Name
}

<<<<<<< HEAD
// GetKind returns the SubTRobot's type.
=======
// GetKind returns the robot type.
>>>>>>> 8a0200dd
func (s *SubTRobot) GetKind() string {
	return s.Type
}

<<<<<<< HEAD
// IsEqual asserts that the given robot is the same as the current one.
=======
// IsEqual asserts the given robot equals the current robot.
>>>>>>> 8a0200dd
func (s *SubTRobot) IsEqual(robot simulations.Robot) bool {
	return s.Name == robot.GetName()
}

var _ simulations.Marsupial = (*SubTMarsupial)(nil)

// SubTMarsupial is an internal type used to describe marsupial vehicles in SubT.
type SubTMarsupial struct {
	Parent string
	Child  string

	parentRobot simulations.Robot
	childRobot  simulations.Robot
}

<<<<<<< HEAD
// GetParent returns the parent robot from the SubTMarsupial.
=======
// GetParent returns the parent robot.
>>>>>>> 8a0200dd
func (s *SubTMarsupial) GetParent() simulations.Robot {
	return s.parentRobot
}

<<<<<<< HEAD
// GetChild returns the child robot from the SubTMarsupial.
=======
// GetChild returns the child robot.
>>>>>>> 8a0200dd
func (s *SubTMarsupial) GetChild() simulations.Robot {
	return s.childRobot
}

// metadataSubT is a struct use to hold the Metadata information added by SubT to
// show to the user.
type metadataSubT struct {
	Circuit string      `json:"circuit,omitempty"`
	Robots  []SubTRobot `json:"robots,omitempty"`
}

// ExtraInfoSubT is a struct use to hold the Extra information added by SubT to
// SimulationDeployments DB records. If new internal fields are added, they should
// be removed inside GetSimulationDeployment() method.
type ExtraInfoSubT struct {
	Circuit    string          `json:"circuit,omitempty"`
	WorldIndex *int            `json:"world_index,omitempty"`
	Robots     []SubTRobot     `json:"robots,omitempty"`
	Marsupials []SubTMarsupial `json:"marsupials,omitempty"`
	// Which "simulation run" number is this? It is computed based on the number of worlds in the circuit and
	// how many time to run them. For multiSims, the RunIndex can be seen as the child index.
	RunIndex *int `json:"run_index,omitempty"`
}

// ReadExtraInfoSubT reads the ExtraInfoSubT from a given simulation deployment.
func ReadExtraInfoSubT(dep *SimulationDeployment) (*ExtraInfoSubT, error) {
	var extra ExtraInfoSubT
	if err := json.Unmarshal([]byte(*dep.Extra), &extra); err != nil {
		return nil, err
	}
	return &extra, nil
}

// ToJSON marshals an ExtraInfoSubT into a json string.
func (e *ExtraInfoSubT) ToJSON() (*string, error) {
	byt, err := json.Marshal(*e)
	if err != nil {
		return nil, err
	}
	return sptr(string(byt)), nil
}

// countSimulationsByCircuit counts the number of simulations submitted by an owner
// to a circuit.
func countSimulationsByCircuit(tx *gorm.DB, owner, circuit string) (*int, error) {
	count := 0
	if err := tx.Model(&SimulationDeployment{}).
		// Only Top Level simulations (ie. not child sims from MultiSims)
		Where("multi_sim != ?", multiSimChild).
		Where("error_status IS NULL").
		Where("owner = ?", owner).
		Where("extra_selector = ?", circuit).
		Not("deployment_status IN (?)", []int{simSuperseded.ToInt(), simRejected.ToInt()}).
		Count(&count).Error; err != nil {
		return nil, err
	}
	return &count, nil
}

// NewTracksService initializes a new tracks.Service implementation using subTCircuitService.
func NewTracksService(db *gorm.DB) tracks.Service {
	return &subTCircuitService{
		db: db,
	}
}

// subTCircuitService implements the tracks.Service interface for the SubTCircuitRules.
type subTCircuitService struct {
	db *gorm.DB
}

// Create creates a new SubTCircuitRules based on the tracks.CreateTrackInput input.
func (s *subTCircuitService) Create(input tracks.CreateTrackInput) (*tracks.Track, error) {
	panic("not implemented")
}

// Get returns the tracks.Track representation of the SubTCircuitRules identified by the given circuit name.
func (s *subTCircuitService) Get(name string, worldID int) (*tracks.Track, error) {
	c, err := GetCircuitRules(s.db, name)
	if err != nil {
		return nil, err
	}
	return c.ToTrack(worldID), nil
}

// GetAll returns a slice with all the SubTCircuitRules represented as tracks.Track.
func (s *subTCircuitService) GetAll() ([]tracks.Track, error) {
	panic("not implemented")
}

// Update updates a SubTCircuitRules identified by the given circuit name.
// Information from the tracks.UpdateTrackInput input will be used to update the SubTCircuitRules fields.
func (s *subTCircuitService) Update(name string, input tracks.UpdateTrackInput) (*tracks.Track, error) {
	panic("not implemented")
}

// Delete deletes a SubTCircuitRules with the given circuit name.
func (s *subTCircuitService) Delete(name string) (*tracks.Track, error) {
	panic("not implemented")
}

// SubTCircuitRules holds the rules associated to a given circuit. Eg which worlds
// to run and how many times.
type SubTCircuitRules struct {
	gorm.Model
	Circuit     *string `gorm:"not null;unique" json:"-"`
	Image       *string `json:"-"`
	BridgeImage *string `json:"-"`
	Worlds      *string `gorm:"size:2048" json:"-"`
	Times       *string `json:"-"`
	// WorldStatsTopics is the topic used to track general stats of the simulation (runtime, sim runtime, etc.)
	WorldStatsTopics *string `gorm:"size:2048" json:"-"`
	// WorldWarmupTopics is the topic used to track when the simulation officially starts and ends
	WorldWarmupTopics *string `gorm:"size:2048" json:"-"`
	// WorldMaxSimSeconds is the maximum number of allowed "simulation seconds" for each world. 0 means unlimited.
	WorldMaxSimSeconds *string `json:"-"`
	// Seeds is comma separated list of seed numbers. Each seed will be used with each world run.
	// As an example, if field "Worlds" contains 3 worlds and "times" contains "1,2,2", then
	// there should be 5 seeds.
	Seeds      *string `json:"-"`
	MaxCredits *int    `json:"-"`
	// CompetitionDate is the date when all held simulations for this circuit will be launched.
	CompetitionDate *time.Time `json:"-"`
	// SubmissionDeadline is the deadline for all teams to submit simulations for this circuit.
	SubmissionDeadline *time.Time `json:"-"`
	// If this field is set to true, every team that has qualified for this circuit
	// must be added to the table sub_t_qualified_participant.
	// All the participants that were not added to the qualified participants table will be rejected when submitting
	// a new simulation for this circuit.
	RequiresQualification *bool `json:"-"`
}

// ToTrack generates a representation of a tracks.Track from the current SubTCircuitRules.
func (r *SubTCircuitRules) ToTrack(id int) *tracks.Track {
	maxSimSeconds, _ := strconv.Atoi(*r.WorldMaxSimSeconds)

	seed, _ := strconv.Atoi(strings.Split(*r.Seeds, ",")[id])
	world := strings.Split(*r.Worlds, ",")[id]

	return &tracks.Track{
		Name:          *r.Circuit,
		Image:         *r.Image,
		BridgeImage:   *r.BridgeImage,
		StatsTopic:    *r.WorldStatsTopics,
		WarmupTopic:   *r.WorldWarmupTopics,
		MaxSimSeconds: maxSimSeconds,
		Public:        false,
		Seed:          &seed,
		World:         world,
	}
}

// GetPendingCircuitRules gets a list of circuits that are scheduled for competition
func GetPendingCircuitRules(tx *gorm.DB) (*[]SubTCircuitRules, error) {
	var circuits []SubTCircuitRules
	if err := tx.Model(&SubTCircuitRules{}).Where("competition_date >= ?", time.Now()).Find(&circuits).Error; err != nil {
		return nil, err
	}
	return &circuits, nil
}

// GetCircuitRules gets the rules for a given circuit
func GetCircuitRules(tx *gorm.DB, circuit string) (*SubTCircuitRules, error) {
	var c SubTCircuitRules
	if err := tx.Model(&SubTCircuitRules{}).Where("circuit = ?", circuit).First(&c).Error; err != nil {
		return nil, err
	}
	return &c, nil
}

// SubTQualifiedParticipant represents a qualification from a certain owner to participate in a circuit.
type SubTQualifiedParticipant struct {
	gorm.Model
	Circuit string `gorm:"not null" json:"circuit"`
	Owner   string `gorm:"not null" json:"owner"`
}

// IsOwnerQualifiedForCircuit returns true when an owner is qualified for certain circuit
// In any other cases, it returns false.
func IsOwnerQualifiedForCircuit(tx *gorm.DB, owner, circuit string, username string) bool {
	if globals.Permissions.IsSystemAdmin(username) {
		return true
	}

	var r *SubTCircuitRules
	var err error
	if r, err = GetCircuitRules(tx, circuit); err != nil {
		return false
	}

	if r.RequiresQualification == nil {
		return true
	}

	if !(*r.RequiresQualification) {
		return true
	}

	var q SubTQualifiedParticipant
	return tx.Model(&SubTQualifiedParticipant{}).
		Where("circuit = ? AND owner = ?", circuit, owner).
		First(&q).Error == nil
}

// SimulationDeploymentsSubTValue holds SubT-specific values associated to a given simulation deployment.
// E.g. specific simulation score, summary values, etc.
type SimulationDeploymentsSubTValue struct {
	gorm.Model
	SimulationDeployment *SimulationDeployment `gorm:"foreignkey:SimDep" json:"-"`
	// Simulation unique identifier
	GroupID *string `gorm:"not null;unique" json:"-"`
	// Simulation score
	Score *float64 `gorm:"not null" json:"score"`
	// Simulation run info
	SimTimeDurationSec  int `gorm:"not null" json:"sim_time_duration_sec"`
	RealTimeDurationSec int `gorm:"not null" json:"real_time_duration_sec"`
	ModelCount          int `gorm:"not null" json:"model_count"`
}

// AggregatedSubTSimulationValues contains the total score and average statistics of a group of simulation deployments.
// These simulations are typically all the child simulations of a multi-sim.
type AggregatedSubTSimulationValues struct {
	Score                  float64 `json:"-"`
	SimTimeDurationAvg     float64 `json:"sim_time_duration_avg"`
	SimTimeDurationStdDev  float64 `json:"sim_time_duration_std_dev"`
	RealTimeDurationAvg    float64 `json:"real_time_duration_avg"`
	RealTimeDurationStdDev float64 `json:"real_time_duration_std_dev"`
	ModelCountAvg          float64 `json:"model_count_avg"`
	ModelCountStdDev       float64 `json:"model_count_std_dev"`
	Sources                string  `json:"-"`
}

// GetAggregatedSubTSimulationValues returns the total score and average and standard deviation of a group of
// simulations.
func GetAggregatedSubTSimulationValues(tx *gorm.DB, simDep *SimulationDeployment) (*AggregatedSubTSimulationValues, error) {
	var values AggregatedSubTSimulationValues
	if simDep.isMultiSimChild() {
		return nil, errors.New("cannot aggregate values for multisim children")
	}

	tableName := tx.NewScope(SimulationDeploymentsSubTValue{}).TableName()
	if err := tx.Table(tableName).
		Select(`SUM(score) AS score,
			   AVG(sim_time_duration_sec) AS sim_time_duration_avg,
			   STD(sim_time_duration_sec) AS sim_time_duration_std_dev,
			   AVG(real_time_duration_sec) AS real_time_duration_avg,
			   STD(real_time_duration_sec) AS real_time_duration_std_dev,
			   AVG(model_count) AS model_count_avg,
			   STD(model_count) AS model_count_std_dev,
			   GROUP_CONCAT(group_id SEPARATOR ',') AS sources`).
		Where("group_id LIKE ?", fmt.Sprintf("%%%s%%", *simDep.GroupID)).
		Where("deleted_at IS NULL").
		Scan(&values).
		Error; err != nil {
		return nil, err
	}

	return &values, nil
}

// WebsocketAddressResponse represents a response from the get websocket's server address route.
type WebsocketAddressResponse struct {
	Token   string `json:"authorization_token"`
	Address string `json:"websocket_address"`
}<|MERGE_RESOLUTION|>--- conflicted
+++ resolved
@@ -6,13 +6,9 @@
 	"fmt"
 	"github.com/jinzhu/gorm"
 	"gitlab.com/ignitionrobotics/web/cloudsim/globals"
-<<<<<<< HEAD
-	"gitlab.com/ignitionrobotics/web/cloudsim/pkg/simulations"
-=======
 	"gitlab.com/ignitionrobotics/web/cloudsim/internal/subt/tracks"
 	"gitlab.com/ignitionrobotics/web/cloudsim/pkg/simulations"
 	"strconv"
->>>>>>> 8a0200dd
 	"strings"
 	"time"
 )
@@ -62,29 +58,17 @@
 	Credits int
 }
 
-<<<<<<< HEAD
-// GetName returns the SubTRobot's name.
-=======
 // GetName returns the robot name.
->>>>>>> 8a0200dd
 func (s *SubTRobot) GetName() string {
 	return s.Name
 }
 
-<<<<<<< HEAD
-// GetKind returns the SubTRobot's type.
-=======
 // GetKind returns the robot type.
->>>>>>> 8a0200dd
 func (s *SubTRobot) GetKind() string {
 	return s.Type
 }
 
-<<<<<<< HEAD
-// IsEqual asserts that the given robot is the same as the current one.
-=======
 // IsEqual asserts the given robot equals the current robot.
->>>>>>> 8a0200dd
 func (s *SubTRobot) IsEqual(robot simulations.Robot) bool {
 	return s.Name == robot.GetName()
 }
@@ -100,20 +84,12 @@
 	childRobot  simulations.Robot
 }
 
-<<<<<<< HEAD
-// GetParent returns the parent robot from the SubTMarsupial.
-=======
 // GetParent returns the parent robot.
->>>>>>> 8a0200dd
 func (s *SubTMarsupial) GetParent() simulations.Robot {
 	return s.parentRobot
 }
 
-<<<<<<< HEAD
-// GetChild returns the child robot from the SubTMarsupial.
-=======
 // GetChild returns the child robot.
->>>>>>> 8a0200dd
 func (s *SubTMarsupial) GetChild() simulations.Robot {
 	return s.childRobot
 }
