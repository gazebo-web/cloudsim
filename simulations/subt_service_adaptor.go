package simulations

import (
	"errors"
	"github.com/jinzhu/gorm"
	uuid "github.com/satori/go.uuid"
	"gitlab.com/ignitionrobotics/web/cloudsim/pkg/simulations"
)

// SimulationServiceAdaptor implements the simulations.Service interface.
// It acts as an adaptor between the legacy code and the new code introduced in the code refactor.
type SimulationServiceAdaptor struct {
	db *gorm.DB
}

<<<<<<< HEAD
// Create creates a simulation (SimulationDeployment) from the given input.
func (sa *SimulationServiceAdaptor) Create(input simulations.CreateSimulationInput) (simulations.Simulation, error) {
	dep, err := NewSimulationDeployment()
	if err != nil {
		return nil, err
	}

	gid := simulations.GroupID(uuid.NewV4().String()).String()

	image := SliceToStr(input.Image)

	dep.Owner = &input.Owner
	dep.Name = &input.Name
	dep.Creator = &input.Creator
	dep.Private = &input.Private
	dep.StopOnEnd = &input.StopOnEnd
	dep.Image = &image
	dep.GroupID = &gid
	dep.DeploymentStatus = simPending.ToPtr()
	dep.Extra = &input.Extra
	dep.ExtraSelector = &input.Track
	dep.Robots = &input.Robots
	dep.Held = false

	if err := sa.db.Model(&SimulationDeployment{}).Create(dep).Error; err != nil {
		return nil, err
	}
	return dep, nil
}

// GetWebsocketToken gets the authorization token to connect a websocket server for the given simulation.
func (sa *SimulationServiceAdaptor) GetWebsocketToken(groupID simulations.GroupID) (string, error) {
	dep, err := GetSimulationDeployment(sa.db, groupID.String())
	if err != nil {
		return "", err
	}
	if dep.AuthorizationToken == nil {
		return "", errors.New("missing access token")
	}
	return *dep.AuthorizationToken, nil
=======
func (sa *SimulationServiceAdaptor) MarkStopped(groupID simulations.GroupID) error {
	panic("implement me")
}

func (sa *SimulationServiceAdaptor) GetWebsocketToken(groupID simulations.GroupID) (string, error) {
	panic("implement me")
>>>>>>> 9e8b50a7
}

// Get gets a simulation deployment with the given GroupID.
func (sa *SimulationServiceAdaptor) Get(groupID simulations.GroupID) (simulations.Simulation, error) {
	result, err := GetSimulationDeployment(sa.db, groupID.String())
	if err != nil {
		return nil, err
	}
	return result, nil
}

// GetParent gets the parent simulation for the given GroupID.
func (sa *SimulationServiceAdaptor) GetParent(groupID simulations.GroupID) (simulations.Simulation, error) {
	gid := groupID.String()
	parent, err := GetParentSimulation(sa.db, &SimulationDeployment{GroupID: &gid})
	if err != nil {
		return nil, err
	}
	return parent, nil
}

// UpdateStatus persists the given status that assigns to the given GroupID.
func (sa *SimulationServiceAdaptor) UpdateStatus(groupID simulations.GroupID, status simulations.Status) error {
	dep, err := GetSimulationDeployment(sa.db, groupID.String())
	if err != nil {
		return err
	}
	em := dep.updateSimDepStatus(sa.db, convertStatus(status))
	if em != nil {
		return em.BaseError
	}
	return nil
}

// Update updates the simulation identified by groupID with the data given in simulation.
func (sa *SimulationServiceAdaptor) Update(groupID simulations.GroupID, simulation simulations.Simulation) error {
	q := sa.db.Model(&SimulationDeployment{}).Where("group_id = ?", groupID.String()).Updates(simulation)
	if q.Error != nil {
		return q.Error
	}
	return nil
}

// GetRobots returns the list of robots for the given groupID.
func (sa *SimulationServiceAdaptor) GetRobots(groupID simulations.GroupID) ([]simulations.Robot, error) {
	dep, err := GetSimulationDeployment(sa.db, groupID.String())
	if err != nil {
		return nil, err
	}
	info, err := ReadExtraInfoSubT(dep)
	if err != nil {
		return nil, err
	}
	var result []simulations.Robot
	for _, robot := range info.Robots {
		r := new(SubTRobot)
		*r = robot
		result = append(result, r)
	}
	return result, nil
}

// NewSubTSimulationServiceAdaptor initializes a new simulations.Service implementation using the SimulationServiceAdaptor.
func NewSubTSimulationServiceAdaptor(db *gorm.DB) simulations.Service {
	return &SimulationServiceAdaptor{db: db}
}<|MERGE_RESOLUTION|>--- conflicted
+++ resolved
@@ -13,7 +13,6 @@
 	db *gorm.DB
 }
 
-<<<<<<< HEAD
 // Create creates a simulation (SimulationDeployment) from the given input.
 func (sa *SimulationServiceAdaptor) Create(input simulations.CreateSimulationInput) (simulations.Simulation, error) {
 	dep, err := NewSimulationDeployment()
@@ -54,14 +53,11 @@
 		return "", errors.New("missing access token")
 	}
 	return *dep.AuthorizationToken, nil
-=======
+}
+
+// MarkStopped marks a SimulationDeployment as stopped.
 func (sa *SimulationServiceAdaptor) MarkStopped(groupID simulations.GroupID) error {
 	panic("implement me")
-}
-
-func (sa *SimulationServiceAdaptor) GetWebsocketToken(groupID simulations.GroupID) (string, error) {
-	panic("implement me")
->>>>>>> 9e8b50a7
 }
 
 // Get gets a simulation deployment with the given GroupID.
