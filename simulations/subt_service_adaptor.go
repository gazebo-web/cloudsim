package simulations

import (
	"errors"
	"github.com/jinzhu/gorm"
	uuid "github.com/satori/go.uuid"
	"gitlab.com/ignitionrobotics/web/cloudsim/pkg/simulations"
)

// SimulationServiceAdaptor implements the simulations.Service interface.
// It acts as an adaptor between the legacy code and the new code introduced in the code refactor.
type SimulationServiceAdaptor struct {
	db *gorm.DB
}

<<<<<<< HEAD
// Create creates a simulation (SimulationDeployment) from the given input.
func (sa *SimulationServiceAdaptor) Create(input simulations.CreateSimulationInput) (simulations.Simulation, error) {
	dep, err := NewSimulationDeployment()
	if err != nil {
		return nil, err
	}

	gid := simulations.GroupID(uuid.NewV4().String()).String()

	image := SliceToStr(input.Image)

	dep.Owner = &input.Owner
	dep.Name = &input.Name
	dep.Creator = &input.Creator
	dep.Private = &input.Private
	dep.StopOnEnd = &input.StopOnEnd
	dep.Image = &image
	dep.GroupID = &gid
	dep.DeploymentStatus = simPending.ToPtr()
	dep.Extra = &input.Extra
	dep.ExtraSelector = &input.Track
	dep.Robots = &input.Robots
	dep.Held = false

	if err := sa.db.Model(&SimulationDeployment{}).Create(dep).Error; err != nil {
		return nil, err
	}
	return dep, nil
}

// GetWebsocketToken gets the authorization token to connect a websocket server for the given simulation.
=======
// UpdateScore updates a simulation's score.
func (sa *SimulationServiceAdaptor) UpdateScore(groupID simulations.GroupID, score *float64) error {
	panic("implement me")
}

// MarkStopped marks a simulation as stopped.
func (sa *SimulationServiceAdaptor) MarkStopped(groupID simulations.GroupID) error {
	panic("implement me")
}

// GetWebsocketToken returns a simulation's websocket authorization token.
>>>>>>> 0a952e36
func (sa *SimulationServiceAdaptor) GetWebsocketToken(groupID simulations.GroupID) (string, error) {
	dep, err := GetSimulationDeployment(sa.db, groupID.String())
	if err != nil {
		return "", err
	}
	if dep.AuthorizationToken == nil {
		return "", errors.New("missing access token")
	}
	return *dep.AuthorizationToken, nil
}

// MarkStopped marks a SimulationDeployment as stopped.
func (sa *SimulationServiceAdaptor) MarkStopped(groupID simulations.GroupID) error {
	panic("implement me")
}

// Get gets a simulation deployment with the given GroupID.
func (sa *SimulationServiceAdaptor) Get(groupID simulations.GroupID) (simulations.Simulation, error) {
	result, err := GetSimulationDeployment(sa.db, groupID.String())
	if err != nil {
		return nil, err
	}
	return result, nil
}

// GetParent gets the parent simulation for the given GroupID.
func (sa *SimulationServiceAdaptor) GetParent(groupID simulations.GroupID) (simulations.Simulation, error) {
	gid := groupID.String()
	parent, err := GetParentSimulation(sa.db, &SimulationDeployment{GroupID: &gid})
	if err != nil {
		return nil, err
	}
	return parent, nil
}

// UpdateStatus persists the given status that assigns to the given GroupID.
func (sa *SimulationServiceAdaptor) UpdateStatus(groupID simulations.GroupID, status simulations.Status) error {
	dep, err := GetSimulationDeployment(sa.db, groupID.String())
	if err != nil {
		return err
	}
	em := dep.updateSimDepStatus(sa.db, convertStatus(status))
	if em != nil {
		return em.BaseError
	}
	return nil
}

// Update updates the simulation identified by groupID with the data given in simulation.
func (sa *SimulationServiceAdaptor) Update(groupID simulations.GroupID, simulation simulations.Simulation) error {
	q := sa.db.Model(&SimulationDeployment{}).Where("group_id = ?", groupID.String()).Updates(simulation)
	if q.Error != nil {
		return q.Error
	}
	return nil
}

// GetRobots returns the list of robots for the given groupID.
func (sa *SimulationServiceAdaptor) GetRobots(groupID simulations.GroupID) ([]simulations.Robot, error) {
	dep, err := GetSimulationDeployment(sa.db, groupID.String())
	if err != nil {
		return nil, err
	}
	info, err := ReadExtraInfoSubT(dep)
	if err != nil {
		return nil, err
	}
	var result []simulations.Robot
	for _, robot := range info.Robots {
		r := new(SubTRobot)
		*r = robot
		result = append(result, r)
	}
	return result, nil
}

// NewSubTSimulationServiceAdaptor initializes a new simulations.Service implementation using the SimulationServiceAdaptor.
func NewSubTSimulationServiceAdaptor(db *gorm.DB) simulations.Service {
	return &SimulationServiceAdaptor{db: db}
}<|MERGE_RESOLUTION|>--- conflicted
+++ resolved
@@ -13,7 +13,11 @@
 	db *gorm.DB
 }
 
-<<<<<<< HEAD
+// UpdateScore updates a simulation's score.
+func (sa *SimulationServiceAdaptor) UpdateScore(groupID simulations.GroupID, score *float64) error {
+	panic("implement me")
+}
+
 // Create creates a simulation (SimulationDeployment) from the given input.
 func (sa *SimulationServiceAdaptor) Create(input simulations.CreateSimulationInput) (simulations.Simulation, error) {
 	dep, err := NewSimulationDeployment()
@@ -44,20 +48,7 @@
 	return dep, nil
 }
 
-// GetWebsocketToken gets the authorization token to connect a websocket server for the given simulation.
-=======
-// UpdateScore updates a simulation's score.
-func (sa *SimulationServiceAdaptor) UpdateScore(groupID simulations.GroupID, score *float64) error {
-	panic("implement me")
-}
-
-// MarkStopped marks a simulation as stopped.
-func (sa *SimulationServiceAdaptor) MarkStopped(groupID simulations.GroupID) error {
-	panic("implement me")
-}
-
 // GetWebsocketToken returns a simulation's websocket authorization token.
->>>>>>> 0a952e36
 func (sa *SimulationServiceAdaptor) GetWebsocketToken(groupID simulations.GroupID) (string, error) {
 	dep, err := GetSimulationDeployment(sa.db, groupID.String())
 	if err != nil {
