package simulations

import (
	"gitlab.com/ignitionrobotics/web/ign-go"
<<<<<<< HEAD
	"net/http"
	"net/http/pprof"
=======
>>>>>>> f4a7f5a7
)

// Routes declares the routes related to simulations. See also IGN's router.go
var Routes = ign.Routes{

	/////////////////
	// Simulations //
	/////////////////

	// Route for all simulations
	ign.Route{
		Name:        "Simulations",
		Description: "Information about all simulations",
		URI:         "/simulations",
		Headers:     ign.AuthHeadersRequired,
		Methods: ign.Methods{
			// swagger:route GET /simulations simulations listSimulations
			//
			// Get list of simulations.
			//
			// Get the list of simulations. Simulations will be returned paginated,
			// with pages of 20 items by default. The user can request a
			// different page with query parameter 'page', and the page size
			// can be defined with query parameter 'per_page'.
			// The route supports the 'order' parameter, with values 'asc' and
			// 'desc' (default: desc).
			//
			// This route also supports getting simulations of a particular
			// organization with the 'owner' parameter
			//
			// This route also supports filtering by privacy with the 'private'
			// parameter. By default the route returns simulations based on the
			// permissions of the JWT user, if present. Otherwise, it returns public
			// simulations
			//
			// This route also supports the 'status' parameter
			// which filters the results based on a status string with one of the
			// following options: ["Pending", "LaunchingNodes", "LaunchingPods",
			// "Running", "ToBeTerminated", "DeletingPods", "DeletingNodes",
			// "TerminatingInstances", "Terminated"]. Prefixing the status string with
			// and exclamation mark, !, will invert the filter logic.
			//
			// This route also supports the 'errorStatus' parameter
			// which filters the results based on an error status string with one of
			// the following options: ["InitializationFailed", "TerminationFailed",
			// "AdminReview"]. Prefixing the error status string with
			// and exclamation mark, !, will invert the filter logic.
			//
			//   Produces:
			//   - application/json
			//
			//   Schemes: https
			//
			//   Responses:
			//     default: Error
			//     200: jsonSims
			ign.Method{
				Type:        "GET",
				Description: "Get all simulations",
				Handlers: ign.FormatHandlers{
					ign.FormatHandler{Extension: ".json", Handler: ign.JSONResult(WithUserOrAnonymous(CloudsimSimulationList))},
					ign.FormatHandler{Handler: ign.JSONResult(WithUserOrAnonymous(CloudsimSimulationList))},
				},
			},
		},
		SecureMethods: ign.SecureMethods{
			// swagger:route POST /simulations simulations createSimulation
			//
			// Launches a new cloudsim simulation
			//
			//   Produces:
			//   - application/json
			//
			//   Schemes: https
			//
			//   Responses:
			//     default: Error
			//     200: jsonSim
			ign.Method{
				Type:        "POST",
				Description: "Starts a simulation, creating all needed resources",
				Handlers: ign.FormatHandlers{
					ign.FormatHandler{Handler: ign.JSONResultNoTx(WithUser(CloudsimSimulationCreate))},
				},
			},
		},
	},

	// Get single simulation route
	ign.Route{
		Name:        "Works with a single simulation based on its groupID",
		Description: "Single simulation based on its groupID",
		URI:         "/simulations/{group}",
		Headers:     ign.AuthHeadersRequired,
		Methods: ign.Methods{
			// swagger:route GET /simulations/{group} simulations getSimulation
			//
			// Get a single simulation based on its groupID
			//
			//   Produces:
			//   - application/json
			//
			//   Schemes: https
			//
			//   Responses:
			//     default: Error
			//     200: jsonSim
			ign.Method{
				Type:        "GET",
				Description: "Get a single simulation based on its groupID",
				Handlers: ign.FormatHandlers{
					ign.FormatHandler{Handler: ign.JSONResultNoTx(WithUserOrAnonymous(GetCloudsimSimulation))},
				},
			},
		},
		SecureMethods: ign.SecureMethods{
			// swagger:route DELETE /simulations/{group} simulations deleteSimulation
			//
			// Deletes a cloudsim simulation
			//
			//   Produces:
			//   - application/json
			//
			//   Schemes: https
			//
			//   Responses:
			//     default: Error
			//     200: jsonSim
			ign.Method{
				Type:        "DELETE",
				Description: "shutdowns a simulation, removing all associated resources",
				Handlers: ign.FormatHandlers{
					ign.FormatHandler{Handler: ign.JSONResultNoTx(WithUser(CloudsimSimulationDelete))},
				},
			},
		},
	},

	// Launch a simulation by the given GroupID that is currently being held by Cloudsim.
	// This route will launch all child simulations for a multisim.
	ign.Route{
		Name:        "Launches a held simulation based on its groupID",
		Description: "Launches a held simulation based on its groupID",
		URI:         "/simulations/{group}/launch",
		Headers:     ign.AuthHeadersRequired,
		Methods:     ign.Methods{},
		SecureMethods: ign.SecureMethods{
			ign.Method{
				Type:        "POST",
				Description: "Launch a simulation that is being held",
				Handlers: ign.FormatHandlers{
					ign.FormatHandler{
						Extension: "",
						Handler:   ign.JSONResult(WithUser(CloudsimSimulationLaunch))},
				},
			},
		},
	},

	// Restart a simulation based on its Group ID
	ign.Route{
		Name:        "Restarts a failed simulation based on its groupID",
		Description: "Restarts a failed simulation based on its groupID",
		URI:         "/simulations/{group}/restart",
		Headers:     ign.AuthHeadersRequired,
		Methods:     ign.Methods{},
		SecureMethods: ign.SecureMethods{
			// swagger:route POST /simulations/{group}/restart simulations restartSimulation
			//
			// Restarts a failed simulation based on its groupID
			//
			//   Produces:
			//   - application/json
			//
			//   Schemes: https
			//
			//   Responses:
			//     default: Error
			//     200: jsonSim
			ign.Method{
				Type:        "POST",
				Description: "Restart a failed simulation based on its groupID",
				Handlers: ign.FormatHandlers{
					ign.FormatHandler{Handler: ign.JSONResult(WithUser(CloudsimSimulationRestart))},
				},
			},
		},
	},

	// Gateway route to get the URL to live logs or downloadable logs of a simulation.
	ign.Route{
		Name:        "Get logs depending on the simulation status",
		Description: "Get file logs or live logs depending on the simulation status",
		URI:         "/simulations/{group}/logs",
		Headers:     ign.AuthHeadersRequired,
		Methods:     ign.Methods{},
		SecureMethods: ign.SecureMethods{
			// swagger:route GET /simulations/{group}/logs/ simulations getLogsGateway
			//
			// Get the current log depending on the simulation status
			//
			// Get the current log depending on the simulation status
			//
			//   Schemes: https
			//
			//   Responses:
			//     default: Error
			//     200: application/json
			ign.Method{
				Type:        "GET",
				Description: "Get logs from a simulation",
				Handlers: ign.FormatHandlers{
					ign.FormatHandler{
						Extension: "",
						Handler:   ign.JSONResult(WithUser(SimulationLogGateway)),
					},
				},
			},
		},
	},

	// Route to get the live logs of a single simulation
	ign.Route{
		Name:        "Live logs of a single simulation",
		Description: "Live logs of a single simulation",
		URI:         "/simulations/{group}/logs/live",
		Headers:     ign.AuthHeadersRequired,
		Methods:     ign.Methods{},
		SecureMethods: ign.SecureMethods{
			// swagger:route GET /simulations/{group}/logs/live/ simulations getLogFile
			//
			// Get live logs from a running simulation
			//
			// Get live logs from a running simulation
			//
			//   Schemes: https
			//
			//   Responses:
			//     default: Error
			//     200: text/plain
			ign.Method{
				Type:        "GET",
				Description: "Get a live log",
				Handlers: ign.FormatHandlers{
					ign.FormatHandler{Handler: ign.JSONResult(WithUser(SimulationLogLive))},
				},
			},
		},
	},

	// Route to get the logs of a single simulation
	ign.Route{
		Name:        "Download the logs of a single simulation",
		Description: "Download the logs of a single simulation",
		URI:         "/simulations/{group}/logs/file",
		Headers:     ign.AuthHeadersRequired,
		Methods:     ign.Methods{},
		SecureMethods: ign.SecureMethods{
			// swagger:route GET /simulations/{group}/logs/file simulations downloadLogFile
			//
			// Download simulation's log files
			//
			// Download simulation's log files
			//
			//   Schemes: https
			//
			//   Responses:
			//     default: Error
			//     200: File
			ign.Method{
				Type:        "GET",
				Description: "Get a log file",
				Handlers: ign.FormatHandlers{
					ign.FormatHandler{Handler: ign.JSONResultNoTx(WithUser(SimulationLogFileDownload))},
				},
			},
		},
	},

	// Route to get the address of a simulation's websocket server and authorization token
	ign.Route{
		Name:        "Gets a simulation's websocket server address",
		Description: "Gets a simulation's websocket server address",
		URI:         "/simulations/{group}/websocket",
		Headers:     ign.AuthHeadersRequired,
		Methods: ign.Methods{
			// swagger:route GET /simulations/{group}/websocket simulations websocket
			//
			// Gets a simulation's websocket server address and authorization token
			//
			// Gets a simulation's websocket server address and authorization token
			//
			//   Schemes: https
			//
			//   Responses:
			//     200: json
			//     503: Error
			ign.Method{
				Type:        "GET",
				Description: "Get a simulation's websocket server address and authorization token",
				Handlers: ign.FormatHandlers{
					ign.FormatHandler{Handler: ign.JSONResultNoTx(WithUserOrAnonymous(SimulationWebsocketAddress))},
				},
			},
		},
		SecureMethods: ign.SecureMethods{},
	},

	ign.Route{
		Name:        "Reconnect websocket",
		Description: "Allow admins to reconnect a specific simulation to its respective websocket server",
		URI:         "/simulations/{group}/reconnect",
		Headers:     ign.AuthHeadersRequired,
		Methods:     ign.Methods{},
		SecureMethods: ign.SecureMethods{
			ign.Method{
				Type:        "POST",
				Description: "Reconnect websocket",
				Handlers: ign.FormatHandlers{
					ign.FormatHandler{
						Extension: "",
						Handler:   ign.JSONResult(WithUser(ReconnectWebsocket)),
					},
				},
			},
		},
	},

	// Route to get machine information
	ign.Route{
		Name:        "Machines",
		Description: "Information about machines",
		URI:         "/machines",
		Headers:     ign.AuthHeadersRequired,
		Methods:     ign.Methods{},
		SecureMethods: ign.SecureMethods{
			// swagger:route GET /machines simulations listMachines
			//
			// Get list of cloud machines.
			//
			// Get the list of machines. Machines will be returned paginated,
			// with pages of 20 items by default. The user can request a
			// different page with query parameter 'page', and the page size
			// can be defined with query parameter 'per_page'.
			// The route supports the 'order' parameter, with values 'asc' and
			// 'desc' (default: desc).
			//
			// This route also supports the 'status' parameter
			// which filters the results based on a status string with one of the
			// following options: ["initializing", "running", "terminating",
			// "terminated", "error"]. Prefixing the status string with
			// and exclamation mark, !, will invert the filter logic.
			//
			//   Produces:
			//   - application/json
			//
			//   Schemes: https
			//
			//   Responses:
			//     default: Error
			//     200: jsonMachines
			ign.Method{
				Type:        "GET",
				Description: "Get all machines",
				Handlers: ign.FormatHandlers{
					ign.FormatHandler{Extension: ".json", Handler: ign.JSONResult(WithUser(CloudMachineList))},
					ign.FormatHandler{Handler: ign.JSONResult(WithUser(CloudMachineList))},
				},
			},
		},
	},

	///////////
	// Rules //
	///////////

	// Route to get the remaining number of submissions for an owner in a circuit
	ign.Route{
		Name:        "RemainingSubmissions",
		Description: "Returns the number of remaining submissions for an owner in a circuit",
		URI:         "/{circuit}/remaining_submissions/{owner}",
		Headers:     ign.AuthHeadersRequired,
		Methods:     ign.Methods{},
		SecureMethods: ign.SecureMethods{
			// swagger:route GET /{circuit}/remaining_submissions/{owner} submissions getSubmissions
			//
			// Returns the number of remaining submissions for an owner in
			// the specified circuit.
			//
			//   Produces:
			//   - application/json
			//
			//   Schemes: https
			//
			//   Responses:
			//     default: Error
			//     200: jsonSim
			ign.Method{
				Type:        "GET",
				Description: "Gets the number of remaining submissions in a circuit for an owner ",
				Handlers: ign.FormatHandlers{
					ign.FormatHandler{Handler: ign.JSONResultNoTx(WithUser(GetRemainingSubmissions))},
				},
			},
		},
	},

	// Route to get all circuit custom rules
	ign.Route{
		Name:        "Rules",
		Description: "Gets the list of all circuit custom rules.",
		URI:         "/rules",
		Headers:     ign.AuthHeadersRequired,
		Methods:     ign.Methods{},
		SecureMethods: ign.SecureMethods{
			// swagger:route GET /rules rules listRules
			//
			// Gets the list of all circuit custom rules. Rules will be returned
			// paginated, with pages of 20 items by default. The user can request a
			// different page with query parameter 'page', and the page size
			// can be defined with query parameter 'per_page'.
			// The route supports the 'order' parameter, with values 'asc' and
			// 'desc' (default: desc).
			//
			// This route also supports the `circuit`, `owner` and `rule_type` parameters,
			// which filter the results.
			//
			//   Produces:
			//   - application/json
			//
			//   Schemes: https
			//
			//   Responses:
			//     default: Error
			//     200: jsonSim
			ign.Method{
				Type:        "GET",
				Description: "Gets the list of all circuit custom rules.",
				Handlers: ign.FormatHandlers{
					ign.FormatHandler{Handler: ign.JSONResult(WithUser(CustomRuleList))},
					ign.FormatHandler{Extension: ".json", Handler: ign.JSONResult(WithUser(CustomRuleList))},
				},
			},
		},
	},

	// Route to create/update a custom rule for an owner in a circuit
	ign.Route{
		Name:        "SetRule",
		Description: "Creates or updates a custom rule for an owner in a circuit.",
		URI:         "/rules/{circuit}/{owner}/{rule}/{value}",
		Headers:     ign.AuthHeadersRequired,
		Methods:     ign.Methods{},
		SecureMethods: ign.SecureMethods{
			// swagger:route PUT /rules/{circuit}/{owner}/{rule}/{value} rules setRules
			//
			// Creates or updates a custom rule for an owner in a circuit.
			//
			//   Produces:
			//   - application/json
			//
			//   Schemes: https
			//
			//   Responses:
			//     default: Error
			//     200: jsonSim
			ign.Method{
				Type:        "PUT",
				Description: "Creates or updates a custom rule for an owner in a circuit.",
				Handlers: ign.FormatHandlers{
					ign.FormatHandler{Handler: ign.JSONResult(WithUser(SetCustomRule))},
				},
			},
		},
	},

	// Route to delete a custom rule for an owner in a circuit
	ign.Route{
		Name:        "DeleteRule",
		Description: "Deletes a custom rule for an owner in a circuit.",
		URI:         "/rules/{circuit}/{owner}/{rule}",
		Headers:     ign.AuthHeadersRequired,
		Methods:     ign.Methods{},
		SecureMethods: ign.SecureMethods{
			// swagger:route DELETE /rules/{circuit}/{owner}/{rule} rules setRules
			//
			// Creates or updates a custom rule for an owner in a circuit.
			//
			//   Schemes: https
			//
			//   Responses:
			//     default: Error
			//     200: jsonSim
			ign.Method{
				Type:        "DELETE",
				Description: "Deletes a custom rule for an owner in a circuit.",
				Handlers: ign.FormatHandlers{
					ign.FormatHandler{Handler: ign.JSONResult(WithUser(DeleteCustomRule))},
				},
			},
		},
	},

	// Route to get robots from competition
	ign.Route{
		Name:        "Competition robots",
		Description: "Gets the list of robots from the competition",
		URI:         "/competition/robots",
		Headers:     ign.AuthHeadersRequired,
		Methods:     ign.Methods{
			// swagger:route GET /competition/robots competition robots
			//
			// Gets the list of all competition robots.
			//
			//   Produces:
			//   - application/json
			//
			//   Schemes: https
			//
			//   Responses:
			//     default: Error
			//     200: Robots
			ign.Method{
				Type:        "GET",
				Description: "Gets the list of robots from the competition",
				Handlers: ign.FormatHandlers{
					ign.FormatHandler{Handler: ign.JSONResult(WithUserOrAnonymous(GetCompetitionRobots))},
					ign.FormatHandler{Extension: ".json", Handler: ign.JSONResult(WithUserOrAnonymous(GetCompetitionRobots))},
				},
			},
		},
		SecureMethods: ign.SecureMethods{},
	},

	//////////////
	//	Queue	//
	//////////////

	// Launch queue - Get all elements
	ign.Route{
		Name:        "Get all elements from queue",
		Description: "Get all elements from queue. This route should optionally be able to handle pagination parameters.",
		URI:         "/queue",
		Headers:     ign.AuthHeadersRequired,
		Methods:     ign.Methods{},
		SecureMethods: ign.SecureMethods{
			ign.Method{
				Type:        "GET",
				Description: "Get all elements from queue. This route should optionally be able to handle pagination parameters",
				Handlers: ign.FormatHandlers{
					ign.FormatHandler{
						Extension: "",
						Handler:   ign.JSONResult(WithUser(QueueGet)),
					},
				},
			},
		},
	},
	// Launch queue - Count elements
	ign.Route{
		Name:        "Count elements in the queue",
		Description: "Get the amount of elements in the queue",
		URI:         "/queue/count",
		Headers:     ign.AuthHeadersRequired,
		Methods:     ign.Methods{},
		SecureMethods: ign.SecureMethods{
			ign.Method{
				Type:        "GET",
				Description: "Get the amount of elements in the queue",
				Handlers: ign.FormatHandlers{
					ign.FormatHandler{
						Extension: "",
						Handler:   ign.JSONResult(WithUser(QueueCount)),
					},
				},
			},
		},
	},
	// Launch queue - Swap elements
	ign.Route{
		Name:        "Swap queue elements moving A to B and vice versa",
		Description: "Swap queue elements moving A to B and vice versa",
		URI:         "/queue/{groupIDA}/swap/{groupIDB}",
		Headers:     ign.AuthHeadersRequired,
		Methods:     ign.Methods{},
		SecureMethods: ign.SecureMethods{
			ign.Method{
				Type:        "PATCH",
				Description: "Swap queue elements moving A to B and vice versa",
				Handlers: ign.FormatHandlers{
					ign.FormatHandler{
						Extension: "",
						Handler:   ign.JSONResult(WithUser(QueueSwap)),
					},
				},
			},
		},
	},
	// Launch queue - Move to front
	ign.Route{
		Name:        "Move an element to the front of the queue",
		Description: "Move an element to the front of the queue",
		URI:         "/queue/{groupID}/move/front",
		Headers:     ign.AuthHeadersRequired,
		Methods:     ign.Methods{},
		SecureMethods: ign.SecureMethods{
			ign.Method{
				Type:        "PATCH",
				Description: "Move an element to the front of the queue",
				Handlers: ign.FormatHandlers{
					ign.FormatHandler{
						Extension: "",
						Handler:   ign.JSONResult(WithUser(QueueMoveToFront)),
					},
				},
			},
		},
	},
	// Launch queue - Move to back
	ign.Route{
		Name:        "Move an element to the back of the queue",
		Description: "Move an element to the back of the queue",
		URI:         "/queue/{groupID}/move/back",
		Headers:     ign.AuthHeadersRequired,
		Methods:     ign.Methods{},
		SecureMethods: ign.SecureMethods{
			ign.Method{
				Type:        "PATCH",
				Description: "Move an element to the back of the queue",
				Handlers: ign.FormatHandlers{
					ign.FormatHandler{
						Extension: "",
						Handler:   ign.JSONResult(WithUser(QueueMoveToBack)),
					},
				},
			},
		},
	},
	// Launch queue - Remove an element
	ign.Route{
		Name:        "Remove an element from the queue",
		Description: "Remove an element from the queue",
		URI:         "/queue/{groupID}",
		Headers:     ign.AuthHeadersRequired,
		Methods:     ign.Methods{},
		SecureMethods: ign.SecureMethods{
			ign.Method{
				Type:        "DELETE",
				Description: "Remove an element from the queue",
				Handlers: ign.FormatHandlers{
					ign.FormatHandler{
						Extension: "",
						Handler:   ign.JSONResult(WithUser(QueueRemove)),
					},
				},
			},
		},
	},

	/////////////////////
	ign.Route{
		Name:        "Debug",
		Description: "Debug multi region support",
		URI:         "/debug/{groupID}",
		Headers:     ign.AuthHeadersRequired,
		Methods:     ign.Methods{},
		SecureMethods: ign.SecureMethods{
			ign.Method{
				Type:        "GET",
				Description: "Debug websocket messages",
				Handlers: ign.FormatHandlers{
					ign.FormatHandler{
						Extension: "",
						Handler:   ign.JSONResult(WithUser(Debug)),
					},
				},
			},
		},
	},
}

// MonitoringRoutes contains the different routes used for service monitoring.
var MonitoringRoutes = ign.Routes{

	///////////////
	//  Healthz  //
	///////////////

	ign.Route{
		Name:        "Cloudsim healthcheck",
		Description: "Get cloudsim status",
		URI:         "/healthz",
		Headers:     nil,
		Methods: ign.Methods{
			ign.Method{
				Type:        "GET",
				Description: "Get cloudsim status",
				Handlers: ign.FormatHandlers{
					ign.FormatHandler{
						Extension: "",
						Handler:   ign.JSONResult(Healthz),
					},
				},
			},
		},
		SecureMethods: ign.SecureMethods{},
	},
}

// ProfileRoutes contains the different routes to perform CPU profiling.
var ProfileRoutes = ign.Routes{
	ign.Route{
		Name:        "CPU Profile",
		Description: "Get cloudsim CPU profile data",
		URI:         "/profile",
		SecureMethods: ign.Methods{
			ign.Method{
				Type:        "GET",
				Description: "Get cloudsim CPU profile data",
				Handlers: ign.FormatHandlers{
					ign.FormatHandler{
						Extension: "",
						Handler:   http.HandlerFunc(pprof.Profile),
					},
				},
			},
		},
	},
}<|MERGE_RESOLUTION|>--- conflicted
+++ resolved
@@ -2,11 +2,8 @@
 
 import (
 	"gitlab.com/ignitionrobotics/web/ign-go"
-<<<<<<< HEAD
 	"net/http"
 	"net/http/pprof"
-=======
->>>>>>> f4a7f5a7
 )
 
 // Routes declares the routes related to simulations. See also IGN's router.go
