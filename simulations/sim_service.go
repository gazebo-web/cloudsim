--- conflicted
+++ resolved
@@ -16,6 +16,7 @@
 	"gitlab.com/ignitionrobotics/web/cloudsim/pkg/actions"
 	"gitlab.com/ignitionrobotics/web/cloudsim/pkg/application"
 	"gitlab.com/ignitionrobotics/web/cloudsim/pkg/loader"
+	"gitlab.com/ignitionrobotics/web/cloudsim/pkg/platform"
 	fakePlatform "gitlab.com/ignitionrobotics/web/cloudsim/pkg/platform/implementations/fake"
 	platformManager "gitlab.com/ignitionrobotics/web/cloudsim/pkg/platform/manager"
 	"gitlab.com/ignitionrobotics/web/cloudsim/pkg/simulations"
@@ -633,6 +634,7 @@
 
 	for _, d := range deps {
 		groupID := *d.GroupID
+		p := platform.GetSimulationPlatform(s.platforms, d)
 
 		if d.HasStatus(simulations.StatusPending) {
 			// If still Pending then re-add it to the scheduler, by adding a 'launch simulation'
@@ -645,7 +647,7 @@
 		}
 
 		if d.HasStatus(simulations.StatusRunning) {
-			if !s.platform.RunningSimulations().Exists(d.GetGroupID()) {
+			if !p.RunningSimulations().Exists(d.GetGroupID()) {
 				s.logger.Info(fmt.Sprintf("rebuildState -- GroupID [%s] expected to be Running "+
 					"in DB but there is no matching Pod running. Marking with error", groupID))
 				// if the SimulationDeployment DB record has 'running' status but there is no matching
@@ -918,16 +920,12 @@
 	if !ok {
 		return
 	}
-<<<<<<< HEAD
 
 	// TODO Get platform from RunSim
 	p := s.platforms.Platforms()[0]
 
+	s.logger.Info("Worker about to invoke ShutdownSimulation for groupID: " + groupID)
 	err := s.simulator.Stop(s.baseCtx, p, simulations.GroupID(groupID))
-=======
-	s.logger.Info("Worker about to invoke ShutdownSimulation for groupID: " + groupID)
-	err := s.simulator.Stop(s.baseCtx, simulations.GroupID(groupID))
->>>>>>> 20cbac42
 	if err != nil {
 		s.notify(PoolShutdownSimulation, groupID, nil, ign.NewErrorMessageWithBase(ign.ErrorUnexpected, err))
 		return
@@ -1619,7 +1617,12 @@
 		return err
 	}
 
-	rs := runsim.NewRunningSimulation(dep.GetGroupID(), int64(maxSimSeconds), dep.GetValidFor())
+	p, err := platform.GetSimulationPlatform(s.platforms, dep)
+	if err != nil {
+		return err
+	}
+
+	rs := p.RunningSimulations().NewRunningSimulation(dep.GetGroupID(), int64(maxSimSeconds), dep.GetValidFor())
 
 	err = t.Subscribe(worldStatsTopic, func(message transport.Message) {
 		_ = rs.ReadWorldStats(context.Background(), message)
