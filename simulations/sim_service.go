package simulations

import (
	"context"
	"fmt"
	"github.com/aws/aws-sdk-go/aws/session"
	"github.com/aws/aws-sdk-go/service/ses"
	"github.com/caarlos0/env"
	"github.com/jinzhu/gorm"
	"github.com/panjf2000/ants"
	"github.com/pkg/errors"
	"github.com/satori/go.uuid"
	"gitlab.com/ignitionrobotics/web/cloudsim/globals"
	subtapp "gitlab.com/ignitionrobotics/web/cloudsim/internal/subt/application"
	subtSimulator "gitlab.com/ignitionrobotics/web/cloudsim/internal/subt/simulator"
	"gitlab.com/ignitionrobotics/web/cloudsim/internal/subt/summaries"
	"gitlab.com/ignitionrobotics/web/cloudsim/pkg/actions"
	"gitlab.com/ignitionrobotics/web/cloudsim/pkg/application"
<<<<<<< HEAD
	"gitlab.com/ignitionrobotics/web/cloudsim/pkg/cloud/aws/ec2"
	"gitlab.com/ignitionrobotics/web/cloudsim/pkg/cloud/aws/s3"
	"gitlab.com/ignitionrobotics/web/cloudsim/pkg/email"
	envVars "gitlab.com/ignitionrobotics/web/cloudsim/pkg/env"
	"gitlab.com/ignitionrobotics/web/cloudsim/pkg/orchestrator"
	"gitlab.com/ignitionrobotics/web/cloudsim/pkg/orchestrator/gloo"
	"gitlab.com/ignitionrobotics/web/cloudsim/pkg/orchestrator/kubernetes"
	"gitlab.com/ignitionrobotics/web/cloudsim/pkg/orchestrator/kubernetes/network"
	"gitlab.com/ignitionrobotics/web/cloudsim/pkg/orchestrator/kubernetes/nodes"
	"gitlab.com/ignitionrobotics/web/cloudsim/pkg/orchestrator/kubernetes/pods"
	"gitlab.com/ignitionrobotics/web/cloudsim/pkg/orchestrator/kubernetes/services"
	"gitlab.com/ignitionrobotics/web/cloudsim/pkg/orchestrator/kubernetes/spdy"
	"gitlab.com/ignitionrobotics/web/cloudsim/pkg/platform"
	"gitlab.com/ignitionrobotics/web/cloudsim/pkg/runsim"
	"gitlab.com/ignitionrobotics/web/cloudsim/pkg/secrets"
	"gitlab.com/ignitionrobotics/web/cloudsim/pkg/simulations"
	"gitlab.com/ignitionrobotics/web/cloudsim/pkg/simulator"
=======
	"gitlab.com/ignitionrobotics/web/cloudsim/pkg/loader"
	"gitlab.com/ignitionrobotics/web/cloudsim/pkg/machines"
	"gitlab.com/ignitionrobotics/web/cloudsim/pkg/orchestrator/resource"
	"gitlab.com/ignitionrobotics/web/cloudsim/pkg/orchestrator/resource/phase"
	"gitlab.com/ignitionrobotics/web/cloudsim/pkg/platform"
	fakePlatform "gitlab.com/ignitionrobotics/web/cloudsim/pkg/platform/implementations/fake"
	platformManager "gitlab.com/ignitionrobotics/web/cloudsim/pkg/platform/manager"
	"gitlab.com/ignitionrobotics/web/cloudsim/pkg/runsim"
	"gitlab.com/ignitionrobotics/web/cloudsim/pkg/simulations"
	"gitlab.com/ignitionrobotics/web/cloudsim/pkg/simulator"
	"gitlab.com/ignitionrobotics/web/cloudsim/pkg/store"
>>>>>>> e357a1c4
	"gitlab.com/ignitionrobotics/web/cloudsim/pkg/transport"
	ignws "gitlab.com/ignitionrobotics/web/cloudsim/pkg/transport/ign"
	useracc "gitlab.com/ignitionrobotics/web/cloudsim/pkg/users"
	"gitlab.com/ignitionrobotics/web/cloudsim/queues"
<<<<<<< HEAD
	gloocli "gitlab.com/ignitionrobotics/web/cloudsim/simulations/gloo"
=======
>>>>>>> e357a1c4
	"gitlab.com/ignitionrobotics/web/fuelserver/bundles/users"
	per "gitlab.com/ignitionrobotics/web/fuelserver/permissions"
	"gitlab.com/ignitionrobotics/web/ign-go"
	"gitlab.com/ignitionrobotics/web/ign-go/scheduler"
<<<<<<< HEAD
	corev1 "k8s.io/api/core/v1"
	metav1 "k8s.io/apimachinery/pkg/apis/meta/v1"
	kubecli "k8s.io/client-go/kubernetes"
=======
>>>>>>> e357a1c4
	"net/http"
	"strconv"
	"strings"
	"sync"
	"time"
)

/*
	The Simulations Service is in charge of launching and terminating Gazebo simulations. And,
	in case of an error, it is responsible of rolling back the failed operation.

	To do this and handle some concurrency without exhausting the host, it has
	one worker-thread-pool for each main activity (launch, terminate, error handling).
	The `launch` and `terminate` pools can launch 10 concurrent workers (eg. the launcher can
	launch 10 simulations in parallel). The error handler pool only has one worker.

	In addition, the SimService has a background go routine that checks for expired
	simulations and send those to automatic termination.

	The Simulations Service interacts with a given NodeManager to start and terminate
	Nodes in the Kubernetes cluster.
	Some examples of NodeManager implementations are EC2Client and LocalNodes.

	This service also delegates to "Application" and "Platform" specific handlers, so they can
	manage the specific details of the simulations to launch. As an example, a competition
	can have custom request for the Nodes to be launched and the simulation details.

*/

// TODO pending set 1 pod per Node in Affinity or other conf.

// SimService is an interface that supports managing simulation instances.
type SimService interface {
	Start(ctx context.Context) error
	Stop(ctx context.Context) error
	CustomizeSimRequest(ctx context.Context, r *http.Request, tx *gorm.DB, createSim *CreateSimulation, username string) *ign.ErrMsg
	GetCloudMachineInstances(ctx context.Context, p *ign.PaginationRequest,
		tx *gorm.DB, byStatus *MachineStatus, invertStatus bool, groupID *string, user *users.User, application *string) (*MachineInstances, *ign.PaginationResult, *ign.ErrMsg)
	GetSimulationDeployment(ctx context.Context, tx *gorm.DB, groupID string,
		user *users.User) (interface{}, *ign.ErrMsg)
	GetSimulationWebsocketAddress(ctx context.Context, tx *gorm.DB, user *users.User,
		groupID string) (interface{}, *ign.ErrMsg)
	GetSimulationLiveLogs(ctx context.Context, tx *gorm.DB, user *users.User, groupID string,
		robotName *string, lines *int64) (interface{}, *ign.ErrMsg)
	GetSimulationLogsForDownload(ctx context.Context, tx *gorm.DB, user *users.User, groupID string,
		robotName *string) (*string, *ign.ErrMsg)
	RegisterApplication(ctx context.Context, app ApplicationType)
	ShutdownSimulationAsync(ctx context.Context, tx *gorm.DB,
		groupID string, user *users.User) (interface{}, *ign.ErrMsg)
	SimulationDeploymentList(ctx context.Context, p *ign.PaginationRequest, tx *gorm.DB, byStatus *DeploymentStatus,
		invertStatus bool, byErrStatus *ErrorStatus, invertErrStatus bool, byCircuit *string, user *users.User,
		application *string, includeChildren bool, owner *string, private *bool) (*SimulationDeployments, *ign.PaginationResult, *ign.ErrMsg)
	StartSimulationAsync(ctx context.Context, tx *gorm.DB, createSim *CreateSimulation,
		user *users.User) (interface{}, *ign.ErrMsg)
	LaunchSimulationAsync(ctx context.Context, tx *gorm.DB, groupID string,
		user *users.User) (interface{}, *ign.ErrMsg)
	RestartSimulationAsync(ctx context.Context, tx *gorm.DB, groupID string,
		user *users.User) (interface{}, *ign.ErrMsg)
	GetRemainingSubmissions(ctx context.Context, tx *gorm.DB, user *users.User, circuit *string,
		owner *string) (interface{}, *ign.ErrMsg)
	CustomRuleList(ctx context.Context, p *ign.PaginationRequest, tx *gorm.DB, user *users.User, application *string,
		circuit *string, owner *string, ruleType *CustomRuleType) (*CircuitCustomRules, *ign.PaginationResult, *ign.ErrMsg)
	SetCustomRule(ctx context.Context, tx *gorm.DB, user *users.User, application *string,
		circuit *string, owner *string, ruleType *CustomRuleType, value *string) (*CircuitCustomRule, *ign.ErrMsg)
	DeleteCustomRule(ctx context.Context, tx *gorm.DB, user *users.User, application *string, circuit *string,
		owner *string, ruleType *CustomRuleType) (interface{}, *ign.ErrMsg)
	GetCompetitionRobots(applicationName string) (interface{}, *ign.ErrMsg)
	QueueGetElements(ctx context.Context, user *users.User, page, pageSize *int) ([]interface{}, *ign.ErrMsg)
	QueueMoveElementToFront(ctx context.Context, user *users.User, groupID string) (interface{}, *ign.ErrMsg)
	QueueMoveElementToBack(ctx context.Context, user *users.User, groupID string) (interface{}, *ign.ErrMsg)
	QueueSwapElements(ctx context.Context, user *users.User, groupIDA, groupIDB string) (interface{}, *ign.ErrMsg)
	QueueRemoveElement(ctx context.Context, user *users.User, groupID string) (interface{}, *ign.ErrMsg)
	QueueCount(ctx context.Context, user *users.User) (interface{}, *ign.ErrMsg)
	Debug(user *users.User, groupID simulations.GroupID) (interface{}, *ign.ErrMsg)
}

// NodeManager is responsible of creating and removing cloud instances, and
// kubernetes nodes.
// NodeManager is the expected interface to be implemented by Cloudsim NodeManagers.
// Example implementations can be found in `ec2_machines.go` and `local_machines.go`.
type NodeManager interface {
	CloudMachinesList(ctx context.Context, p *ign.PaginationRequest,
		tx *gorm.DB, byStatus *MachineStatus, invertStatus bool, groupID *string, application *string) (*MachineInstances, *ign.PaginationResult, *ign.ErrMsg)
	// Requests the NodeManager to terminate the hosts (or instances or VMs) used to run a GroupID.
	// It also updates the MachineInstance DB records with the status of the terminated hosts.
	deleteHosts(ctx context.Context, tx *gorm.DB, dep *SimulationDeployment) (interface{}, *ign.ErrMsg)
	// Requests the NodeManager to delete involved k8 nodes.
	// It is expected that if the labeled Nodes cannot be found, then this function should return an ErrorLabeledNodeNotFound.
	deleteK8Nodes(ctx context.Context, tx *gorm.DB, groupID string) (interface{}, *ign.ErrMsg)
	// asks the NodeManager to launch a set of nodes to run a simulation
	launchNodes(ctx context.Context, tx *gorm.DB, dep *SimulationDeployment) (*string, *ign.ErrMsg)
}

const (
	podGroupIDLabelKey    = "cloudsim-group-id"
	cloudsimTagLabelKey   = "cloudsim"
	cloudsimTagLabelValue = "true"
)

var (
	cloudsimTags = resource.NewSelector(map[string]string{cloudsimTagLabelKey: cloudsimTagLabelValue})
)

// Service is the main struct exported by this Simulations service.
type Service struct {
<<<<<<< HEAD
	// Whether this service will automatically requeue instances that failed with
	// ErrorLaunchingCloudInstanceNotEnoughResources error. True by default.
	AllowRequeuing bool
	// A reference to the kubernetes client
	clientset kubecli.Interface
	// A reference to the Gloo client
	glooClientset gloocli.Clientset
	// A reference to the nodes manager implementation
	hostsSvc NodeManager
	DB       *gorm.DB
=======
	DB *gorm.DB
>>>>>>> e357a1c4
	// Workers (ie. Thread Pools)
	launcher   JobPool
	terminator JobPool
	// A buffered channel used to buffer requests to create simulations.
	// Items from this channel will be then used to feed the 'launcher' JobPool.
	launchHandlerQueue *queues.LaunchQueueRepository
	// A buffered channel used to buffer requests to shutdown simulations.
	// Items from this channel will be then used to feed the 'terminator' JobPool.
	terminationHandlerQueue chan string
	// The base Context from the main application
	baseCtx context.Context
	// The service config. Read from environment variables
	cfg simServConfig
	// A map with the current live RunningSimulations
	runningSimulations map[string]*RunningSimulation
	// A mutex to protect access to read/write operations over the map
	lockRunningSimulations sync.RWMutex
	// Expired simulations cleaning process
	expiredSimulationsTicker *time.Ticker
	expiredSimulationsDone   chan bool
	// MultiSim Parent status updater routine
	multisimStatusUpdater     *time.Ticker
	multisimStatusUpdaterDone chan bool
	applications              map[string]ApplicationType
	// The Service to check for Users/Orgs permissions
	userAccessor             useracc.Service
	poolNotificationCallback PoolNotificationCallback
	scheduler                *scheduler.Scheduler
<<<<<<< HEAD

	// From aws go documentation:
	// Sessions should be cached when possible, because creating a new Session
	// will load all configuration values from the environment, and config files
	// each time the Session is created. Sharing the Session value across all of
	// your service clients will ensure the configuration is loaded the fewest
	// number of times possible.
	session *session.Session

	platform            platform.Platform
=======
	// platforms contains a set of platforms managed by this service.
	platforms           platformManager.Manager
>>>>>>> e357a1c4
	logger              ign.Logger
	applicationServices subtapp.Services
	actionService       actions.Servicer
	simulator           simulator.Simulator
	serviceAdaptor      simulations.Service
}

// SimServImpl holds the instance of the Simulations Service. It is set at initialization.
var SimServImpl SimService

type simServConfig struct {
	// PlatformConfigPath is the filepath to the platform configuration file.
	// If not defined, it will use the default config path.
	PlatformConfigPath string `env:"SIMSVC_PLATFORM_CONFIG_PATH" envDefault:""`
	// PoolSizeLaunchSim is the number of worker threads available to launch simulations.
	PoolSizeLaunchSim int `env:"SIMSVC_POOL_LAUNCH_SIM" envDefault:"10"`
	// PoolSizeTerminateSim is the number of worker threads available to terminate simulations.
	PoolSizeTerminateSim int `env:"SIMSVC_POOL_TERMINATE_SIM" envDefault:"10"`
	// The number of live simulations a team can have running in parallel. Zero value means unlimited.
	MaxSimultaneousSimsPerOwner int `env:"SIMSVC_SIMULTANEOUS_SIMS_PER_TEAM" envDefault:"3"`
	// MaxDurationForSimulations is the maximum number of minutes a simulation can run in cloudsim.
	// This is a default value. Specific ApplicationTypes are expected to overwrite this.
	MaxDurationForSimulations int `env:"SIMSVC_SIM_MAX_DURATION_MINUTES" envDefault:"45"`
	// IsTest determines if a service is being used for a test
	IsTest bool
}

// ApplicationType represents an Application (eg. SubT). Applications are used
// to customize launched Simulations.
type ApplicationType interface {
	getApplicationName() string
	GetSchedulableTasks(ctx context.Context, s *Service, tx *gorm.DB) []SchedulableTask
	checkCanShutdownSimulation(ctx context.Context, s *Service, tx *gorm.DB, dep *SimulationDeployment, user *users.User) (bool, *ign.ErrMsg)
	checkValidNumberOfSimulations(ctx context.Context, s *Service, tx *gorm.DB, dep *SimulationDeployment) *ign.ErrMsg
	customizeSimulationRequest(ctx context.Context, s *Service, r *http.Request, tx *gorm.DB,
		createSim *CreateSimulation, username string) *ign.ErrMsg
	// allow specific applications to create multiSimulations from a single CreateSimulation request.
	spawnChildSimulationDeployments(ctx context.Context, tx *gorm.DB, dep *SimulationDeployment) ([]*SimulationDeployment, *ign.ErrMsg)
	// invoked when a simulation is about to be restarted. The old simulation run should be invalidated.
	invalidateSimulation(ctx context.Context, tx *gorm.DB, simDep *SimulationDeployment) error
	// allow specific applications to define the maximum allowed time for simulations. A value of 0 will
	// mean that the Cloudsim's default value should be used (defined by env var SIMSVC_SIM_MAX_DURATION_MINUTES).
	getMaxDurationForSimulation(ctx context.Context, tx *gorm.DB, dep *SimulationDeployment) time.Duration
	getGazeboWorldStatsTopicAndLimit(ctx context.Context, tx *gorm.DB, dep *SimulationDeployment) (string, int, error)
	getGazeboWorldWarmupTopic(ctx context.Context, tx *gorm.DB, dep *SimulationDeployment) (string, error)
	getSimulationWebsocketAddress(ctx context.Context, s *Service, tx *gorm.DB, store store.Store,
		dep *SimulationDeployment) (interface{}, *ign.ErrMsg)
	getSimulationLogsForDownload(ctx context.Context, tx *gorm.DB, p platform.Platform, dep *SimulationDeployment,
		robotName *string) (*string, *ign.ErrMsg)
	getSimulationLiveLogs(ctx context.Context, s *Service, tx *gorm.DB, dep *SimulationDeployment,
		robotName *string, lines int64) (interface{}, *ign.ErrMsg)
<<<<<<< HEAD
	launchApplication(ctx context.Context, s *Service, tx *gorm.DB, dep *SimulationDeployment,
		podNamePrefix string, baseLabels map[string]string) (interface{}, *ign.ErrMsg)
	updateMultiSimStatuses(ctx context.Context, tx *gorm.DB, userAccessor useracc.Service, simDep *SimulationDeployment) *ign.ErrMsg
=======
	updateMultiSimStatuses(ctx context.Context, tx *gorm.DB, userAccessor useracc.Service, p platform.Platform, simDep *SimulationDeployment) *ign.ErrMsg
>>>>>>> e357a1c4
	getCompetitionRobots() (interface{}, *ign.ErrMsg)
	ValidateSimulationLaunch(ctx context.Context, tx *gorm.DB, dep *SimulationDeployment) *ign.ErrMsg
	// TODO: Move simulationIsHeld to SubT implementation.
	simulationIsHeld(ctx context.Context, tx *gorm.DB, dep *SimulationDeployment) bool
}

// JobPool is a pool of Jobs that can accept jobs to be executed.
// For more details see project "github.com/panjf2000/ants".
type JobPool interface {
	Serve(args interface{}) error
}

// PoolFactory is a function responsible of initializing and returning a JobPool.
// Dev note: we created the PoolFactory abstraction to allow tests use
// synchronic pools.
type PoolFactory func(poolSize int, jobF func(interface{})) (JobPool, error)

// ///////////////////////////////////////////////////////////////////////
// ///////////////////////////////////////////////////////////////////////
// ///////////////////////////////////////////////////////////////////////
// ///////////////////////////////////////////////////////////////////////

// NewSimulationsService creates a new simulations service
<<<<<<< HEAD
func NewSimulationsService(ctx context.Context, db *gorm.DB, nm NodeManager, kcli kubecli.Interface, gloo gloocli.Clientset, pf PoolFactory, ua useracc.Service, isTest bool, session *session.Session) (SimService, error) {
=======
func NewSimulationsService(ctx context.Context, db *gorm.DB, pf PoolFactory, ua useracc.Service,
	isTest bool) (SimService, error) {
>>>>>>> e357a1c4

	var err error
	s := Service{}
	s.DB = db
	s.baseCtx = ctx
	s.userAccessor = ua
	s.runningSimulations = map[string]*RunningSimulation{}
	s.lockRunningSimulations = sync.RWMutex{}
	s.applications = map[string]ApplicationType{}
	s.scheduler = scheduler.GetInstance()
	s.session = session

	// Read configuration from environment
	s.cfg = simServConfig{
		IsTest: isTest,
	}
	if err := env.Parse(&s.cfg); err != nil {
		return nil, err
	}

	// Configure the worker pools
	// Create the queues of pending user requests to process.
	// We use a buffered channel of a big size to avoid blocking callers (i.e. incoming http requests).
	s.launchHandlerQueue = queues.NewLaunchQueueRepository()
	s.terminationHandlerQueue = make(chan string, 1000)

	if pf == nil {
		pf = defaultPoolFactory
	}
	s.launcher, err = pf(s.cfg.PoolSizeLaunchSim, s.workerStartSimulation)
	if err != nil {
		return nil, err
	}

	s.terminator, err = pf(s.cfg.PoolSizeTerminateSim, s.workerTerminateSimulation)
	if err != nil {
		return nil, err
	}

	return &s, nil
}

// PoolNotificationCallback type of the listeners
type PoolNotificationCallback func(poolEvent PoolEvent, groupID string, result interface{}, err error)

// PoolEvent registers a single pool event listener that will receive
// notifications any time a pool worker "finishes" its job (either with result or error).
type PoolEvent int

// PoolEvent enum
const (
	PoolStartSimulation PoolEvent = iota
	PoolShutdownSimulation
	PoolRollbackFailedLaunch
	PoolCompleteFailedTermination
)

// Debug acts as a helper to debug specific code in cloudsim.
func (s *Service) Debug(user *users.User, groupID simulations.GroupID) (interface{}, *ign.ErrMsg) {
	if !s.userAccessor.IsSystemAdmin(*user.Username) {
		return nil, ign.NewErrorMessage(ign.ErrorUnauthorized)
	}
	sim, err := s.applicationServices.Simulations().Get(groupID)
	if err != nil {
		return nil, ign.NewErrorMessageWithBase(ign.ErrorSimGroupNotFound, err)
	}
	sel := sim.GetPlatform()
	if sel == nil {
		return nil, ign.NewErrorMessage(ign.ErrorIDNotFound)
	}
	p, err := s.platforms.Platform(*sel)
	if err != nil {
		return nil, ign.NewErrorMessageWithBase(ign.ErrorSimGroupNotFound, err)
	}
	return p.RunningSimulations().Debug(groupID)
}

// SetPoolEventsListener sets a new PoolNotificationCallback to the poolNotificationCallback field.
func (s *Service) SetPoolEventsListener(cb PoolNotificationCallback) {
	s.poolNotificationCallback = cb
}

func (s *Service) notify(poolEvent PoolEvent, groupID string, result interface{}, err error) {
	if s.poolNotificationCallback != nil {
		s.poolNotificationCallback(poolEvent, groupID, result, err)
	}
}

func (s *Service) queueLaunchRequest(groupID string) {
	s.launchHandlerQueue.Enqueue(groupID)
}

func (s *Service) queueShutdownRequest(groupID string) {
	s.terminationHandlerQueue <- groupID
}

// defaultPoolFactory is the default implementation of the PoolFactory interface.
// It creates an ants.PoolWithFunc.
func defaultPoolFactory(poolSize int, jobF func(interface{})) (JobPool, error) {
	return ants.NewPoolWithFunc(poolSize, jobF)
}

// CustomizeSimRequest allows registered Applications to customize the incoming CreateSimulation request.
// Eg. reading specific SubT fields.
func (s *Service) CustomizeSimRequest(ctx context.Context, r *http.Request, tx *gorm.DB, createSim *CreateSimulation,
	username string) *ign.ErrMsg {

	return s.applications[createSim.Application].customizeSimulationRequest(ctx, s, r, tx, createSim, username)
}

// Start starts this simulation service. It needs to be invoked AFTER 'Applications'
// were registered using 'RegisterApplication'.
func (s *Service) Start(ctx context.Context) error {
	// Start logger
	s.logger = ign.NewLoggerNoRollbar("[Ignition Cloudsim - SubT]", ign.VerbosityDebug)

	// Start a routine that will move 'launch' requests from the Waiting Queue into
	// the WorkerPool. If all the Workers are busy then this goroutine will block.
	go func() {
		var groupID string
		var ok bool
		for {
			result, err := s.launchHandlerQueue.DequeueOrWait()
			groupID, ok = result.(string)
			if ok && err == nil {
				s.logger.Info("launchHandler queue - about to process launch task for groupID: " + groupID)
				// This call will block if all Workers are busy
				if err := s.launcher.Serve(groupID); err != nil {
					logMsg := fmt.Sprintf(
						"launchHandler queue - Error in launch task for groupID [%s]. Error:[%v]\n", groupID, err,
					)
					s.logger.Error(logMsg, err)
				}
			}
		}
	}()

	// Start a routine that will move 'shutdown' requests from the Waiting Queue into
	// the WorkerPool. If all the Workers are busy then this goroutine will block.
	go func() {
		for groupID := range s.terminationHandlerQueue {
			s.logger.Info("shutdownHandler queue - about to submit shutdown task for groupID: " + groupID)
			// This call will block if all Workers are busy
			if err := s.terminator.Serve(groupID); err != nil {
				logMsg := fmt.Sprintf(
					"shutdownHandler queue - Error in shutdown task for groupID [%s]. Error:[%v]\n", groupID, err,
				)
				s.logger.Error(logMsg, err)
			}
		}
	}()

	var err error

	s.logger.Info("Initializing Cloudsim platforms")

	s.platforms, err = s.initPlatforms()
	if err != nil {
		return err
	}

	s.logger.Info("Initializing application services")
	s.applicationServices = s.initApplicationServices()

	s.logger.Info("Initializing action service")

	// TODO: Make Verbosity depend on env var
	s.actionService = actions.NewService(ign.NewLoggerNoRollbar("Worker", ign.VerbosityDebug))

	s.logger.Info("Initializing Simulator")
	s.simulator = s.initSimulator()

	// Initialize server state based on data from DB and and from kubernetes cluster Pods.
	// Important note: it is expected that the kubernetes cluster should be running already.
	s.logger.Info("Processing existing simulations")
	if err = s.rebuildState(ctx, s.DB); err != nil {
		return err
	}
	s.StartExpiredSimulationsCleaner()
	s.StartMultiSimStatusUpdater()
	RegisterSchedulableTasks(s, ctx, s.DB)

<<<<<<< HEAD
	var err error

	s.logger.Info("Initializing Cloudsim platform")
	s.platform, err = s.initPlatform()
	if err != nil {
		return err
	}

	s.logger.Info("Initializing application services")
	s.applicationServices = s.initApplicationServices()

	s.logger.Info("Initializing action service")

	// TODO: Make Verbosity depend on env var
	s.actionService = actions.NewService(ign.NewLoggerNoRollbar("Worker", ign.VerbosityDebug))

	s.logger.Info("Initializing Simulator using Kubernetes and AWS")
	s.simulator = s.initSimulator()

=======
>>>>>>> e357a1c4
	return nil
}

// Stop stops this Simulations Service
func (s *Service) Stop(ctx context.Context) error {
	s.StopExpiredSimulationsCleaner()
	s.StopMultiSimStatusUpdater()
	close(s.terminationHandlerQueue)
	return nil
}

// RegisterApplication registers a new application type.
func (s *Service) RegisterApplication(ctx context.Context, app ApplicationType) {
	logger(ctx).Info(fmt.Sprintf("Sim Service - Registered new Application [%s]", app.getApplicationName()))
	s.applications[app.getApplicationName()] = app
}

// GetApplications returns a map of application name and application type.
func (s *Service) GetApplications() map[string]ApplicationType {
	return s.applications
}

// initializeRunningSimulationsFromCluster finds the existing Pods in the Kubernetes
// cluster and initializes the internal set of runningSimulations.
// Note: after a server restart there can be inconsistencies between DB data and
// live kubecli. This function is not responsible for sanitizing such inconsistencies.
// TODO: There should be another call for SystemAdmins to list inconsistencies and allow them
// to act on those.
func (s *Service) initializeRunningSimulationsFromCluster(ctx context.Context, tx *gorm.DB) error {
	// First, filter the simulations that have all its Pods with status PodRunning.
	// Keep in mind that a simulation could have spawned multiple Pods.
	runningSims := make(map[string]bool)

	for _, p := range s.platforms.Platforms(nil) {
		// Get pods
		namespace := p.Store().Orchestrator().Namespace()
		pods, err := p.Orchestrator().Pods().List(namespace, cloudsimTags)
		if err != nil {
			errMsg := fmt.Sprintf(
				"Failed to get initial list of running pods for Platform %s orchestrator.",
				p.GetName(),
			)
			s.logger.Warning(errMsg, err)
			return err
		}

		for _, pod := range pods {
			groupID := pod.Selector().Map()[podGroupIDLabelKey]

			if pod.DeletionTimestamp() != nil {
				// DeletionTimestamp != nil means the system has requested a deletion of this Pod.
				// So, we won't consider this as a Running Pod.
				runningSims[groupID] = false
				continue
			}

			running, found := runningSims[groupID]
			if !found {
				// First pod processed for this simulation. Mark running with initial value to make the "&&"" work later
				running = true
			}
			// is the current pod running. Update the whole simulation running status based on that.
			running = running && (pod.Phase() == phase.Running)
			runningSims[groupID] = running

		}
	}

	// Now iterate the simulations marked as 'running' and create RunningSimulations for them.
	for groupID, running := range runningSims {
		if !running {
			continue
		}
		// Get the Simulation record from DB
		simDep, err := GetSimulationDeployment(tx, groupID)
		if err != nil {
			errMsg := fmt.Sprintf("%s simulation deployment not found: %s", groupID, err.Error())
			s.logger.Warning(errMsg)
			continue
		}

		// Only create a RunningSimulation if the whole simulation status was Running and the DB
		// deploymentStatus is Running as well.
		if simDep.HasStatus(simulations.StatusRunning) {
			// Register a new live RunningSimulation
			if err := s.createRunningSimulation(ctx, tx, simDep); err != nil {
				return err
			}

			s.logger.Info(fmt.Sprintf("Init - Added RunningSimulation for groupID: [%s]. Deployment Status in DB: [%d]", groupID, *simDep.DeploymentStatus))
		}
	}

	return nil
}

// DeployHeldCircuitSimulations launches the held simulation deployments for a given circuit
func (s *Service) DeployHeldCircuitSimulations(ctx context.Context, tx *gorm.DB, circuit string) error {
	deps, err := GetSimulationDeploymentsByCircuit(tx, circuit, simPending, simPending, boolptr(true))
	if err != nil {
		return err
	}
	for _, dep := range *deps {
		s.logger.Info(fmt.Sprintf("Deploying simulations -- Circuit: %s | Group ID: %s", circuit, *dep.GroupID))
		s.DeployHeldSimulation(ctx, tx, &dep)
	}
	return nil
}

// DeployHeldSimulation deploys a simulation that is being held by cloudsim
func (s *Service) DeployHeldSimulation(ctx context.Context, tx *gorm.DB, dep *SimulationDeployment) *ign.ErrMsg {
	if err := dep.UpdateHeldStatus(tx, false); err != nil {
		return NewErrorMessageWithBase(ErrorLaunchHeldSimulation, err)
	}

	simsToLaunch, err := s.getLaunchableSimulations(ctx, tx, dep)
	if err != nil {
		return err
	}

	for _, sim := range simsToLaunch {
		if err := sim.UpdateHeldStatus(tx, false); err != nil {
			return NewErrorMessageWithBase(ErrorLaunchHeldSimulation, err)
		}

		s.logger.Info(fmt.Sprintf("DeployHeldSimulation about to submit launch task for groupID: %s", *sim.GroupID))
		if err := LaunchSimulation(s, ctx, tx, &sim); err != nil {
			s.logger.Error(fmt.Sprintf("DeployHeldSimulation -- Cannot launch simulation: %s", err.Msg))
		}
	}
	return nil
}

// rebuildState is called during this service startup to (re)build the queue of pending
// simulation requests, and also to mark with an Error status those simulations
// that were in the middle of a "launch" or "shutdown" operation when the server was
// previously stopped. Those simulations with error status will need to be reviewed by an admin.
func (s *Service) rebuildState(ctx context.Context, db *gorm.DB) error {

	// Initialize running simulation from the running kubernetes Pods.
	// Important note: it is expected that the kubernetes cluster should be running already.
	if err := s.initializeRunningSimulationsFromCluster(ctx, db); err != nil {
		return err
	}

	s.lockRunningSimulations.RLock()
	defer s.lockRunningSimulations.RUnlock()

	// Get all "single" or "child" simulations (ie. not Parent Sims) that were not fully terminated yet and without errors.
	// Those simulations could have been running during previous server run.
	var deps SimulationDeployments
	if err := db.Model(&SimulationDeployment{}).Where("error_status IS NULL").Where("multi_sim != ?", multiSimParent).
		Where("deployment_status BETWEEN ? AND ?", int(simPending), int(simTerminatingInstances)).Find(&deps).Error; err != nil {
		return err
	}

	for _, d := range deps {
		groupID := *d.GroupID

		if d.HasStatus(simulations.StatusPending) {
			// If still Pending then re-add it to the scheduler, by adding a 'launch simulation'
			// request to the Launcher Jobs-Pool
			s.logger.Info("rebuildState -- about to submit launch task for groupID: " + groupID)
			if err := LaunchSimulation(s, ctx, db, &d); err != nil {
				s.logger.Error(fmt.Sprintf("rebuildState -- Cannot launch simulation: %s", err.Msg))
			}
			continue
		}

		if d.HasStatus(simulations.StatusRunning) {
			// Get Platform
			p, err := platformManager.GetSimulationPlatform(s.platforms, &d)
			if err != nil {
				pName := "nil"
				if d.Platform != nil {
					pName = *d.Platform
				}
				s.logger.Warning(fmt.Sprintf("rebuildState -- Cannot find platform [%s] for simulation with "+
					"GroupID [%s]. Marking with error", pName, groupID))
				// if the SimulationDeployment DB record has 'running' status but there is no matching
				// running Pod in the cluster then we have an inconsistenty. Mark it as error.
				d.setErrorStatus(db, simErrorServerRestart)
			}

			// Verify that the simulation exists
			if !p.RunningSimulations().Exists(d.GetGroupID()) {
				s.logger.Warning(fmt.Sprintf("rebuildState -- GroupID [%s] expected to be Running "+
					"in DB but there is no matching Pod running. Marking with error", groupID))
				// if the SimulationDeployment DB record has 'running' status but there is no matching
				// running Pod in the cluster then we have an inconsistenty. Mark it as error.
				d.setErrorStatus(db, simErrorServerRestart)
			}
			continue
		}

		// For any other intermediate deployment status, we just mark the Simulation with an
		// Error, as we cannot confirm a successful completion of the ongoing operation
		// after a server restart.
		statusStr := DeploymentStatus(*d.DeploymentStatus).String()
		s.logger.Info(fmt.Sprintf("rebuildState -- GroupID [%s] found with intermediate "+
			"DeploymentStatus [%s]. Marking with error", groupID, statusStr))
		d.setErrorStatus(db, simErrorServerRestart)
	}

	return nil
}

// prepareSimulations prepares a Simulation Deployment to be launched and returns an array of simulations to deploy.
// If it is a multisim, it will return the child simulations.
// In any other cases, it will only return one simulation deployment.
func (s *Service) prepareSimulations(ctx context.Context, tx *gorm.DB, dep *SimulationDeployment) ([]*SimulationDeployment, *ign.ErrMsg) {
	simsToLaunch := []*SimulationDeployment{dep}
	childSims, em := s.applications[*dep.Application].spawnChildSimulationDeployments(ctx, tx, dep)
	if em != nil {
		return nil, em
	}

	// Is this a multiSimulation?
	if len(childSims) > 1 {
		if em := dep.MarkAsMultiSimParent(tx); em != nil {
			return nil, em
		}
		for _, child := range childSims {
			// Dev note: this call adds the child SimulationDeployment record to DB
			if em := child.MarkAsMultiSimChild(tx, dep); em != nil {
				return nil, em
			}
		}
		simsToLaunch = childSims
	}
	return simsToLaunch, nil
}

// getLaunchableSimulations returns an array of simulations that are ready to be launched
// If it is a multisim, it will return all the child simulations.
// In any other cases, will return a single simulation.
func (s *Service) getLaunchableSimulations(ctx context.Context, tx *gorm.DB, dep *SimulationDeployment) ([]SimulationDeployment, *ign.ErrMsg) {
	var deps []SimulationDeployment
	if dep.isMultiSimParent() {
		childsims, err := GetChildSimulationDeployments(tx, dep, simPending, simPending)
		if err != nil {
			return nil, ign.NewErrorMessageWithBase(ign.ErrorIDNotFound, err)
		}
		deps = append(deps, *childsims...)
	} else {
		deps = append(deps, *dep)
	}
	return deps, nil
}

// ///////////////////////////////////////////////////////////////////////
// ///////////////////////////////////////////////////////////////////////

// StartMultiSimStatusUpdater initialize the routine that will update the
// DeploymentStatus and ErrorStatus of Parents in Multi-simulations. The statuses
// will be updated based on the status of their children.
func (s *Service) StartMultiSimStatusUpdater() {
	// bind a specific logger to the routing
	newLogger := s.logger.Clone("multisim-status-updater")
	ctx := ign.NewContextWithLogger(s.baseCtx, newLogger)

	s.multisimStatusUpdater = time.NewTicker(20 * time.Second)
	s.multisimStatusUpdaterDone = make(chan bool, 1)

	go func() {
		for {
			select {
			case <-s.multisimStatusUpdaterDone:
				newLogger.Info("MultiSim Parent Status Updater is done.")
				return
			case <-s.multisimStatusUpdater.C:
				s.updateMultiSimStatuses(ctx, s.DB)
			}
		}
	}()
}

// StopMultiSimStatusUpdater stops the update of MultiSim Parents status process.
func (s *Service) StopMultiSimStatusUpdater() {
	s.multisimStatusUpdater.Stop()
	s.multisimStatusUpdaterDone <- true
}

func (s *Service) updateMultiSimStatuses(ctx context.Context, tx *gorm.DB) {
	s.logger.Debug("Updating the Statuses of MultiSim Parents...")
	parents, err := GetParentSimulationDeployments(tx, simPending, simTerminatingInstances,
		[]ErrorStatus{simErrorWhenInitializing, simErrorWhenTerminating})
	if err != nil {
		s.logger.Error("Error while trying to get Simulation Parents from DB", err)
		return
	}

	// Compute and set the status of each Parent based on its children
	for _, dep := range *parents {
		if em := dep.updateCompoundStatuses(tx); em != nil {
			errMsg := fmt.Sprintf("Error computing and updating compound status for Parent: %s", *dep.GroupID)
			s.logger.Error(errMsg, err)
		}

		// Parents don't require a specific platform as they only need to upload files and send emails
		p := s.platforms.Platforms(nil)[0]
		if err != nil {
			errMsg := fmt.Sprintf("Failed to get platform for Parent: %s", *dep.GroupID)
			logger(ctx).Error(errMsg, err)
			continue
		}

		s.applications[*dep.Application].updateMultiSimStatuses(ctx, tx, s.userAccessor, p, &dep)
	}
}

// ///////////////////////////////////////////////////////////////////////
// ///////////////////////////////////////////////////////////////////////

// StartExpiredSimulationsCleaner initialize the routine that will check for expired
// simulations.
func (s *Service) StartExpiredSimulationsCleaner() {
<<<<<<< HEAD
	// bind a specific logger to the cleaner

=======
>>>>>>> e357a1c4
	// We check for expired simulations each minute
	s.expiredSimulationsTicker = time.NewTicker(time.Minute)
	s.expiredSimulationsDone = make(chan bool, 1)

	go func() {
		for {
			select {
			case <-s.expiredSimulationsDone:
				s.logger.Info("Expired Simulations Cleaner is done.")
				return
			case <-s.expiredSimulationsTicker.C:
				_ = s.checkForExpiredSimulations(s.baseCtx)
			}
		}
	}()
}

// StopExpiredSimulationsCleaner stops the cleaner process
func (s *Service) StopExpiredSimulationsCleaner() {
	s.expiredSimulationsTicker.Stop()
	s.expiredSimulationsDone <- true
}

// checkForExpiredSimulations is an internal helper that tests all the runningSimulations
// to check if they were alive more than expected, and in that case, schedules their termination.
func (s *Service) checkForExpiredSimulations(ctx context.Context) error {
<<<<<<< HEAD

	s.logger.Debug("Checking for expired simulations...")

	rss := s.platform.RunningSimulations().ListExpiredSimulations()
	for _, rs := range rss {

		if rs.IsExpired() || rs.Finished {
=======
	s.logger.Debug("Checking for expired simulations...")
	for _, p := range s.platforms.Platforms(nil) {
		rss := p.RunningSimulations().ListExpiredAndFinishedSimulations()
		for _, rs := range rss {
>>>>>>> e357a1c4
			dep, err := GetSimulationDeployment(s.DB, rs.GroupID.String())
			if err != nil {
				s.logger.Error(fmt.Sprintf("Error while trying to get Simulation from DB: %s", rs.GroupID.String()), err)
				continue
			}

			// Add a 'stop simulation' request to the Terminator Jobs-Pool.
			if err := s.scheduleTermination(ctx, s.DB, dep); err != nil {
				s.logger.Error(fmt.Sprintf("Error while trying to schedule automatic termination of Simulation: %s", rs.GroupID.String()), err)
			} else {
				reason := "expired"
				if rs.Finished {
					reason = "finished"
				}
				s.logger.Info(fmt.Sprintf("Scheduled automatic termination of %s simulation: %s", reason, rs.GroupID.String()))
			}
		}
	}

	return nil
}

// ///////////////////////////////////////////////////////////////////////
// ///////////////////////////////////////////////////////////////////////

// RegisterSchedulableTasks gets the tasks from each application and schedules them on the internal scheduler.
var RegisterSchedulableTasks = func(s *Service, ctx context.Context, tx *gorm.DB) {
	for app := range s.GetApplications() {
		for _, task := range s.applications[app].GetSchedulableTasks(ctx, s, tx) {
			s.scheduler.DoAt(task.Fn, task.Date)
		}
	}
}

// LaunchSimulation receives a simulation deployment as an argument and pushes it to the launch queue.
var LaunchSimulation = func(s *Service, ctx context.Context,
	tx *gorm.DB, dep *SimulationDeployment) *ign.ErrMsg {

	// Pre-hook
	if em := s.applications[*dep.Application].ValidateSimulationLaunch(ctx, tx, dep); em != nil {
		return em
	}

	// Process
	groupID := *dep.GroupID
	s.queueLaunchRequest(groupID)
	return nil
}

// ///////////////////////////////////////////////////////////////////////
// ///////////////////////////////////////////////////////////////////////

// workerStartSimulation is a thread pool worker in charge of launching simulations.
func (s *Service) workerStartSimulation(payload interface{}) {
	groupID, ok := payload.(string)
	if !ok {
		return
	}

	s.logger.Info("Worker about to invoke StartSimulation for groupID: " + groupID)

	simDep, err := GetSimulationDeployment(s.DB, groupID)
	if err != nil {
		s.logger.Error(fmt.Sprintf("startSimulation - %v", err))
		return
	}

<<<<<<< HEAD
	err = s.simulator.Start(s.baseCtx, simulations.GroupID(groupID))
	// TODO Only respond to retryable errors
	if err != nil {
		// s.requeueSimulation(simDep)
		s.notify(PoolStartSimulation, groupID, nil, ign.NewErrorMessageWithBase(ign.ErrorUnexpected, err))
		return
	}

	s.notify(PoolStartSimulation, groupID, simDep, nil)
=======
	// Cycle through platforms and launch simulations
	platforms := s.getPlatforms(simDep)
	for _, p := range platforms {
		// Update SimulationDeployment platform
		simDep.updatePlatform(s.DB, p.GetName())

		err = s.simulator.Start(s.baseCtx, p, simulations.GroupID(groupID))
		if err == nil {
			break
		} else if machines.ErrorIsRetryable(err) {
			em := simDep.updateSimDepStatus(s.DB, simPending)
			if em != nil {
				err = em.BaseError
				s.logger.Debug("Failed update simulation deployment status:", err)
				break
			}

			continue
		} else {
			s.logger.Debug("Worker StartSimulation failed: ", err)
			em := simDep.setErrorStatus(s.DB, simErrorWhenInitializing)
			if em != nil {
				err = em.BaseError
				s.logger.Debug("Failed to set simulation deployment error status:", err)
				break
			}

			break
		}
	}

	// If all platforms were tried and a retryable error was returned, requeue the simulation
	if err != nil && machines.ErrorIsRetryable(err) {
		s.requeueSimulation(simDep)
	}

	s.notify(PoolStartSimulation, groupID, simDep, err)
>>>>>>> e357a1c4
}

// ///////////////////////////////////////////////////////////////////////
// ///////////////////////////////////////////////////////////////////////

// workerTerminateSimulation is a thread pool worker in charge of processing and terminating simulations.
func (s *Service) workerTerminateSimulation(payload interface{}) {
	groupID, ok := payload.(string)
	if !ok {
		return
	}

<<<<<<< HEAD
	err := s.simulator.Stop(s.baseCtx, simulations.GroupID(groupID))
	if err != nil {
		s.notify(PoolShutdownSimulation, groupID, nil, ign.NewErrorMessageWithBase(ign.ErrorUnexpected, err))
		return
	}

	simDep, err := GetSimulationDeployment(s.DB, groupID)
	if err != nil {
		s.logger.Error(fmt.Sprintf("stopSimulation - %v", err))
		return
	}
	s.notify(PoolShutdownSimulation, groupID, simDep, nil)
}

// ///////////////////////////////////////////////////////////////////////
// ///////////////////////////////////////////////////////////////////////

// workerErrorHandler is a pool worker responsible of handling errors.
func (s *Service) workerErrorHandler(payload interface{}) {
	groupID, ok := payload.(string)
	if !ok {
=======
	// Get SimulationDeployment
	simDep, err := GetSimulationDeployment(s.DB, groupID)
	if err != nil {
		s.logger.Error(fmt.Sprintf("stopSimulation - %v", err))
>>>>>>> e357a1c4
		return
	}

	// Get simulation Platform
	p, err := platformManager.GetSimulationPlatform(s.platforms, simDep)
	if err != nil {
		errMsg := fmt.Sprintf("stopSimulation - failed to get platform for simulation %s.", groupID)
		s.logger.Error(errMsg)
		return
	}

	s.logger.Info("Worker about to invoke ShutdownSimulation for groupID: " + groupID)
	err = s.simulator.Stop(s.baseCtx, p, simulations.GroupID(groupID))
	if err != nil {
		simDep, err = GetSimulationDeployment(s.DB, groupID)
		if err != nil {
			s.logger.Debug("Failed to get simulation deployment:", err)
			return
		}
		em := simDep.setErrorStatus(s.DB, simErrorWhenTerminating)
		if em != nil {
			s.logger.Debug("Failed to set simulation deployment error status:", err)
			return
		}
		s.notify(PoolShutdownSimulation, groupID, nil, err)
		return
	}

	simDep, err = GetSimulationDeployment(s.DB, groupID)
	if err != nil {
		s.logger.Error(fmt.Sprintf("stopSimulation - %v", err))
		return
	}
	s.notify(PoolShutdownSimulation, groupID, simDep, nil)
}

// ///////////////////////////////////////////////////////////////////////
// ///////////////////////////////////////////////////////////////////////
// 	Service API
// ///////////////////////////////////////////////////////////////////////
// ///////////////////////////////////////////////////////////////////////

// StartSimulationAsync spawns a task to start a simulation
func (s *Service) StartSimulationAsync(ctx context.Context,
	tx *gorm.DB, createSim *CreateSimulation, user *users.User) (interface{}, *ign.ErrMsg) {

	// TODO: whether a user can read or write to an Organization is defined at ign-fuel's casbin db.
	// Not on cloudsim's casbin. Note: Casbin "caches" the data to avoid accesing the DB all the time.
	// So, a couple of options:
	// 1) allow local casbin to access fuel's casbin db (read-only)
	// and find a way to refresh local casbin keep it in sync with remote DB.
	// To refresh local cache, Casbin uses Watchers (eg. time based watchers, or etcd watcher, etc).
	// 2) Make Users a separate "server" with a REST api for these queries. The problem with this
	// option is that we will need to wait for an http call to return.
	// We are currently using Option 1, with a time-based refresh of permissions.
	// We should add a legend to UI that says "It can take up to 30 seconds to
	// populate new Team memberships and permissions to all servers"

	// Verify and set the owner
	owner := createSim.Owner
	if owner == "" {
		owner = *user.Username
	} else {
		// VerifyOwner checks to see if the 'owner' arg is an organization or a user. If the
		// 'owner' is an organization, it verifies that the given 'user' arg has the expected
		// permission in the organization. If the 'owner' is a user, it verifies that the
		// 'user' arg is the same as the owner.
		if ok, em := s.userAccessor.VerifyOwner(owner, *user.Username, per.Read); !ok {
			return nil, em
		}
	}

	private := true
	if createSim.Private != nil {
		private = *createSim.Private
	}

	isAdmin := s.userAccessor.IsSystemAdmin(*user.Username)

	stopOnEnd := false
	// Only system admins can request instances to stop on end
	if createSim.StopOnEnd != nil && isAdmin {
		stopOnEnd = *createSim.StopOnEnd
	}

	// Create and assign a new GroupID
	groupID := uuid.NewV4().String()

	// Create the SimulationDeployment record in DB. Set initial status.
	creator := *user.Username
	imageStr := SliceToStr(createSim.Image)
	simDep, err := NewSimulationDeployment()
	if err != nil {
		return nil, ign.NewErrorMessageWithBase(ign.ErrorUnexpected, err)
	}
	simDep.Owner = &owner
	simDep.Name = &createSim.Name
	simDep.Creator = &creator
	simDep.Private = &private
	simDep.StopOnEnd = &stopOnEnd
	simDep.Platform = createSim.Platform
	simDep.Application = &createSim.Application
	simDep.Image = &imageStr
	simDep.GroupID = &groupID
	simDep.DeploymentStatus = simPending.ToPtr()
	simDep.Extra = createSim.Extra
	simDep.ExtraSelector = createSim.ExtraSelector
	simDep.Robots = createSim.Robots
	simDep.Held = false

	// Set the maximum simulation expiration time.
	validFor := s.getMaxDurationForSimulation(ctx, tx, simDep)
	validForStr := validFor.String()
	simDep.ValidFor = &validForStr

	if err := tx.Create(simDep).Error; err != nil {
		return nil, ign.NewErrorMessageWithBase(ign.ErrorDbSave, err)
	}

	// Set held state if the user is not a sysadmin and the simulations needs to be held
	if !isAdmin && s.applications[*simDep.Application].simulationIsHeld(ctx, tx, simDep) {
		err := simDep.UpdateHeldStatus(tx, true)
		if err != nil {
			return nil, ign.NewErrorMessageWithBase(ign.ErrorDbSave, err)
		}

		// Check if the simulation is a submission to a competition circuit.
		// If that's the case, the previous submission should be marked as superseded.
		if IsCompetitionCircuit(*simDep.ExtraSelector) {
			err = MarkPreviousSubmissionsSuperseded(tx, *simDep.GroupID, *simDep.Owner, *simDep.ExtraSelector)
			if err != nil {
				return nil, ign.NewErrorMessageWithBase(ign.ErrorDbSave, err)
			}
		}
	}

	// Set read and write permissions to owner (eg, the team) and to the Application
	// organizing team (eg. subt).
	if em := s.bulkAddPermissions(groupID, []per.Action{per.Read, per.Write}, owner, *simDep.Application); em != nil {
		return nil, em
	}

	// Sanity check: check for maximum number of allowed simultaneous simulations per Owner.
	// Also allow Applications to provide custom validations.
	// Dev note: in this case we check 'after' creating the record in the DB to make
	// sure that in case of a race condition then both records are added with pending state
	// and one of those (or both) can be rejected immediately.
	if em := s.checkValidNumberOfSimulations(ctx, tx, simDep); em != nil {
		// In case of error we delete the simulation request from DB and exit.
		tx.Model(simDep).Update(SimulationDeployment{
			DeploymentStatus: simRejected.ToPtr(),
			ErrorStatus:      simErrorRejected.ToStringPtr(),
		}).Delete(simDep)
		return nil, em
	}

	// By default, we launch a single simulation from a createSimulation request.
	// But we also allow specific ApplicationTypes (eg. SubT) to spawn multiple simulations
	// from a single request. When that happens, we call those "child simulations"
	// and they will be grouped by the same parent simulation's groupID.
	simsToLaunch, em := s.prepareSimulations(ctx, tx, simDep)
	if em != nil {
		return nil, em
	}

	// Add a 'launch simulation' request to the Launcher Jobs-Pool
	for _, sim := range simsToLaunch {
		groupID := *sim.GroupID
		s.logger.Info("StartSimulationAsync about to submit launch task for groupID: " + groupID)
		if err := LaunchSimulation(s, ctx, tx, sim); err != nil {
			s.logger.Error(fmt.Sprintf("StartSimulationAsync -- Cannot launch simulation: %s", err.Msg))
		}
	}

	return simDep, nil
}

// MarkPreviousSubmissionsSuperseded marks a set of submissions with the simSuperseded status.
func MarkPreviousSubmissionsSuperseded(tx *gorm.DB, groupID, owner, circuit string) error {
	return tx.Model(&SimulationDeployment{}).
		Where("group_id NOT LIKE ?", fmt.Sprintf("%s%%", groupID)).
		Where("owner = ?", owner).
		Where("extra_selector = ?", circuit).
		Where("held = true").
		Update("deployment_status", simSuperseded.ToInt()).Error
}

// LaunchSimulationAsync launches a simulation that is currently being held by cloudsim.
func (s *Service) LaunchSimulationAsync(ctx context.Context, tx *gorm.DB,
	groupID string, user *users.User) (interface{}, *ign.ErrMsg) {

	if !s.userAccessor.IsSystemAdmin(*user.Username) {
		return nil, ign.NewErrorMessage(ign.ErrorUnauthorized)
	}

	dep, err := GetSimulationDeployment(tx, groupID)
	if err != nil {
		return nil, ign.NewErrorMessageWithBase(ign.ErrorSimGroupNotFound, err)
	}

	if dep.IsRunning() {
		err := errors.New("Cannot launch a running simulation")
		return nil, ign.NewErrorMessageWithBase(ign.ErrorSimGroupNotFound, err)
	}

	if err := s.DeployHeldSimulation(ctx, tx, dep); err != nil {
		return nil, err
	}

	return dep, nil
}

// RestartSimulationAsync re-launches a single (children) simulation that previosly
// finished with an error status.
func (s *Service) RestartSimulationAsync(ctx context.Context, tx *gorm.DB,
	groupID string, user *users.User) (interface{}, *ign.ErrMsg) {

	s.logger.Info("RestartSimulationAsync requested for groupID: " + groupID)

	mainDep, err := GetSimulationDeployment(tx, groupID)
	if err != nil {
		return nil, ign.NewErrorMessageWithBase(ign.ErrorSimGroupNotFound, err)
	}

	// Is the user authorized to restart the simulation? Only application or system admins
	if ok, em := s.userAccessor.CanPerformWithRole(mainDep.Application, *user.Username, per.Admin); !ok {
		return nil, em
	}

	// Sanity checks
	if mainDep.isMultiSimParent() {
		err := errors.New("Cannot restart a MultiSim parent. Only children simulations")
		return nil, ign.NewErrorMessageWithBase(ign.ErrorSimGroupNotFound, err)
	}

	// Check the simulation is not running already
	if mainDep.IsRunning() {
		err := errors.New("Cannot restart a running simulation")
		return nil, ign.NewErrorMessageWithBase(ign.ErrorSimGroupNotFound, err)
	}

	// Create a clone of the original child simulation and mark it as Pending
	clone := mainDep.Clone()
	clone.DeploymentStatus = simPending.ToPtr()
	clone.ErrorStatus = nil
	clone.DeletedAt = nil
	clone.StoppedAt = nil
	// Update the max runtime limit in case the server configuration was updated
	clone.ValidFor = sptr(s.getMaxDurationForSimulation(ctx, tx, clone).String())
	// Reset the processed field to allow processing when simulations end
	clone.Processed = false
	// Reset the simulation score.
	clone.Score = nil

	// Find out if the old simulation was also a "retry" and get its retry number
	const retryStr = "-r-"
	retryNum := 1
	parts := strings.Split(*clone.GroupID, retryStr)
	baseGroupID := parts[0]
	// if the Split resulted in more than one slice then it was a retry
	if len(parts) > 1 {
		numStr := parts[1]
		if retryNum, err = strconv.Atoi(numStr); err != nil {
			return nil, ign.NewErrorMessageWithBase(ign.ErrorUnexpected, err)
		}
		retryNum++
	}
	clone.GroupID = sptr(fmt.Sprintf("%s%s%d", baseGroupID, retryStr, retryNum))

	// Save a new row with the clone/retry
	if err := tx.Create(clone).Error; err != nil {
		return nil, ign.NewErrorMessageWithBase(ign.ErrorDbSave, err)
	}

	// Set read and write permissions to owner (eg, the team) and to the Application
	// organizing team (eg. subt).
	if em := s.bulkAddPermissions(*clone.GroupID, []per.Action{per.Read, per.Write}, *clone.Owner, *clone.Application); em != nil {
		return nil, em
	}

	// Invalidate the old run (soft delete it)
	if err := tx.Delete(mainDep).Error; err != nil {
		return nil, ign.NewErrorMessageWithBase(ign.ErrorDbDelete, err)
	}
	// Allow the specific Application to invalidate the individual old child run as well.
	// (eg. soft delete its score)
	s.applications[*mainDep.Application].invalidateSimulation(ctx, tx, mainDep)

	// If the restarted sim is a child simulation, then we need to mark the Parent
	// as 'Pending' again so we can compute its aggregated status.
	if mainDep.isMultiSimChild() {
		parentSim, err := GetParentSimulation(tx, mainDep)
		if err != nil {
			return nil, ign.NewErrorMessageWithBase(ign.ErrorSimGroupNotFound, err)
		}
		if err := tx.Model(&parentSim).Update(SimulationDeployment{
			DeploymentStatus: simPending.ToPtr(),
		}).Error; err != nil {
			return nil, ign.NewErrorMessageWithBase(ign.ErrorDbSave, err)
		}
		// This is needed instead of 'nil' to ensure the Update will overrite with
		// NULL an existing value.
		// https://github.com/jinzhu/gorm/issues/1073
		if err := tx.Model(&parentSim).Update("error_status", gorm.Expr("NULL")).Error; err != nil {
			return nil, ign.NewErrorMessageWithBase(ign.ErrorDbSave, err)
		}
	}

	// commit the DB transaction
	// Note: we commit the TX here on purpose, to be able to detect DB errors in
	// advance. And before sending the relaunch to the pending queue.
	if err := tx.Commit().Error; err != nil {
		return nil, ign.NewErrorMessageWithBase(ign.ErrorDbSave, err)
	}

	// Add a new 'launch simulation' request to the Launcher Jobs-Pool
	s.logger.Info("RestartSimulationAsync about to submit task to re-launch groupID: " + *clone.GroupID)
	if err := LaunchSimulation(s, ctx, tx, clone); err != nil {
		s.logger.Error(fmt.Sprintf("rebuildState -- Cannot launch simulation: %s", err.Msg))
	}

	return clone, nil
}

// bulkAddPermissions adds multiple permissions to multiple owners to access a resource.
func (s *Service) bulkAddPermissions(resID string, permissions []per.Action, owners ...string) *ign.ErrMsg {
	for _, o := range owners {
		for _, p := range permissions {
			if ok, em := s.userAccessor.AddResourcePermission(o, resID, p); !ok {
				return em
			}
		}
	}
	return nil
}

// checkValidNumberOfSimulations checks if the given owner hasn't gone beyond the
// maximum number of allowed concurrent simulations.
func (s *Service) checkValidNumberOfSimulations(ctx context.Context, tx *gorm.DB, dep *SimulationDeployment) *ign.ErrMsg {

	// Default sanity check: check for maximum number of allowed "simultaneous" simulations per Owner.
	// Dev note: we check 'after' creating the record in the DB to make
	// sure that in case of a race condition then both records are added with pending state
	// and one of those (or both) can be rejected immediately.
	owner := *dep.Owner
	app := *dep.Application

	limit := s.cfg.MaxSimultaneousSimsPerOwner
	if limit != 0 {
		runningSims, err := s.getRunningSimulationDeploymentsByOwner(tx, owner)
		if err != nil {
			s.logger.Info("Failed to get running simulations by owner")
			return NewErrorMessageWithBase(
				ign.ErrorUnexpected,
				fmt.Errorf("failed to get running simulations by owner %w", err),
			)
		}
		if len(*runningSims) > limit {
			s.logger.Info(fmt.Sprintf(
				"Owner [%s] has reached the simultaneous simulations limit [%d]. Running simulations [%v]",
				owner, limit, *runningSims))

			return NewErrorMessageWithBase(
				ErrorOwnerSimulationsLimitReached,
				fmt.Errorf("cannot request new simulation, owner [%s] has reached the simultaneous simulations limit [%d]", owner, limit),
			)
		}
	}

	// Now allow registered Application to provide custom validations
	if em := s.applications[app].checkValidNumberOfSimulations(ctx, s, tx, dep); em != nil {
		return em
	}

	// All OK
	return nil
}

// GetRemainingSubmissions returns the number of remaining submissions for an
// owner in a circuit.
func (s *Service) GetRemainingSubmissions(ctx context.Context, tx *gorm.DB, user *users.User, circuit *string,
	owner *string) (interface{}, *ign.ErrMsg) {
	// TODO: whether a user can read or write to an Organization is defined
	//  at ign-fuel's casbin db. See StartSimulationAsync for more information.

	// Verify and set the owner
	if *owner == "" {
		owner = user.Username
	} else {
		// VerifyOwner checks to see if the 'owner' arg is an organization or a user. If the
		// 'owner' is an organization, it verifies that the given 'user' arg has the expected
		// permission in the organization. If the 'owner' is a user, it verifies that the
		// 'user' arg is the same as the owner.
		if ok, em := s.userAccessor.VerifyOwner(*owner, *user.Username, per.Read); !ok {
			return nil, em
		}
	}

	remaining, err := getRemainingSubmissions(tx, *circuit, *owner)
	if err != nil {
		return 0, ign.NewErrorMessageWithBase(ign.ErrorUnexpected, err)
	}

	if remaining != nil {
		// Ensure no negative values are returned
		val := Max(0, *remaining)
		remaining = &val
	}

	return remaining, nil
}

// CustomRuleList returns a paginated list of circuit custom rules.
// This operation can only be performed by a system administrator and team administrators.
func (s *Service) CustomRuleList(ctx context.Context, p *ign.PaginationRequest, tx *gorm.DB, user *users.User,
	application *string, circuit *string, owner *string, ruleType *CustomRuleType) (*CircuitCustomRules,
	*ign.PaginationResult, *ign.ErrMsg) {
	// Restrict access to application and system admins
	if ok, _ := s.userAccessor.CanPerformWithRole(application, *user.Username, per.Admin); !ok {
		return nil, nil, ign.NewErrorMessage(ign.ErrorUnauthorized)
	}

	// Create the DB query
	var rules CircuitCustomRules
	q := tx.Model(&CircuitCustomRule{})

	if circuit != nil {
		q = q.Where("circuit = ?", *circuit)
	}
	if owner != nil {
		q = q.Where("owner = ?", *owner)
	}
	if ruleType != nil {
		q = q.Where("rule_type = ?", *ruleType)
	}

	pagination, err := ign.PaginateQuery(q, &rules, *p)
	if err != nil {
		return nil, nil, ign.NewErrorMessageWithBase(ign.ErrorInvalidPaginationRequest, err)
	}
	if !pagination.PageFound {
		return nil, nil, ign.NewErrorMessage(ign.ErrorPaginationPageNotFound)
	}

	return &rules, pagination, nil
}

// SetCustomRule creates or updates a custom rule for an owner in a circuit.
// This operation can only be performed by a system administrator and team administrators.
// TODO System and application admins are able to create rules for invalid owners because admin privileges override
//  invalid owner errors.
func (s *Service) SetCustomRule(ctx context.Context, tx *gorm.DB, user *users.User, application *string,
	circuit *string, owner *string, ruleType *CustomRuleType, value *string) (*CircuitCustomRule, *ign.ErrMsg) {
	// Restrict access to application and system admins
	if ok, _ := s.userAccessor.CanPerformWithRole(application, *user.Username, per.Admin); !ok {
		return nil, ign.NewErrorMessage(ign.ErrorUnauthorized)
	}

	// Validate the new/updated rule model instance
	newRule := CircuitCustomRule{
		Circuit:  circuit,
		Owner:    owner,
		RuleType: *ruleType,
		Value:    *value,
	}
	if em := ValidateStruct(newRule); em != nil {
		return nil, em
	}

	// Create or update the rule
	var rule CircuitCustomRule
	tx.Where(&CircuitCustomRule{
		Circuit:  circuit,
		Owner:    owner,
		RuleType: *ruleType,
	}).
		Assign(&newRule).
		FirstOrCreate(&rule)

	return &rule, nil
}

// DeleteCustomRule deletes a custom rule for an owner in a circuit.
// This operation can only be performed by a system administrator and team administrators.
// TODO System and team admins are able to delete rules for invalid owners because admin privileges override
//  invalid owner errors.
func (s *Service) DeleteCustomRule(ctx context.Context, tx *gorm.DB, user *users.User, application *string,
	circuit *string, owner *string, ruleType *CustomRuleType) (interface{}, *ign.ErrMsg) {
	// Restrict access to application and system admins
	if ok, _ := s.userAccessor.CanPerformWithRole(application, *user.Username, per.Admin); !ok {
		return nil, ign.NewErrorMessage(ign.ErrorUnauthorized)
	}

	rule := &CircuitCustomRule{}

	if err := tx.Where(&CircuitCustomRule{
		Circuit:  circuit,
		Owner:    owner,
		RuleType: *ruleType,
	}).
		First(rule).
		Delete(CircuitCustomRule{}).
		Error; err != nil {
		errMsg := fmt.Sprintf("Attempted to delete nonexistent rule [%s] entry for Owner [%s].", string(*ruleType), *owner)
		s.logger.Debug(errMsg)
		return nil, NewErrorMessageWithBase(ErrorRuleForOwnerNotFound, errors.Errorf(errMsg))
	}

	return rule, nil
}

// getMaxDurationForSimulation returns the max duration for a simulation, based
// on the chosen Application (eg. SubT).
func (s *Service) getMaxDurationForSimulation(ctx context.Context, tx *gorm.DB,
	dep *SimulationDeployment) time.Duration {

	// Find the max duration for simulations based on the chosen Application.
	maxDuration := s.applications[*dep.Application].getMaxDurationForSimulation(ctx, tx, dep)
	if maxDuration == 0 {
		// Set the max duration if not specified by the Application
		maxDuration = time.Duration(s.cfg.MaxDurationForSimulations) * time.Minute
	}
	return maxDuration
}

// createRunningSimulation is a helper func used to create and register a new RunningSimulation.
func (s *Service) createRunningSimulation(ctx context.Context, tx *gorm.DB, dep *SimulationDeployment) error {
	// Get the simulation platform
	p, err := platformManager.GetSimulationPlatform(s.platforms, dep)
	if err != nil {
		return err
	}

	worldStatsTopic, maxSimSeconds, err := s.getGazeboWorldStatsTopicAndLimit(ctx, tx, dep)
	if err != nil {
		return err
	}

	// TODO: warmup topic is not a generic concept as it is specific of SubT. Need to move to a SubT custom code.
	// TODO: Consider allowing Applications to configure the RunningSimulation instance.
	worldWarmupTopic, err := s.getGazeboWorldWarmupTopic(ctx, tx, dep)
	if err != nil {
		return err
	}

	// Setup the transport layer
	t, err := s.setupRunningSimulationTransportLayer(dep, p.Store())
	if err != nil {
		return err
	}

	rs := runsim.NewRunningSimulation(dep.GetGroupID(), int64(maxSimSeconds), dep.GetValidFor())

	err = t.Subscribe(worldStatsTopic, func(message transport.Message) {
		_ = rs.ReadWorldStats(context.Background(), message)
	})
	if err != nil {
		return err
	}

	err = t.Subscribe(worldWarmupTopic, func(message transport.Message) {
		_ = rs.ReadWarmup(context.Background(), message)
	})
	if err != nil {
		return err
	}

	err = p.RunningSimulations().Add(dep.GetGroupID(), rs, t)
	if err != nil {
		return err
	}

	return nil
}

// setupRunningSimulationTransportLayer initializes a new transport layer for the given simulation deployment.
func (s *Service) setupRunningSimulationTransportLayer(dep *SimulationDeployment,
	store store.Store) (ignws.PubSubWebsocketTransporter, error) {

	host := store.Orchestrator().IngressHost()
	path := store.Ignition().GetWebsocketPath(simulations.GroupID(*dep.GroupID))

	var t ignws.PubSubWebsocketTransporter
	var err error
	for i := 1; i <= 10; i++ {
		t, err = newTransporter(host, path, *dep.AuthorizationToken, s.cfg.IsTest)
		if err == nil {
			break
		}
		// i * 10s
		Sleep(time.Duration(i*10) * time.Second)
	}
	if err != nil {
		return nil, err
	}

	return t, nil
}

// newTransporter returns a new ign websocket transport.
// If isTest is set to true, it will return the default transport test mock.
func newTransporter(host, path, token string, isTest bool) (ignws.PubSubWebsocketTransporter, error) {
	if isTest {
		if globals.TransportTestMock == nil {
			return nil, errors.New("mock for testing transport not initialized")
		}
		return globals.TransportTestMock, nil
	}
	return ignws.NewIgnWebsocketTransporter(host, path, transport.WebsocketSecureScheme, token)
}

func (s *Service) requeueSimulation(simDep *SimulationDeployment) *ign.ErrMsg {
	// Revert the simulation deployment status to Pending
	if em := simDep.updateSimDepStatus(s.DB, simPending); em != nil {
		return em
	}
	// Wait a little time and requeue the simulation
	Sleep(time.Minute)
	s.queueLaunchRequest(*simDep.GroupID)

	return nil
}

// ///////////////////////////////////////////////////////////////////////
// ///////////////////////////////////////////////////////////////////////
// ///////////////////////////////////////////////////////////////////////
// ///////////////////////////////////////////////////////////////////////

// ShutdownSimulationAsync spawns a task to finish a simulation.
func (s *Service) ShutdownSimulationAsync(ctx context.Context, tx *gorm.DB,
	groupID string, user *users.User) (interface{}, *ign.ErrMsg) {

	s.logger.Info("ShutdownSimulationAsync requested for groupID: " + groupID)

	// Is the user authorized to shutdown the simulation? First we check generic
	// permissions. Then we allow specific Applications to reject requests as well.
	if ok, em := s.userAccessor.IsAuthorizedForResource(*user.Username, groupID, per.Read); !ok {
		return nil, em
	}

	mainDep, err := GetSimulationDeployment(tx, groupID)
	if err != nil {
		return nil, ign.NewErrorMessageWithBase(ign.ErrorSimGroupNotFound, err)
	}

	// Allow specific Application to reject the permissions too.
	if ok, em := s.applications[*mainDep.Application].checkCanShutdownSimulation(ctx, s, tx, mainDep, user); !ok {
		return nil, em
	}

	// Check the simulation has the correct status
	if em := mainDep.assertSimDepStatus(simRunning); em != nil {
		return nil, em
	}

	var depsToTerminate *SimulationDeployments

	// Is this a multiSim?
	if mainDep.isMultiSimParent() {
		// Get all child simulations that have status simRunning.
		depsToTerminate, err = GetChildSimulationDeployments(tx, mainDep, simRunning, simRunning)
		if err != nil {
			return nil, ign.NewErrorMessageWithBase(ign.ErrorSimGroupNotFound, err)
		}
	} else {
		depsToTerminate = &SimulationDeployments{*mainDep}
	}

	// Schedule the terminations
	for _, d := range *depsToTerminate {
		if em := s.scheduleTermination(ctx, tx, &d); em != nil {
			return nil, em
		}
	}
	return mainDep, nil
}

// scheduleTermination marks a simulation as "to be terminated" and queues it
// into the Termination Pool.
func (s *Service) scheduleTermination(ctx context.Context, tx *gorm.DB, dep *SimulationDeployment) *ign.ErrMsg {
	// Do not continue if the simulation has already started termination
	if *dep.DeploymentStatus >= int(simTerminateRequested) {
		depStatus := DeploymentStatus(*dep.DeploymentStatus)
		s.logger.Warning(fmt.Sprintf(
			"Attempted to terminate simulation [%s] with status %s.", *dep.GroupID, depStatus.String(),
		))
		return nil
	}

	if em := dep.updateSimDepStatus(tx, simTerminateRequested); em != nil {
		return em
	}
	// Add a 'stop simulation' request to the Terminator Jobs-Pool.
	s.queueShutdownRequest(*dep.GroupID)

	return nil
}

// ///////////////////////////////////////////////////////////////////////
// ///////////////////////////////////////////////////////////////////////

// getSimulationPodNamePrefix returns the pod name prefix for a simulation
func getSimulationPodNamePrefix(groupID string) string {
	return fmt.Sprintf("sim-%s", groupID)
}

// getGazeboWorldStatsTopicAndLimit returns the topic to subscribe to get notifications about the simulation
// state (eg. /world/default/stats) and time, as well as the Maximum allowed
// Sim time seconds (before marking the simulation as expired).
// This request is delegated to the specific application being launched.
func (s *Service) getGazeboWorldStatsTopicAndLimit(ctx context.Context, tx *gorm.DB, dep *SimulationDeployment) (string, int, error) {
	return s.applications[*dep.Application].getGazeboWorldStatsTopicAndLimit(ctx, tx, dep)
}

// getGazeboWorldWarmupTopic returns the topic to subscribe to get notifications about the simulation.
// finishing the Warmup period (ie. being ready to start).
// This request is delegated to the specific application being launched.
func (s *Service) getGazeboWorldWarmupTopic(ctx context.Context, tx *gorm.DB, dep *SimulationDeployment) (string, error) {
	return s.applications[*dep.Application].getGazeboWorldWarmupTopic(ctx, tx, dep)
}

// ///////////////////////////////////////////////////////////////////////
// ///////////////////////////////////////////////////////////////////////

// SimulationDeploymentList returns a paginated list with cloudsim simulations.
// Members of the submitting team can see the list of simulations they submitted.
// Members of the organizing application (eg. members of SubT Organization) can see all
// simulations for that application.
func (s *Service) SimulationDeploymentList(ctx context.Context, p *ign.PaginationRequest,
	tx *gorm.DB, byStatus *DeploymentStatus, invertStatus bool,
	byErrStatus *ErrorStatus, invertErrStatus bool, byCircuit *string, user *users.User,
	application *string, includeChildren bool, owner *string, private *bool) (*SimulationDeployments, *ign.PaginationResult, *ign.ErrMsg) {

	// Create the DB query
	var sims SimulationDeployments
	q := tx.Model(&SimulationDeployment{})
	// Return the newest simulations first
	q = q.Order("created_at desc, id", true)

	if application == nil {
		// The user is requesting ALL simulations from all applications. Only system admins can do that.
		if ok := s.userAccessor.IsSystemAdmin(*user.Username); !ok {
			return nil, nil, ign.NewErrorMessage(ign.ErrorUnauthorized)
		}
	} else {
		// Only simulations from the given application (eg. subt).
		q = q.Where("application = ?", *application)
	}

	// Restrict including children to application and system admins
	if user != nil {
		if ok, _ := s.userAccessor.CanPerformWithRole(application, *user.Username, per.Admin); !ok {
			// Regardless of the value passed as argument, we set it to False if the requestor
			// is neither an application or system admin.
			includeChildren = false
		}
	} else {
		includeChildren = false
	}

	if !includeChildren {
		// Only Top Level simulations (ie. not child sims from MultiSims)
		q = q.Where("multi_sim != ?", multiSimChild)
	}

	// Filter by status
	if byStatus != nil {
		if invertStatus {
			q = q.Where("deployment_status != ?", int(*byStatus))
		} else {
			q = q.Where("deployment_status = ?", int(*byStatus))
		}
	}

	// Filter by error status
	if byErrStatus != nil {
		if invertErrStatus {
			q = q.Where("error_status != ?", string(*byErrStatus))
		} else {
			q = q.Where("error_status = ?", string(*byErrStatus))
		}
	}

	// Filter by circuit
	// TODO: This is SubT specific and should be moved
	if byCircuit != nil {
		q = q.Where("extra_selector = ?", *byCircuit)
	}

	// If user belongs to the application's main Org, then he can see all simulations.
	// Otherwise, only those simulations created by the user's team.
	// If there is no user, only public ones.
	if user != nil {
		if ok, _ := s.userAccessor.CanPerformWithRole(application, *user.Username, per.Member); !ok {
			// filter resources based on privacy setting
			q = s.userAccessor.QueryForResourceVisibility(q, nil, user)
		}
	} else {
		q = s.userAccessor.QueryForResourceVisibility(q, nil, nil)
	}

	// Filter by owner if present
	if owner != nil {
		q = q.Where("owner = ?", *owner)
	}

	// Filter by privacy if present
	if private != nil {
		q = q.Where("private = ?", *private)
	}

	pagination, err := ign.PaginateQuery(q, &sims, *p)
	if err != nil {
		return nil, nil, ign.NewErrorMessageWithBase(ign.ErrorInvalidPaginationRequest, err)
	}
	if !pagination.PageFound {
		return nil, nil, ign.NewErrorMessage(ign.ErrorPaginationPageNotFound)
	}

	return &sims, pagination, nil
}

// ///////////////////////////////////////////////////////////////////////
// ///////////////////////////////////////////////////////////////////////

// GetSimulationDeployment returns a single simulation deployment based on its groupID
func (s *Service) GetSimulationDeployment(ctx context.Context, tx *gorm.DB,
	groupID string, user *users.User) (interface{}, *ign.ErrMsg) {

	var dep *SimulationDeployment
	var err error

	dep, err = GetSimulationDeployment(tx, groupID)
	if err != nil {
		return nil, ign.NewErrorMessageWithBase(ign.ErrorSimGroupNotFound, err)
	}

	// Check for user permissions if the simulation is private.
	if err := s.VerifyPermissionOverPrivateSimulation(user, dep); err != nil {
		return nil, err
	}

	var extra *ExtraInfoSubT
	extra, err = ReadExtraInfoSubT(dep)
	if err != nil {
		return nil, ign.NewErrorMessageWithBase(ign.ErrorUnexpected, err)
	}

	// If the user is not a system admin, remove the RunIndex and WorldIndex fields.
	ok := false
	if user != nil {
		ok = s.userAccessor.IsSystemAdmin(*user.Username)
	}
	if !ok || user == nil {
		extra.RunIndex = nil
		extra.WorldIndex = nil
	}

	dep.Extra, err = extra.ToJSON()
	if err != nil {
		return nil, ign.NewErrorMessageWithBase(ign.ErrorUnexpected, err)
	}

	return dep, nil
}

// ///////////////////////////////////////////////////////////////////////
// ///////////////////////////////////////////////////////////////////////

// GetSimulationWebsocketAddress returns a live simulation's websocket server address and authorization token.
// If the simulation is not running, an error is returned.
func (s *Service) GetSimulationWebsocketAddress(ctx context.Context, tx *gorm.DB, user *users.User,
	groupID string) (interface{}, *ign.ErrMsg) {

	dep, err := GetSimulationDeployment(tx, groupID)
	if err != nil {
		return nil, ign.NewErrorMessageWithBase(ign.ErrorSimGroupNotFound, err)
	}

	// Check for user permissions if the simulation is private.
	if err := s.VerifyPermissionOverPrivateSimulation(user, dep); err != nil {
		return nil, err
	}

	// Parent simulations are not valid as they do not run simulations directly
	if dep.isMultiSimParent() {
		return nil, ign.NewErrorMessage(ign.ErrorInvalidSimulationStatus)
	}

	// Multisim child simulations can only be accessed by admins
	if dep.isMultiSimChild() && (user == nil || !s.userAccessor.IsSystemAdmin(*user.Username)) {
		return nil, ign.NewErrorMessage(ign.ErrorUnauthorized)
	}

	// Get the simulation platform
	p, err := platformManager.GetSimulationPlatform(s.platforms, dep)
	if err != nil {
		return nil, ign.NewErrorMessageWithBase(ign.ErrorUnexpected, err)
	}

	// Find the specific Application handler and ask for the websocket address
	return s.applications[*dep.Application].getSimulationWebsocketAddress(ctx, s, tx, p.Store(), dep)
}

// ///////////////////////////////////////////////////////////////////////
// ///////////////////////////////////////////////////////////////////////

// GetSimulationLogsForDownload returns the generated logs from a simulation.
func (s *Service) GetSimulationLogsForDownload(ctx context.Context, tx *gorm.DB,
	user *users.User, groupID string, robotName *string) (*string, *ign.ErrMsg) {

	dep, err := GetSimulationDeployment(tx, groupID)
	if err != nil {
		return nil, ign.NewErrorMessageWithBase(ign.ErrorSimGroupNotFound, err)
	}

	// make sure the requesting user has the correct permissions
	if ok, em := s.userAccessor.IsAuthorizedForResource(*user.Username, groupID, per.Read); !ok {
		return nil, em
	}

	// Get the simulation platform
	p, err := platformManager.GetSimulationPlatform(s.platforms, dep)
	if err != nil {
		return nil, ign.NewErrorMessageWithBase(ign.ErrorUnexpected, err)
	}

	// Find the specific Application handler and ask it to generate the link to download logs.
	return s.applications[*dep.Application].getSimulationLogsForDownload(ctx, tx, p, dep, robotName)
}

// ///////////////////////////////////////////////////////////////////////
// ///////////////////////////////////////////////////////////////////////

// GetSimulationLiveLogs returns the live logs from a simulation.
func (s *Service) GetSimulationLiveLogs(ctx context.Context, tx *gorm.DB, user *users.User, groupID string,
	robotName *string, lines *int64) (interface{}, *ign.ErrMsg) {

	dep, err := GetSimulationDeployment(tx, groupID)

	if err != nil {
		return nil, ign.NewErrorMessageWithBase(ign.ErrorSimGroupNotFound, err)
	}

	// make sure the requesting user has the correct permissions
	if ok, em := s.userAccessor.IsAuthorizedForResource(*user.Username, groupID, per.Read); !ok {
		return nil, em
	}

	// Find the specific Application handler and ask for the live logs
	return s.applications[*dep.Application].getSimulationLiveLogs(ctx, s, tx, dep, robotName, *lines)
}

// ///////////////////////////////////////////////////////////////////////
// ///////////////////////////////////////////////////////////////////////

// GetCloudMachineInstances returns a paginated list with all cloud instances.
func (s *Service) GetCloudMachineInstances(ctx context.Context, p *ign.PaginationRequest,
	tx *gorm.DB, byStatus *MachineStatus, invertStatus bool, groupID *string, user *users.User,
	application *string) (*MachineInstances, *ign.PaginationResult, *ign.ErrMsg) {

	// check if the requesting user has permission to access machines in the given
	// application. Only members of the Application team (ie. Org) can do that.

	// Dev Note: we assume that each "application" has a corresponding Organization
	// with the same name. Members of that Organization will be considered Admins
	// of the application.
	if ok, em := s.userAccessor.CanPerformWithRole(application, *user.Username, per.Member); !ok {
		return nil, nil, em
	}

	var machines MachineInstances

	q := tx.Model(&MachineInstance{})
	if byStatus != nil {
		if invertStatus {
			q = q.Where("last_known_status != ?", byStatus.ToStringPtr())
		} else {
			q = q.Where("last_known_status = ?", byStatus.ToStringPtr())
		}
	}

	if application != nil {
		q = q.Where("application = ?", *application)
	}

	if groupID != nil && len(strings.TrimSpace(*groupID)) > 0 {
		// Replace * with the SQL equivalient
		pattern := strings.Replace(*groupID, "*", "%", -1)
		// Replace ? with the SQL equivalient
		pattern = strings.Replace(pattern, "?", "_", -1)
		q = q.Where("group_id LIKE ?", pattern)
	}

	// Return the newest machines first
	q = q.Order("created_at desc, id", true)

	pagination, err := ign.PaginateQuery(q, machines, *p)
	if err != nil {
		return nil, nil, ign.NewErrorMessageWithBase(ign.ErrorInvalidPaginationRequest, err)
	}
	if !pagination.PageFound {
		return nil, nil, ign.NewErrorMessage(ign.ErrorPaginationPageNotFound)
	}

	return &machines, pagination, ign.NewErrorMessage(ign.ErrorUnexpected)
}

// ///////////////////////////////////////////////////////////////////////
// ///////////////////////////////////////////////////////////////////////

// removeRunningSimulation deletes and return a RunningSimulation
func (s *Service) removeRunningSimulation(groupID string) *RunningSimulation {
	s.lockRunningSimulations.Lock()
	defer s.lockRunningSimulations.Unlock()
	rs := s.runningSimulations[groupID]
	delete(s.runningSimulations, groupID)
	return rs
}

// addRunningSimulation registers a new RunningSimulation
func (s *Service) addRunningSimulation(rs *RunningSimulation) {
	s.lockRunningSimulations.Lock()
	defer s.lockRunningSimulations.Unlock()
	s.runningSimulations[rs.GroupID] = rs
}

// ///////////////////////////////////////////////////////////////////////
// ///////////////////////////////////////////////////////////////////////

// getRunningSimulationDeploymentsByOwner returns all the top level SimulationDeployments
// requests (multiSimSingle or multiSimParent -- not childs) that can be considered 'running',
// filtered by a given owner. It is used to count the number of active pending / running
// requests a user has made simulteneously.
func (s *Service) getRunningSimulationDeploymentsByOwner(tx *gorm.DB, owner string) (*SimulationDeployments, error) {
	deps, err := GetSimulationDeploymentsByOwner(tx, owner, simPending, simRunning)
	if err != nil {
		return nil, err
	}
	running := make(SimulationDeployments, 0)
	for _, d := range *deps {
		if !d.isMultiSimChild() && d.IsRunning() {
			running = append(running, d)
		}
	}
	return &running, nil
}

// GetCompetitionRobots returns the list of available robot configurations for a competition.
func (s *Service) GetCompetitionRobots(applicationName string) (interface{}, *ign.ErrMsg) {
	return s.applications[applicationName].getCompetitionRobots()
}

// ///////////////////////////////////////////////////////////////////////
// ///////////////////////////////////////////////////////////////////////

// VerifyPermissionOverPrivateSimulation Checks if the given user has permissions over a private simulation.
func (s *Service) VerifyPermissionOverPrivateSimulation(user *users.User, dep *SimulationDeployment) *ign.ErrMsg {
	// Sanity check. Make sure the simulation deployment exists.
	if dep == nil {
		return ign.NewErrorMessage(ign.ErrorSimGroupNotFound)
	}

	// Private Simulation. Check if user has permission over it.
	if dep.Private != nil && *dep.Private == true {
		// Anonymous users have no permission over private simulations.
		if user == nil {
			return ign.NewErrorMessage(ign.ErrorUnauthorized)
		}

		// Make sure the user has the correct permissions
		if ok, em := s.userAccessor.IsAuthorizedForResource(*user.Username, *dep.GroupID, per.Read); !ok {
			return em
		}
	}

	return nil
}

// ///////////////////////////////////////////////////////////////////////
// ///////////////////////////////////////////////////////////////////////

// QueueGetElements returns a paginated list of elements from the launch queue.
// If no page or perPage arguments are passed, it sets those value to 0 and 10 respectively.
func (s *Service) QueueGetElements(ctx context.Context, user *users.User, page, perPage *int) ([]interface{}, *ign.ErrMsg) {
	if ok := s.userAccessor.IsSystemAdmin(*user.Username); !ok {
		return nil, ign.NewErrorMessage(ign.ErrorUnauthorized)
	}
	if page == nil {
		page = intptr(0)
	}
	if perPage == nil {
		perPage = intptr(10)
	}
	offset := *page * *perPage
	limit := *perPage
	return s.launchHandlerQueue.Get(&offset, &limit)
}

// QueueCount returns the element count from the launch queue.
func (s *Service) QueueCount(ctx context.Context, user *users.User) (interface{}, *ign.ErrMsg) {
	if ok := s.userAccessor.IsSystemAdmin(*user.Username); !ok {
		return nil, ign.NewErrorMessage(ign.ErrorUnauthorized)
	}
	return s.launchHandlerQueue.Count(), nil
}

// QueueMoveElementToFront moves an element by the given groupID to the front of the queue.
func (s *Service) QueueMoveElementToFront(ctx context.Context, user *users.User, groupID string) (interface{}, *ign.ErrMsg) {
	if ok := s.userAccessor.IsSystemAdmin(*user.Username); !ok {
		return nil, ign.NewErrorMessage(ign.ErrorUnauthorized)
	}
	return s.launchHandlerQueue.MoveToFront(groupID)
}

// QueueMoveElementToBack moves an element by the given groupID to the back of the queue.
func (s *Service) QueueMoveElementToBack(ctx context.Context, user *users.User, groupID string) (interface{}, *ign.ErrMsg) {
	if ok := s.userAccessor.IsSystemAdmin(*user.Username); !ok {
		return nil, ign.NewErrorMessage(ign.ErrorUnauthorized)
	}
	return s.launchHandlerQueue.MoveToBack(groupID)
}

// QueueSwapElements swaps positions of groupIDs A and B.
func (s *Service) QueueSwapElements(ctx context.Context, user *users.User, groupIDA, groupIDB string) (interface{}, *ign.ErrMsg) {
	if ok := s.userAccessor.IsSystemAdmin(*user.Username); !ok {
		return nil, ign.NewErrorMessage(ign.ErrorUnauthorized)
	}
	return s.launchHandlerQueue.Swap(groupIDA, groupIDB)
}

// QueueRemoveElement removes an element by the given groupID from the queue
func (s *Service) QueueRemoveElement(ctx context.Context, user *users.User, groupID string) (interface{}, *ign.ErrMsg) {
	if ok := s.userAccessor.IsSystemAdmin(*user.Username); !ok {
		return nil, ign.NewErrorMessage(ign.ErrorUnauthorized)
	}
	return s.launchHandlerQueue.Remove(groupID)
}

<<<<<<< HEAD
// TODO: Make initPlatform independent of Service by receiving arguments with the needed config.
func (s *Service) initPlatform() (platform.Platform, error) {

	machines := ec2.NewMachines(globals.EC2Svc, s.logger)

	storage := s3.NewStorage(globals.S3Svc, s.logger)

	var cluster orchestrator.Cluster
	var secretManager secrets.Secrets
	if !s.cfg.IsTest {
		restConfig, err := kubernetes.GetConfig()
		if err != nil {
			return nil, err
		}

		kubernetesClient, err := kubernetes.NewAPI(restConfig)
=======
func (s *Service) getPlatforms(simDep *SimulationDeployment) []platform.Platform {
	// Get the platforms
	platforms := s.platforms.Platforms(simDep.Platform)
	if simDep.Platform != nil && platforms[0].(platform.Platform).GetName() != *simDep.Platform {
		msg := "Failed to find platform %s for groupID: %s. Proceeding with random platform."
		s.logger.Warning(fmt.Sprintf(msg, *simDep.Platform, *simDep.GroupID))
	}

	return platforms
}

// TODO: Make initPlatforms independent of Service by receiving arguments with the needed config.
func (s *Service) initPlatforms() (platformManager.Manager, error) {
	if s.cfg.IsTest {
		p, err := fakePlatform.NewFakePlatform(&fakePlatform.NewInput{
			Name: "subt",
		})
>>>>>>> e357a1c4
		if err != nil {
			return nil, err
		}

<<<<<<< HEAD
		secretManager = secrets.NewKubernetesSecrets(kubernetesClient.CoreV1())

		cluster = kubernetes.NewCustomKubernetes(kubernetes.Config{
			Nodes:           nodes.NewNodes(kubernetesClient, s.logger),
			Pods:            pods.NewPods(kubernetesClient, spdy.NewSPDYInitializer(restConfig), s.logger),
			Ingresses:       gloo.NewVirtualServices(s.glooClientset.Gateway(), s.logger, s.glooClientset.Gloo()),
			IngressRules:    gloo.NewVirtualHosts(s.glooClientset.Gateway(), s.logger),
			Services:        services.NewServices(kubernetesClient, s.logger),
			NetworkPolicies: network.NewNetworkPolicies(kubernetesClient, s.logger),
		})
	} else {
		cluster = kubernetes.NewFakeKubernetes(s.logger)
		secretManager = secrets.NewFakeSecrets()
	}

	store, err := envVars.NewStore()
	if err != nil {
		return nil, err
	}

	sesAPI := ses.New(s.session)
	emailSender := email.NewEmailSender(sesAPI)

	runningSimulations := runsim.NewManager()

	return platform.NewPlatform(platform.Components{
		Machines:           machines,
		Storage:            storage,
		Cluster:            cluster,
		Store:              store,
		Secrets:            secretManager,
		EmailSender:        emailSender,
		RunningSimulations: runningSimulations,
	}), nil
=======
		return platformManager.Map{
			"subt": p,
		}, nil
	}

	input := &platformManager.NewInput{
		ConfigPath: s.cfg.PlatformConfigPath,
		Loader:     loader.NewYAMLLoader(s.logger),
		Logger:     s.logger,
	}

	return platformManager.NewMapFromConfig(input)
>>>>>>> e357a1c4
}

// TODO: Make initApplicationServices independent of Service by receiving arguments with the needed config.
func (s *Service) initApplicationServices() subtapp.Services {
	s.serviceAdaptor = NewSubTSimulationServiceAdaptor(s.DB)
	base := application.NewServices(s.serviceAdaptor, s.userAccessor)
	trackService := NewTracksService(s.DB, s.logger)
	summaryService := summaries.NewService(s.DB)
	return subtapp.NewServices(base, trackService, summaryService)
}

// TODO: Make initSimulator independent of Service by receiving arguments with the needed config.
func (s *Service) initSimulator() simulator.Simulator {
	return subtSimulator.NewSimulator(subtSimulator.Config{
		DB:                    s.DB,
<<<<<<< HEAD
		Platform:              s.platform,
=======
>>>>>>> e357a1c4
		ApplicationServices:   s.applicationServices,
		ActionService:         s.actionService,
		DisableDefaultActions: false,
	})
}<|MERGE_RESOLUTION|>--- conflicted
+++ resolved
@@ -3,8 +3,6 @@
 import (
 	"context"
 	"fmt"
-	"github.com/aws/aws-sdk-go/aws/session"
-	"github.com/aws/aws-sdk-go/service/ses"
 	"github.com/caarlos0/env"
 	"github.com/jinzhu/gorm"
 	"github.com/panjf2000/ants"
@@ -16,25 +14,6 @@
 	"gitlab.com/ignitionrobotics/web/cloudsim/internal/subt/summaries"
 	"gitlab.com/ignitionrobotics/web/cloudsim/pkg/actions"
 	"gitlab.com/ignitionrobotics/web/cloudsim/pkg/application"
-<<<<<<< HEAD
-	"gitlab.com/ignitionrobotics/web/cloudsim/pkg/cloud/aws/ec2"
-	"gitlab.com/ignitionrobotics/web/cloudsim/pkg/cloud/aws/s3"
-	"gitlab.com/ignitionrobotics/web/cloudsim/pkg/email"
-	envVars "gitlab.com/ignitionrobotics/web/cloudsim/pkg/env"
-	"gitlab.com/ignitionrobotics/web/cloudsim/pkg/orchestrator"
-	"gitlab.com/ignitionrobotics/web/cloudsim/pkg/orchestrator/gloo"
-	"gitlab.com/ignitionrobotics/web/cloudsim/pkg/orchestrator/kubernetes"
-	"gitlab.com/ignitionrobotics/web/cloudsim/pkg/orchestrator/kubernetes/network"
-	"gitlab.com/ignitionrobotics/web/cloudsim/pkg/orchestrator/kubernetes/nodes"
-	"gitlab.com/ignitionrobotics/web/cloudsim/pkg/orchestrator/kubernetes/pods"
-	"gitlab.com/ignitionrobotics/web/cloudsim/pkg/orchestrator/kubernetes/services"
-	"gitlab.com/ignitionrobotics/web/cloudsim/pkg/orchestrator/kubernetes/spdy"
-	"gitlab.com/ignitionrobotics/web/cloudsim/pkg/platform"
-	"gitlab.com/ignitionrobotics/web/cloudsim/pkg/runsim"
-	"gitlab.com/ignitionrobotics/web/cloudsim/pkg/secrets"
-	"gitlab.com/ignitionrobotics/web/cloudsim/pkg/simulations"
-	"gitlab.com/ignitionrobotics/web/cloudsim/pkg/simulator"
-=======
 	"gitlab.com/ignitionrobotics/web/cloudsim/pkg/loader"
 	"gitlab.com/ignitionrobotics/web/cloudsim/pkg/machines"
 	"gitlab.com/ignitionrobotics/web/cloudsim/pkg/orchestrator/resource"
@@ -46,25 +25,14 @@
 	"gitlab.com/ignitionrobotics/web/cloudsim/pkg/simulations"
 	"gitlab.com/ignitionrobotics/web/cloudsim/pkg/simulator"
 	"gitlab.com/ignitionrobotics/web/cloudsim/pkg/store"
->>>>>>> e357a1c4
 	"gitlab.com/ignitionrobotics/web/cloudsim/pkg/transport"
 	ignws "gitlab.com/ignitionrobotics/web/cloudsim/pkg/transport/ign"
 	useracc "gitlab.com/ignitionrobotics/web/cloudsim/pkg/users"
 	"gitlab.com/ignitionrobotics/web/cloudsim/queues"
-<<<<<<< HEAD
-	gloocli "gitlab.com/ignitionrobotics/web/cloudsim/simulations/gloo"
-=======
->>>>>>> e357a1c4
 	"gitlab.com/ignitionrobotics/web/fuelserver/bundles/users"
 	per "gitlab.com/ignitionrobotics/web/fuelserver/permissions"
 	"gitlab.com/ignitionrobotics/web/ign-go"
 	"gitlab.com/ignitionrobotics/web/ign-go/scheduler"
-<<<<<<< HEAD
-	corev1 "k8s.io/api/core/v1"
-	metav1 "k8s.io/apimachinery/pkg/apis/meta/v1"
-	kubecli "k8s.io/client-go/kubernetes"
-=======
->>>>>>> e357a1c4
 	"net/http"
 	"strconv"
 	"strings"
@@ -170,20 +138,7 @@
 
 // Service is the main struct exported by this Simulations service.
 type Service struct {
-<<<<<<< HEAD
-	// Whether this service will automatically requeue instances that failed with
-	// ErrorLaunchingCloudInstanceNotEnoughResources error. True by default.
-	AllowRequeuing bool
-	// A reference to the kubernetes client
-	clientset kubecli.Interface
-	// A reference to the Gloo client
-	glooClientset gloocli.Clientset
-	// A reference to the nodes manager implementation
-	hostsSvc NodeManager
-	DB       *gorm.DB
-=======
 	DB *gorm.DB
->>>>>>> e357a1c4
 	// Workers (ie. Thread Pools)
 	launcher   JobPool
 	terminator JobPool
@@ -212,21 +167,8 @@
 	userAccessor             useracc.Service
 	poolNotificationCallback PoolNotificationCallback
 	scheduler                *scheduler.Scheduler
-<<<<<<< HEAD
-
-	// From aws go documentation:
-	// Sessions should be cached when possible, because creating a new Session
-	// will load all configuration values from the environment, and config files
-	// each time the Session is created. Sharing the Session value across all of
-	// your service clients will ensure the configuration is loaded the fewest
-	// number of times possible.
-	session *session.Session
-
-	platform            platform.Platform
-=======
 	// platforms contains a set of platforms managed by this service.
 	platforms           platformManager.Manager
->>>>>>> e357a1c4
 	logger              ign.Logger
 	applicationServices subtapp.Services
 	actionService       actions.Servicer
@@ -278,13 +220,7 @@
 		robotName *string) (*string, *ign.ErrMsg)
 	getSimulationLiveLogs(ctx context.Context, s *Service, tx *gorm.DB, dep *SimulationDeployment,
 		robotName *string, lines int64) (interface{}, *ign.ErrMsg)
-<<<<<<< HEAD
-	launchApplication(ctx context.Context, s *Service, tx *gorm.DB, dep *SimulationDeployment,
-		podNamePrefix string, baseLabels map[string]string) (interface{}, *ign.ErrMsg)
-	updateMultiSimStatuses(ctx context.Context, tx *gorm.DB, userAccessor useracc.Service, simDep *SimulationDeployment) *ign.ErrMsg
-=======
 	updateMultiSimStatuses(ctx context.Context, tx *gorm.DB, userAccessor useracc.Service, p platform.Platform, simDep *SimulationDeployment) *ign.ErrMsg
->>>>>>> e357a1c4
 	getCompetitionRobots() (interface{}, *ign.ErrMsg)
 	ValidateSimulationLaunch(ctx context.Context, tx *gorm.DB, dep *SimulationDeployment) *ign.ErrMsg
 	// TODO: Move simulationIsHeld to SubT implementation.
@@ -308,12 +244,8 @@
 // ///////////////////////////////////////////////////////////////////////
 
 // NewSimulationsService creates a new simulations service
-<<<<<<< HEAD
-func NewSimulationsService(ctx context.Context, db *gorm.DB, nm NodeManager, kcli kubecli.Interface, gloo gloocli.Clientset, pf PoolFactory, ua useracc.Service, isTest bool, session *session.Session) (SimService, error) {
-=======
 func NewSimulationsService(ctx context.Context, db *gorm.DB, pf PoolFactory, ua useracc.Service,
 	isTest bool) (SimService, error) {
->>>>>>> e357a1c4
 
 	var err error
 	s := Service{}
@@ -324,7 +256,6 @@
 	s.lockRunningSimulations = sync.RWMutex{}
 	s.applications = map[string]ApplicationType{}
 	s.scheduler = scheduler.GetInstance()
-	s.session = session
 
 	// Read configuration from environment
 	s.cfg = simServConfig{
@@ -496,28 +427,6 @@
 	s.StartMultiSimStatusUpdater()
 	RegisterSchedulableTasks(s, ctx, s.DB)
 
-<<<<<<< HEAD
-	var err error
-
-	s.logger.Info("Initializing Cloudsim platform")
-	s.platform, err = s.initPlatform()
-	if err != nil {
-		return err
-	}
-
-	s.logger.Info("Initializing application services")
-	s.applicationServices = s.initApplicationServices()
-
-	s.logger.Info("Initializing action service")
-
-	// TODO: Make Verbosity depend on env var
-	s.actionService = actions.NewService(ign.NewLoggerNoRollbar("Worker", ign.VerbosityDebug))
-
-	s.logger.Info("Initializing Simulator using Kubernetes and AWS")
-	s.simulator = s.initSimulator()
-
-=======
->>>>>>> e357a1c4
 	return nil
 }
 
@@ -835,11 +744,6 @@
 // StartExpiredSimulationsCleaner initialize the routine that will check for expired
 // simulations.
 func (s *Service) StartExpiredSimulationsCleaner() {
-<<<<<<< HEAD
-	// bind a specific logger to the cleaner
-
-=======
->>>>>>> e357a1c4
 	// We check for expired simulations each minute
 	s.expiredSimulationsTicker = time.NewTicker(time.Minute)
 	s.expiredSimulationsDone = make(chan bool, 1)
@@ -866,20 +770,10 @@
 // checkForExpiredSimulations is an internal helper that tests all the runningSimulations
 // to check if they were alive more than expected, and in that case, schedules their termination.
 func (s *Service) checkForExpiredSimulations(ctx context.Context) error {
-<<<<<<< HEAD
-
-	s.logger.Debug("Checking for expired simulations...")
-
-	rss := s.platform.RunningSimulations().ListExpiredSimulations()
-	for _, rs := range rss {
-
-		if rs.IsExpired() || rs.Finished {
-=======
 	s.logger.Debug("Checking for expired simulations...")
 	for _, p := range s.platforms.Platforms(nil) {
 		rss := p.RunningSimulations().ListExpiredAndFinishedSimulations()
 		for _, rs := range rss {
->>>>>>> e357a1c4
 			dep, err := GetSimulationDeployment(s.DB, rs.GroupID.String())
 			if err != nil {
 				s.logger.Error(fmt.Sprintf("Error while trying to get Simulation from DB: %s", rs.GroupID.String()), err)
@@ -947,17 +841,6 @@
 		return
 	}
 
-<<<<<<< HEAD
-	err = s.simulator.Start(s.baseCtx, simulations.GroupID(groupID))
-	// TODO Only respond to retryable errors
-	if err != nil {
-		// s.requeueSimulation(simDep)
-		s.notify(PoolStartSimulation, groupID, nil, ign.NewErrorMessageWithBase(ign.ErrorUnexpected, err))
-		return
-	}
-
-	s.notify(PoolStartSimulation, groupID, simDep, nil)
-=======
 	// Cycle through platforms and launch simulations
 	platforms := s.getPlatforms(simDep)
 	for _, p := range platforms {
@@ -995,7 +878,6 @@
 	}
 
 	s.notify(PoolStartSimulation, groupID, simDep, err)
->>>>>>> e357a1c4
 }
 
 // ///////////////////////////////////////////////////////////////////////
@@ -1008,34 +890,10 @@
 		return
 	}
 
-<<<<<<< HEAD
-	err := s.simulator.Stop(s.baseCtx, simulations.GroupID(groupID))
-	if err != nil {
-		s.notify(PoolShutdownSimulation, groupID, nil, ign.NewErrorMessageWithBase(ign.ErrorUnexpected, err))
-		return
-	}
-
-	simDep, err := GetSimulationDeployment(s.DB, groupID)
-	if err != nil {
-		s.logger.Error(fmt.Sprintf("stopSimulation - %v", err))
-		return
-	}
-	s.notify(PoolShutdownSimulation, groupID, simDep, nil)
-}
-
-// ///////////////////////////////////////////////////////////////////////
-// ///////////////////////////////////////////////////////////////////////
-
-// workerErrorHandler is a pool worker responsible of handling errors.
-func (s *Service) workerErrorHandler(payload interface{}) {
-	groupID, ok := payload.(string)
-	if !ok {
-=======
 	// Get SimulationDeployment
 	simDep, err := GetSimulationDeployment(s.DB, groupID)
 	if err != nil {
 		s.logger.Error(fmt.Sprintf("stopSimulation - %v", err))
->>>>>>> e357a1c4
 		return
 	}
 
@@ -2175,24 +2033,6 @@
 	return s.launchHandlerQueue.Remove(groupID)
 }
 
-<<<<<<< HEAD
-// TODO: Make initPlatform independent of Service by receiving arguments with the needed config.
-func (s *Service) initPlatform() (platform.Platform, error) {
-
-	machines := ec2.NewMachines(globals.EC2Svc, s.logger)
-
-	storage := s3.NewStorage(globals.S3Svc, s.logger)
-
-	var cluster orchestrator.Cluster
-	var secretManager secrets.Secrets
-	if !s.cfg.IsTest {
-		restConfig, err := kubernetes.GetConfig()
-		if err != nil {
-			return nil, err
-		}
-
-		kubernetesClient, err := kubernetes.NewAPI(restConfig)
-=======
 func (s *Service) getPlatforms(simDep *SimulationDeployment) []platform.Platform {
 	// Get the platforms
 	platforms := s.platforms.Platforms(simDep.Platform)
@@ -2210,47 +2050,10 @@
 		p, err := fakePlatform.NewFakePlatform(&fakePlatform.NewInput{
 			Name: "subt",
 		})
->>>>>>> e357a1c4
 		if err != nil {
 			return nil, err
 		}
 
-<<<<<<< HEAD
-		secretManager = secrets.NewKubernetesSecrets(kubernetesClient.CoreV1())
-
-		cluster = kubernetes.NewCustomKubernetes(kubernetes.Config{
-			Nodes:           nodes.NewNodes(kubernetesClient, s.logger),
-			Pods:            pods.NewPods(kubernetesClient, spdy.NewSPDYInitializer(restConfig), s.logger),
-			Ingresses:       gloo.NewVirtualServices(s.glooClientset.Gateway(), s.logger, s.glooClientset.Gloo()),
-			IngressRules:    gloo.NewVirtualHosts(s.glooClientset.Gateway(), s.logger),
-			Services:        services.NewServices(kubernetesClient, s.logger),
-			NetworkPolicies: network.NewNetworkPolicies(kubernetesClient, s.logger),
-		})
-	} else {
-		cluster = kubernetes.NewFakeKubernetes(s.logger)
-		secretManager = secrets.NewFakeSecrets()
-	}
-
-	store, err := envVars.NewStore()
-	if err != nil {
-		return nil, err
-	}
-
-	sesAPI := ses.New(s.session)
-	emailSender := email.NewEmailSender(sesAPI)
-
-	runningSimulations := runsim.NewManager()
-
-	return platform.NewPlatform(platform.Components{
-		Machines:           machines,
-		Storage:            storage,
-		Cluster:            cluster,
-		Store:              store,
-		Secrets:            secretManager,
-		EmailSender:        emailSender,
-		RunningSimulations: runningSimulations,
-	}), nil
-=======
 		return platformManager.Map{
 			"subt": p,
 		}, nil
@@ -2263,7 +2066,6 @@
 	}
 
 	return platformManager.NewMapFromConfig(input)
->>>>>>> e357a1c4
 }
 
 // TODO: Make initApplicationServices independent of Service by receiving arguments with the needed config.
@@ -2279,10 +2081,6 @@
 func (s *Service) initSimulator() simulator.Simulator {
 	return subtSimulator.NewSimulator(subtSimulator.Config{
 		DB:                    s.DB,
-<<<<<<< HEAD
-		Platform:              s.platform,
-=======
->>>>>>> e357a1c4
 		ApplicationServices:   s.applicationServices,
 		ActionService:         s.actionService,
 		DisableDefaultActions: false,
