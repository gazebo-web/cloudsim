package simulations

import (
	"context"
	"fmt"
	"github.com/aws/aws-sdk-go/aws/session"
	"github.com/aws/aws-sdk-go/service/ses"
	"github.com/caarlos0/env"
	"github.com/jinzhu/gorm"
	"github.com/panjf2000/ants"
	"github.com/pkg/errors"
	"github.com/satori/go.uuid"
	"gitlab.com/ignitionrobotics/web/cloudsim/globals"
	subtapp "gitlab.com/ignitionrobotics/web/cloudsim/internal/subt/application"
	subtSimulator "gitlab.com/ignitionrobotics/web/cloudsim/internal/subt/simulator"
	"gitlab.com/ignitionrobotics/web/cloudsim/internal/subt/summaries"
	"gitlab.com/ignitionrobotics/web/cloudsim/pkg/actions"
	"gitlab.com/ignitionrobotics/web/cloudsim/pkg/application"
	email "gitlab.com/ignitionrobotics/web/cloudsim/pkg/email/implementations/ses"
	"gitlab.com/ignitionrobotics/web/cloudsim/pkg/machines/implementations/ec2"
	"gitlab.com/ignitionrobotics/web/cloudsim/pkg/orchestrator/components/ingresses/implementations/gloo"
	network "gitlab.com/ignitionrobotics/web/cloudsim/pkg/orchestrator/components/network/implementations/kubernetes"
	nodes "gitlab.com/ignitionrobotics/web/cloudsim/pkg/orchestrator/components/nodes/implementations/kubernetes"
	pods "gitlab.com/ignitionrobotics/web/cloudsim/pkg/orchestrator/components/pods/implementations/kubernetes"
	services "gitlab.com/ignitionrobotics/web/cloudsim/pkg/orchestrator/components/services/implementations/kubernetes"
	"gitlab.com/ignitionrobotics/web/cloudsim/pkg/orchestrator/components/spdy"
	cluster "gitlab.com/ignitionrobotics/web/cloudsim/pkg/orchestrator/implementations/kubernetes"
	kubernetes "gitlab.com/ignitionrobotics/web/cloudsim/pkg/orchestrator/implementations/kubernetes/client"
	"gitlab.com/ignitionrobotics/web/cloudsim/pkg/platform"
	"gitlab.com/ignitionrobotics/web/cloudsim/pkg/runsim"
	secrets "gitlab.com/ignitionrobotics/web/cloudsim/pkg/secrets/implementations/kubernetes"
	"gitlab.com/ignitionrobotics/web/cloudsim/pkg/simulations"
	"gitlab.com/ignitionrobotics/web/cloudsim/pkg/simulator"
	"gitlab.com/ignitionrobotics/web/cloudsim/pkg/storage/implementations/s3"
	"gitlab.com/ignitionrobotics/web/cloudsim/pkg/store/implementations/store"
	"gitlab.com/ignitionrobotics/web/cloudsim/pkg/transport"
	ignws "gitlab.com/ignitionrobotics/web/cloudsim/pkg/transport/ign"
	useracc "gitlab.com/ignitionrobotics/web/cloudsim/pkg/users"
	"gitlab.com/ignitionrobotics/web/cloudsim/queues"
	gloocli "gitlab.com/ignitionrobotics/web/cloudsim/simulations/gloo"
	"gitlab.com/ignitionrobotics/web/fuelserver/bundles/users"
	per "gitlab.com/ignitionrobotics/web/fuelserver/permissions"
	"gitlab.com/ignitionrobotics/web/ign-go"
	"gitlab.com/ignitionrobotics/web/ign-go/scheduler"
	corev1 "k8s.io/api/core/v1"
	metav1 "k8s.io/apimachinery/pkg/apis/meta/v1"
	kubecli "k8s.io/client-go/kubernetes"
	"net/http"
	"strconv"
	"strings"
	"sync"
	"time"
)

/*
	The Simulations Service is in charge of launching and terminating Gazebo simulations. And,
	in case of an error, it is responsible of rolling back the failed operation.

	To do this and handle some concurrency without exhausting the host, it has
	one worker-thread-pool for each main activity (launch, terminate, error handling).
	The `launch` and `terminate` pools can launch 10 concurrent workers (eg. the launcher can
	launch 10 simulations in parallel). The error handler pool only has one worker.

	In addition, the SimService has a background go routine that checks for expired
	simulations and send those to automatic termination.

	The Simulations Service interacts with a given NodeManager to start and terminate
	Nodes in the Kubernetes cluster.
	Some examples of NodeManager implementations are EC2Client and LocalNodes.

	This service also delegates to "Application" and "Platform" specific handlers, so they can
	manage the specific details of the simulations to launch. As an example, a competition
	can have custom request for the Nodes to be launched and the simulation details.

*/

// TODO pending set 1 pod per Node in Affinity or other conf.

// SimService is an interface that supports managing simulation instances.
type SimService interface {
	Start(ctx context.Context) error
	Stop(ctx context.Context) error
	CustomizeSimRequest(ctx context.Context, r *http.Request, tx *gorm.DB, createSim *CreateSimulation, username string) *ign.ErrMsg
	GetCloudMachineInstances(ctx context.Context, p *ign.PaginationRequest,
		tx *gorm.DB, byStatus *MachineStatus, invertStatus bool, groupID *string, user *users.User, application *string) (*MachineInstances, *ign.PaginationResult, *ign.ErrMsg)
	DeleteNodesAndHostsForGroup(ctx context.Context, tx *gorm.DB,
		dep *SimulationDeployment, user *users.User) (interface{}, *ign.ErrMsg)
	GetSimulationDeployment(ctx context.Context, tx *gorm.DB, groupID string,
		user *users.User) (interface{}, *ign.ErrMsg)
	GetSimulationWebsocketAddress(ctx context.Context, tx *gorm.DB, user *users.User,
		groupID string) (interface{}, *ign.ErrMsg)
	GetSimulationLiveLogs(ctx context.Context, tx *gorm.DB, user *users.User, groupID string,
		robotName *string, lines *int64) (interface{}, *ign.ErrMsg)
	GetSimulationLogsForDownload(ctx context.Context, tx *gorm.DB, user *users.User, groupID string,
		robotName *string) (*string, *ign.ErrMsg)
	RegisterApplication(ctx context.Context, app ApplicationType)
	ShutdownSimulationAsync(ctx context.Context, tx *gorm.DB,
		groupID string, user *users.User) (interface{}, *ign.ErrMsg)
	SimulationDeploymentList(ctx context.Context, p *ign.PaginationRequest, tx *gorm.DB, byStatus *DeploymentStatus,
		invertStatus bool, byErrStatus *ErrorStatus, invertErrStatus bool, byCircuit *string, user *users.User,
		application *string, includeChildren bool, owner *string, private *bool) (*SimulationDeployments, *ign.PaginationResult, *ign.ErrMsg)
	StartSimulationAsync(ctx context.Context, tx *gorm.DB, createSim *CreateSimulation,
		user *users.User) (interface{}, *ign.ErrMsg)
	LaunchSimulationAsync(ctx context.Context, tx *gorm.DB, groupID string,
		user *users.User) (interface{}, *ign.ErrMsg)
	RestartSimulationAsync(ctx context.Context, tx *gorm.DB, groupID string,
		user *users.User) (interface{}, *ign.ErrMsg)
	GetRemainingSubmissions(ctx context.Context, tx *gorm.DB, user *users.User, circuit *string,
		owner *string) (interface{}, *ign.ErrMsg)
	CustomRuleList(ctx context.Context, p *ign.PaginationRequest, tx *gorm.DB, user *users.User, application *string,
		circuit *string, owner *string, ruleType *CustomRuleType) (*CircuitCustomRules, *ign.PaginationResult, *ign.ErrMsg)
	SetCustomRule(ctx context.Context, tx *gorm.DB, user *users.User, application *string,
		circuit *string, owner *string, ruleType *CustomRuleType, value *string) (*CircuitCustomRule, *ign.ErrMsg)
	DeleteCustomRule(ctx context.Context, tx *gorm.DB, user *users.User, application *string, circuit *string,
		owner *string, ruleType *CustomRuleType) (interface{}, *ign.ErrMsg)
	GetCompetitionRobots(applicationName string) (interface{}, *ign.ErrMsg)
	QueueGetElements(ctx context.Context, user *users.User, page, pageSize *int) ([]interface{}, *ign.ErrMsg)
	QueueMoveElementToFront(ctx context.Context, user *users.User, groupID string) (interface{}, *ign.ErrMsg)
	QueueMoveElementToBack(ctx context.Context, user *users.User, groupID string) (interface{}, *ign.ErrMsg)
	QueueSwapElements(ctx context.Context, user *users.User, groupIDA, groupIDB string) (interface{}, *ign.ErrMsg)
	QueueRemoveElement(ctx context.Context, user *users.User, groupID string) (interface{}, *ign.ErrMsg)
	QueueCount(ctx context.Context, user *users.User) (interface{}, *ign.ErrMsg)
}

// NodeManager is responsible of creating and removing cloud instances, and
// kubernetes nodes.
// NodeManager is the expected interface to be implemented by Cloudsim NodeManagers.
// Example implementations can be found in `ec2_machines.go` and `local_machines.go`.
type NodeManager interface {
	CloudMachinesList(ctx context.Context, p *ign.PaginationRequest,
		tx *gorm.DB, byStatus *MachineStatus, invertStatus bool, groupID *string, application *string) (*MachineInstances, *ign.PaginationResult, *ign.ErrMsg)
	// Requests the NodeManager to terminate the hosts (or instances or VMs) used to run a GroupID.
	// It also updates the MachineInstance DB records with the status of the terminated hosts.
	deleteHosts(ctx context.Context, tx *gorm.DB, dep *SimulationDeployment) (interface{}, *ign.ErrMsg)
	// Requests the NodeManager to delete involved k8 nodes.
	// It is expected that if the labeled Nodes cannot be found, then this function should return an ErrorLabeledNodeNotFound.
	deleteK8Nodes(ctx context.Context, tx *gorm.DB, groupID string) (interface{}, *ign.ErrMsg)
	// asks the NodeManager to launch a set of nodes to run a simulation
	launchNodes(ctx context.Context, tx *gorm.DB, dep *SimulationDeployment) (*string, *ign.ErrMsg)
}

const (
	podLabelPodGroup       = "pod-group"
	podLabelKeyGroupID     = "cloudsim-group-id"
	cloudsimTagLabelKey    = "cloudsim"
	cloudsimTagLabel       = "cloudsim=true"
	launcherRelaunchNeeded = "relaunch"
)

// Service is the main struct exported by this Simulations service.
type Service struct {
	// Whether this service will automatically requeue instances that failed with
	// ErrorLaunchingCloudInstanceNotEnoughResources error. True by default.
	AllowRequeuing bool
	// A reference to the kubernetes client
	clientset kubecli.Interface
	// A reference to the Gloo client
	glooClientset gloocli.Clientset
	// A reference to the nodes manager implementation
	hostsSvc NodeManager
	DB       *gorm.DB
	// Workers (ie. Thread Pools)
	launcher     JobPool
	terminator   JobPool
	errorHandler JobPool
	// A buffered channel used to buffer requests to create simulations.
	// Items from this channel will be then used to feed the 'launcher' JobPool.
	launchHandlerQueue *queues.LaunchQueueRepository
	// A buffered channel used to buffer requests to shutdown simulations.
	// Items from this channel will be then used to feed the 'terminator' JobPool.
	terminationHandlerQueue chan string
	// A buffered channel used to buffer requests to handle simulation errors.
	// Items from this channel will be then used to feed the 'error handler' JobPool.
	errorHandlerQueue chan string
	// The base Context from the main application
	baseCtx context.Context
	// The service config. Read from environment variables
	cfg simServConfig
	// A map with the current live RunningSimulations
	runningSimulations map[string]*RunningSimulation
	// A mutex to protect access to read/write operations over the map
	lockRunningSimulations sync.RWMutex
	// Expired simulations cleaning process
	expiredSimulationsTicker *time.Ticker
	expiredSimulationsDone   chan bool
	// MultiSim Parent status updater routine
	multisimStatusUpdater     *time.Ticker
	multisimStatusUpdaterDone chan bool
	applications              map[string]ApplicationType
	// The Service to check for Users/Orgs permissions
	userAccessor             useracc.Service
	poolNotificationCallback PoolNotificationCallback
	scheduler                *scheduler.Scheduler

	// From aws go documentation:
	// Sessions should be cached when possible, because creating a new Session
	// will load all configuration values from the environment, and config files
	// each time the Session is created. Sharing the Session value across all of
	// your service clients will ensure the configuration is loaded the fewest
	// number of times possible.
	session *session.Session

	platform            platform.Platform
	logger              ign.Logger
	applicationServices subtapp.Services
	actionService       actions.Servicer
	simulator           simulator.Simulator
	serviceAdaptor      simulations.Service
}

// SimServImpl holds the instance of the Simulations Service. It is set at initialization.
var SimServImpl SimService

type simServConfig struct {
	// KubernetesNamespace is the Kubernetes namespace for simulation resources.
	KubernetesNamespace string `env:"SIMSVC_KUBERNETES_NAMESPACE" envDefault:"default"`
	// KubernetesGlooNamespace is the Gloo namespace in the Kubernetes cluster.
	KubernetesGlooNamespace string `env:"SIMSVC_KUBERNETES_GLOO_NAMESPACE" envDefault:"gloo-system"`
	// PoolSizeLaunchSim is the number of worker threads available to launch simulations.
	PoolSizeLaunchSim int `env:"SIMSVC_POOL_LAUNCH_SIM" envDefault:"10"`
	// PoolSizeTerminateSim is the number of worker threads available to terminate simulations.
	PoolSizeTerminateSim int `env:"SIMSVC_POOL_TERMINATE_SIM" envDefault:"10"`
	// PoolSizeErrorHandler is the number of worker threads available to handle simulation errors.
	PoolSizeErrorHandler int `env:"SIMSVC_POOL_ERROR_HANDLER" envDefault:"20"`
	// Timeout in seconds to wait until a new Pod is ready. Default: 5 minutes.
	PodReadyTimeoutSeconds int `env:"SIMSVC_POD_READY_TIMEOUT_SECONDS" envDefault:"300"`
	// Timeout in seconds to wait until a new Node is ready. Default: 5 minutes.
	NodeReadyTimeoutSeconds int `env:"SIMSVC_NODE_READY_TIMEOUT_SECONDS" envDefault:"300"`
	// The number of live simulations a team can have running in parallel. Zero value means unlimited.
	MaxSimultaneousSimsPerOwner int `env:"SIMSVC_SIMULTANEOUS_SIMS_PER_TEAM" envDefault:"1"`
	// MaxDurationForSimulations is the maximum number of minutes a simulation can run in cloudsim.
	// This is a default value. Specific ApplicationTypes are expected to overwrite this.
	MaxDurationForSimulations int `env:"SIMSVC_SIM_MAX_DURATION_MINUTES" envDefault:"45"`
	// IsTest determines if a service is being used for a test
	IsTest bool
}

// ApplicationType represents an Application (eg. SubT). Applications are used
// to customize launched Simulations.
type ApplicationType interface {
	getApplicationName() string
	GetSchedulableTasks(ctx context.Context, s *Service, tx *gorm.DB) []SchedulableTask
	checkCanShutdownSimulation(ctx context.Context, s *Service, tx *gorm.DB, dep *SimulationDeployment, user *users.User) (bool, *ign.ErrMsg)
	checkValidNumberOfSimulations(ctx context.Context, s *Service, tx *gorm.DB, dep *SimulationDeployment) *ign.ErrMsg
	customizeSimulationRequest(ctx context.Context, s *Service, r *http.Request, tx *gorm.DB,
		createSim *CreateSimulation, username string) *ign.ErrMsg
	// allow specific applications to create multiSimulations from a single CreateSimulation request.
	spawnChildSimulationDeployments(ctx context.Context, tx *gorm.DB, dep *SimulationDeployment) ([]*SimulationDeployment, *ign.ErrMsg)
	// invoked when a simulation is about to be restarted. The old simulation run should be invalidated.
	invalidateSimulation(ctx context.Context, tx *gorm.DB, simDep *SimulationDeployment) error
	deleteApplication(ctx context.Context, s *Service, tx *gorm.DB, dep *SimulationDeployment) *ign.ErrMsg
	// allow specific applications to define the maximum allowed time for simulations. A value of 0 will
	// mean that the Cloudsim's default value should be used (defined by env var SIMSVC_SIM_MAX_DURATION_MINUTES).
	getMaxDurationForSimulation(ctx context.Context, tx *gorm.DB, dep *SimulationDeployment) time.Duration
	getGazeboWorldStatsTopicAndLimit(ctx context.Context, tx *gorm.DB, dep *SimulationDeployment) (string, int, error)
	getGazeboWorldWarmupTopic(ctx context.Context, tx *gorm.DB, dep *SimulationDeployment) (string, error)
	getSimulationWebsocketAddress(ctx context.Context, s *Service, tx *gorm.DB,
		dep *SimulationDeployment) (interface{}, *ign.ErrMsg)
	getSimulationWebsocketHost() string
	getSimulationWebsocketPath(groupID string) string
	getSimulationLogsForDownload(ctx context.Context, tx *gorm.DB, dep *SimulationDeployment,
		robotName *string) (*string, *ign.ErrMsg)
	getSimulationLiveLogs(ctx context.Context, s *Service, tx *gorm.DB, dep *SimulationDeployment,
		robotName *string, lines int64) (interface{}, *ign.ErrMsg)
	launchApplication(ctx context.Context, s *Service, tx *gorm.DB, dep *SimulationDeployment,
		podNamePrefix string, baseLabels map[string]string) (interface{}, *ign.ErrMsg)
	updateMultiSimStatuses(ctx context.Context, tx *gorm.DB, userAccessor useracc.Service, simDep *SimulationDeployment) *ign.ErrMsg
	getCompetitionRobots() (interface{}, *ign.ErrMsg)
	ValidateSimulationLaunch(ctx context.Context, tx *gorm.DB, dep *SimulationDeployment) *ign.ErrMsg
	// TODO: Move simulationIsHeld to SubT implementation.
	simulationIsHeld(ctx context.Context, tx *gorm.DB, dep *SimulationDeployment) bool
}

// JobPool is a pool of Jobs that can accept jobs to be executed.
// For more details see project "github.com/panjf2000/ants".
type JobPool interface {
	Serve(args interface{}) error
}

// PoolFactory is a function responsible of initializing and returning a JobPool.
// Dev note: we created the PoolFactory abstraction to allow tests use
// synchronic pools.
type PoolFactory func(poolSize int, jobF func(interface{})) (JobPool, error)

// ///////////////////////////////////////////////////////////////////////
// ///////////////////////////////////////////////////////////////////////
// ///////////////////////////////////////////////////////////////////////
// ///////////////////////////////////////////////////////////////////////

// NewSimulationsService creates a new simulations service
func NewSimulationsService(ctx context.Context, db *gorm.DB, nm NodeManager, kcli kubecli.Interface, gloo gloocli.Clientset, pf PoolFactory, ua useracc.Service, isTest bool, session *session.Session) (SimService, error) {

	var err error
	s := Service{}
	s.AllowRequeuing = true
	s.DB = db
	s.baseCtx = ctx
	s.clientset = kcli
	s.glooClientset = gloo
	s.userAccessor = ua
	s.hostsSvc = nm
	s.runningSimulations = map[string]*RunningSimulation{}
	s.lockRunningSimulations = sync.RWMutex{}
	s.applications = map[string]ApplicationType{}
	s.scheduler = scheduler.GetInstance()
	s.session = session

	// Read configuration from environment
	s.cfg = simServConfig{
		IsTest: isTest,
	}
	if err := env.Parse(&s.cfg); err != nil {
		return nil, err
	}

	// Configure the worker pools
	// Create the queues of pending user requests to process.
	// We use a buffered channel of a big size to avoid blocking callers (i.e. incoming http requests).
	s.launchHandlerQueue = queues.NewLaunchQueueRepository()
	s.terminationHandlerQueue = make(chan string, 1000)
	s.errorHandlerQueue = make(chan string, 1000)

	if pf == nil {
		pf = defaultPoolFactory
	}
	s.launcher, err = pf(s.cfg.PoolSizeLaunchSim, s.workerStartSimulation)
	if err != nil {
		return nil, err
	}

	s.terminator, err = pf(s.cfg.PoolSizeTerminateSim, s.workerTerminateSimulation)
	if err != nil {
		return nil, err
	}

	s.errorHandler, err = pf(s.cfg.PoolSizeErrorHandler, s.workerErrorHandler)
	if err != nil {
		return nil, err
	}

	return &s, nil
}

// PoolNotificationCallback type of the listeners
type PoolNotificationCallback func(poolEvent PoolEvent, groupID string, result interface{}, em *ign.ErrMsg)

// PoolEvent registers a single pool event listener that will receive
// notifications any time a pool worker "finishes" its job (either with result or error).
type PoolEvent int

// PoolEvent enum
const (
	PoolStartSimulation PoolEvent = iota
	PoolShutdownSimulation
	PoolRollbackFailedLaunch
	PoolCompleteFailedTermination
)

// SetPoolEventsListener sets a new PoolNotificationCallback to the poolNotificationCallback field.
func (s *Service) SetPoolEventsListener(cb PoolNotificationCallback) {
	s.poolNotificationCallback = cb
}

func (s *Service) notify(poolEvent PoolEvent, groupID string, result interface{}, em *ign.ErrMsg) {
	if s.poolNotificationCallback != nil {
		s.poolNotificationCallback(poolEvent, groupID, result, em)
	}
}

func (s *Service) queueLaunchRequest(groupID string) {
	s.launchHandlerQueue.Enqueue(groupID)
}

func (s *Service) queueShutdownRequest(groupID string) {
	s.terminationHandlerQueue <- groupID
}

func (s *Service) queueErrorHandlerRequest(groupID string) {
	s.errorHandlerQueue <- groupID
}

// defaultPoolFactory is the default implementation of the PoolFactory interface.
// It creates an ants.PoolWithFunc.
func defaultPoolFactory(poolSize int, jobF func(interface{})) (JobPool, error) {
	return ants.NewPoolWithFunc(poolSize, jobF)
}

// CustomizeSimRequest allows registered Applications to customize the incoming CreateSimulation request.
// Eg. reading specific SubT fields.
func (s *Service) CustomizeSimRequest(ctx context.Context, r *http.Request, tx *gorm.DB, createSim *CreateSimulation, username string) *ign.ErrMsg {
	return s.applications[createSim.Application].customizeSimulationRequest(ctx, s, r, tx, createSim, username)
}

// Start starts this simulation service. It needs to be invoked AFTER 'Applications'
// were registered using 'RegisterApplication'.
func (s *Service) Start(ctx context.Context) error {
	// Start a routine that will move 'launch' requests from the Waiting Queue into
	// the WorkerPool. If all the Workers are busy then this goroutine will block.
	go func() {
		var groupID string
		var ok bool
		for {
			result, err := s.launchHandlerQueue.DequeueOrWait()
			groupID, ok = result.(string)
			if ok && err == nil {
				logger(ctx).Info("launchHandler queue - about to process launch task for groupID: " + groupID)
				// This call will block if all Workers are busy
				if err := s.launcher.Serve(groupID); err != nil {
					logMsg := fmt.Sprintf(
						"launchHandler queue - Error in launch task for groupID [%s]. Error:[%v]\n", groupID, err,
					)
					logger(ctx).Error(logMsg, err)
				}
			}
		}
	}()

	// Start a routine that will move 'shutdown' requests from the Waiting Queue into
	// the WorkerPool. If all the Workers are busy then this goroutine will block.
	go func() {
		for groupID := range s.terminationHandlerQueue {
			logger(ctx).Info("shutdownHandler queue - about to submit shutdown task for groupID: " + groupID)
			// This call will block if all Workers are busy
			if err := s.terminator.Serve(groupID); err != nil {
				logMsg := fmt.Sprintf(
					"shutdownHandler queue - Error in shutdown task for groupID [%s]. Error:[%v]\n", groupID, err,
				)
				logger(ctx).Error(logMsg, err)
			}
		}
	}()

	// Start a routine that will move 'error handler' requests from the Waiting Queue into
	// the WorkerPool. If all the Workers are busy then this goroutine will block.
	go func() {
		for groupID := range s.errorHandlerQueue {
			logger(ctx).Info("errorHandler queue - about to handle error for groupID: " + groupID)
			// This call will block if all Workers are busy
			if err := s.errorHandler.Serve(groupID); err != nil {
				logMsg := fmt.Sprintf(
					"errorHandler queue - Error while handling errors for groupID [%s]. Error:[%v]\n", groupID, err,
				)
				logger(ctx).Error(logMsg, err)
			}
		}
	}()

	// Initialize server state based on data from DB and and from kubernetes cluster Pods.
	// Important note: it is expected that the kubernetes cluster should be running already.
	if err := s.rebuildState(ctx, s.DB); err != nil {
		return err
	}
	s.StartExpiredSimulationsCleaner()
	s.StartMultiSimStatusUpdater()
	RegisterSchedulableTasks(s, ctx, s.DB)

	var err error

	s.logger = ign.NewLoggerNoRollbar("Ignition Cloudsim - SubT", ign.VerbosityDebug)

	s.logger.Info("Initializing Cloudsim platform")
	s.platform, err = s.initPlatform()
	if err != nil {
		return err
	}

	s.logger.Info("Initializing application services")
	s.applicationServices = s.initApplicationServices()

	s.logger.Info("Initializing action service")

	// TODO: Make Verbosity depend on env var
	s.actionService = actions.NewService(ign.NewLoggerNoRollbar("Worker", ign.VerbosityDebug))

<<<<<<< HEAD
=======
	s.logger.Info("Initializing Simulator using Kubernetes and AWS")
>>>>>>> 0e3075df
	s.simulator = s.initSimulator()

	return nil
}

// Stop stops this Simulations Service
func (s *Service) Stop(ctx context.Context) error {
	s.StopExpiredSimulationsCleaner()
	s.StopMultiSimStatusUpdater()
	close(s.terminationHandlerQueue)
	close(s.errorHandlerQueue)
	return nil
}

// RegisterApplication registers a new application type.
func (s *Service) RegisterApplication(ctx context.Context, app ApplicationType) {
	logger(ctx).Info(fmt.Sprintf("Sim Service - Registered new Application [%s]", app.getApplicationName()))
	s.applications[app.getApplicationName()] = app
}

// GetNodeManager returns the NodeManager saved on hostsSvc
func (s *Service) GetNodeManager() NodeManager {
	return s.hostsSvc
}

// SetNodeManager sets a different to hostsSvc
func (s *Service) SetNodeManager(nm NodeManager) {
	s.hostsSvc = nm
}

// GetApplications returns a map of application name and application type.
func (s *Service) GetApplications() map[string]ApplicationType {
	return s.applications
}

// initializeRunningSimulationsFromCluster finds the existing Pods in the Kubernetes
// cluster and initializes the internal set of runningSimulations.
// Note: after a server restart there can be inconsistencies between DB data and
// live kubecli. This function is not responsible for sanitizing such inconsistencies.
// TODO: There should be another call for SystemAdmins to list inconsistencies and allow them
// to act on those.
func (s *Service) initializeRunningSimulationsFromCluster(ctx context.Context, tx *gorm.DB) error {

	// Find all Pods associated to cloudsim
	podsInterface := s.clientset.CoreV1().Pods(s.cfg.KubernetesNamespace)
	pods, err := podsInterface.List(metav1.ListOptions{LabelSelector: cloudsimTagLabel})
	if err != nil {
		logger(ctx).Error("Error getting initial list of Cloudsim Pods from cluster", err)
		return err
	}

	// First, filter the simulations that have all its Pods with status PodRunning.
	// Keep in mind that a simulation could have spawned multiple Pods.
	runningSims := make(map[string]bool)

	for _, p := range pods.Items {
		groupID := p.Labels[podLabelKeyGroupID]

		if p.ObjectMeta.DeletionTimestamp != nil {
			// DeletionTimestamp != nil means the system has requested a deletion of this Pod.
			// So, we won't consider this as a Running Pod.
			runningSims[groupID] = false
			continue
		}

		running, found := runningSims[groupID]
		if !found {
			// First pod processed for this simulation. Mark running with initial value to make the "&&"" work later
			running = true
		}
		// is the current pod running. Update the whole simulation running status based on that.
		running = running && (p.Status.Phase == corev1.PodRunning)
		runningSims[groupID] = running

	}

	// Now iterate the simulations marked as 'running' and create RunningSimulations for them.
	for groupID, running := range runningSims {
		if !running {
			continue
		}
		// Get the Simulation record from DB
		simDep, err := GetSimulationDeployment(tx, groupID)
		if err != nil {
			return err
		}

		// Only create a RunningSimulation if the whole simulation status was Running and the DB
		// deploymentStatus is Running as well.
		if simRunning.Eq(*simDep.DeploymentStatus) {
			// Register a new live RunningSimulation
			if err := s.createRunningSimulation(ctx, tx, simDep); err != nil {
				return err
			}

			logger(ctx).Info(fmt.Sprintf("Init - Added RunningSimulation for groupID: [%s]. Deployment Status in DB: [%d]", groupID, *simDep.DeploymentStatus))
		}
	}

	return nil
}

// DeployHeldCircuitSimulations launches the held simulation deployments for a given circuit
func (s *Service) DeployHeldCircuitSimulations(ctx context.Context, tx *gorm.DB, circuit string) error {
	deps, err := GetSimulationDeploymentsByCircuit(tx, circuit, simPending, simPending, boolptr(true))
	if err != nil {
		return err
	}
	for _, dep := range *deps {
		logger(ctx).Info(fmt.Sprintf("Deploying simulations -- Circuit: %s | Group ID: %s", circuit, *dep.GroupID))
		s.DeployHeldSimulation(ctx, tx, &dep)
	}
	return nil
}

// DeployHeldSimulation deploys a simulation that is being held by cloudsim
func (s *Service) DeployHeldSimulation(ctx context.Context, tx *gorm.DB, dep *SimulationDeployment) *ign.ErrMsg {
	if err := dep.UpdateHeldStatus(tx, false); err != nil {
		return NewErrorMessageWithBase(ErrorLaunchHeldSimulation, err)
	}

	simsToLaunch, err := s.getLaunchableSimulations(ctx, tx, dep)
	if err != nil {
		return err
	}

	for _, sim := range simsToLaunch {
		if err := sim.UpdateHeldStatus(tx, false); err != nil {
			return NewErrorMessageWithBase(ErrorLaunchHeldSimulation, err)
		}

		logger(ctx).Info(fmt.Sprintf("DeployHeldSimulation about to submit launch task for groupID: %s", *sim.GroupID))
		if err := LaunchSimulation(s, ctx, tx, &sim); err != nil {
			logger(ctx).Error(fmt.Sprintf("DeployHeldSimulation -- Cannot launch simulation: %s", err.Msg))
		}
	}
	return nil
}

// rebuildState is called during this service startup to (re)build the queue of pending
// simulation requests, and also to mark with an Error status those simulations
// that were in the middle of a "launch" or "shutdown" operation when the server was
// previously stopped. Those simulations with error status will need to be reviewed by an admin.
func (s *Service) rebuildState(ctx context.Context, db *gorm.DB) error {

	// Initialize running simulation from the running kubernetes Pods.
	// Important note: it is expected that the kubernetes cluster should be running already.
	if err := s.initializeRunningSimulationsFromCluster(ctx, db); err != nil {
		return err
	}

	s.lockRunningSimulations.RLock()
	defer s.lockRunningSimulations.RUnlock()

	// Get all "single" or "child" simulations (ie. not Parent Sims) that were not fully terminated yet and without errors.
	// Those simulations could have been running during previous server run.
	var deps SimulationDeployments
	if err := db.Model(&SimulationDeployment{}).Where("error_status IS NULL").Where("multi_sim != ?", multiSimParent).
		Where("deployment_status BETWEEN ? AND ?", int(simPending), int(simTerminatingInstances)).Find(&deps).Error; err != nil {
		return err
	}

	for _, d := range deps {
		groupID := *d.GroupID

		if simPending.Eq(*d.DeploymentStatus) {
			// If still Pending then re-add it to the scheduler, by adding a 'launch simulation'
			// request to the Launcher Jobs-Pool
			logger(ctx).Info("rebuildState -- about to submit launch task for groupID: " + groupID)
			if err := LaunchSimulation(s, ctx, db, &d); err != nil {
				logger(ctx).Error(fmt.Sprintf("rebuildState -- Cannot launch simulation: %s", err.Msg))
			}
			continue
		}

		if simRunning.Eq(*d.DeploymentStatus) {
			_, podRunning := s.runningSimulations[groupID]
			if !podRunning {
				logger(ctx).Info(fmt.Sprintf("rebuildState -- GroupID [%s] expected to be Running "+
					"in DB but there is no matching Pod running. Marking with error", groupID))
				// if the SimulationDeployment DB record has 'running' status but there is no matching
				// running Pod in the cluster then we have an inconsistenty. Mark it as error.
				d.setErrorStatus(db, simErrorServerRestart)
			}
			continue
		}

		// For any other intermediate deployment status, we just mark the Simulation with an
		// Error, as we cannot confirm a successful completion of the ongoing operation
		// after a server restart.
		statusStr := DeploymentStatus(*d.DeploymentStatus).String()
		logger(ctx).Info(fmt.Sprintf("rebuildState -- GroupID [%s] found with intermediate "+
			"DeploymentStatus [%s]. Marking with error", groupID, statusStr))
		d.setErrorStatus(db, simErrorServerRestart)
	}

	return nil
}

// prepareSimulations prepares a Simulation Deployment to be launched and returns an array of simulations to deploy.
// If it is a multisim, it will return the child simulations.
// In any other cases, it will only return one simulation deployment.
func (s *Service) prepareSimulations(ctx context.Context, tx *gorm.DB, dep *SimulationDeployment) ([]*SimulationDeployment, *ign.ErrMsg) {
	simsToLaunch := []*SimulationDeployment{dep}
	childSims, em := s.applications[*dep.Application].spawnChildSimulationDeployments(ctx, tx, dep)
	if em != nil {
		return nil, em
	}

	// Is this a multiSimulation?
	if len(childSims) > 1 {
		if em := dep.MarkAsMultiSimParent(tx); em != nil {
			return nil, em
		}
		for _, child := range childSims {
			// Dev note: this call adds the child SimulationDeployment record to DB
			if em := child.MarkAsMultiSimChild(tx, dep); em != nil {
				return nil, em
			}
		}
		simsToLaunch = childSims
	}
	return simsToLaunch, nil
}

// getLaunchableSimulations returns an array of simulations that are ready to be launched
// If it is a multisim, it will return all the child simulations.
// In any other cases, will return a single simulation.
func (s *Service) getLaunchableSimulations(ctx context.Context, tx *gorm.DB, dep *SimulationDeployment) ([]SimulationDeployment, *ign.ErrMsg) {
	var deps []SimulationDeployment
	if dep.isMultiSimParent() {
		childsims, err := GetChildSimulationDeployments(tx, dep, simPending, simPending)
		if err != nil {
			return nil, ign.NewErrorMessageWithBase(ign.ErrorIDNotFound, err)
		}
		deps = append(deps, *childsims...)
	} else {
		deps = append(deps, *dep)
	}
	return deps, nil
}

// ///////////////////////////////////////////////////////////////////////
// ///////////////////////////////////////////////////////////////////////

// StartMultiSimStatusUpdater initialize the routine that will update the
// DeploymentStatus and ErrorStatus of Parents in Multi-simulations. The statuses
// will be updated based on the status of their children.
func (s *Service) StartMultiSimStatusUpdater() {
	// bind a specific logger to the routing
	newLogger := logger(s.baseCtx).Clone("multisim-status-updater")
	ctx := ign.NewContextWithLogger(s.baseCtx, newLogger)

	s.multisimStatusUpdater = time.NewTicker(20 * time.Second)
	s.multisimStatusUpdaterDone = make(chan bool, 1)

	go func() {
		for {
			select {
			case <-s.multisimStatusUpdaterDone:
				newLogger.Info("MultiSim Parent Status Updater is done.")
				return
			case <-s.multisimStatusUpdater.C:
				s.updateMultiSimStatuses(ctx, s.DB)
			}
		}
	}()
}

// StopMultiSimStatusUpdater stops the update of MultiSim Parents status process.
func (s *Service) StopMultiSimStatusUpdater() {
	s.multisimStatusUpdater.Stop()
	s.multisimStatusUpdaterDone <- true
}

func (s *Service) updateMultiSimStatuses(ctx context.Context, tx *gorm.DB) {
	logger(ctx).Debug("Updating the Statuses of MultiSim Parents...")
	parents, err := GetParentSimulationDeployments(tx, simPending, simTerminatingInstances,
		[]ErrorStatus{simErrorWhenInitializing, simErrorWhenTerminating})
	if err != nil {
		logger(ctx).Error("Error while trying to get Simulation Parents from DB", err)
		return
	}

	// Compute and set the status of each Parent based on its children
	for _, p := range *parents {
		if em := p.updateCompoundStatuses(tx); em != nil {
			logger(ctx).Error("Error computing and updating compound status for Parent: "+*p.GroupID, err)
		}
		s.applications[*p.Application].updateMultiSimStatuses(ctx, tx, s.userAccessor, &p)
	}
}

// ///////////////////////////////////////////////////////////////////////
// ///////////////////////////////////////////////////////////////////////

// StartExpiredSimulationsCleaner initialize the routine that will check for expired
// simulations.
func (s *Service) StartExpiredSimulationsCleaner() {
	// bind a specific logger to the cleaner
	newLogger := logger(s.baseCtx).Clone("expired-simulations-cleaner")
	cleanerCtx := ign.NewContextWithLogger(s.baseCtx, newLogger)

	// We check for expired simulations each minute
	s.expiredSimulationsTicker = time.NewTicker(time.Minute)
	s.expiredSimulationsDone = make(chan bool, 1)

	go func() {
		for {
			select {
			case <-s.expiredSimulationsDone:
				newLogger.Info("Expired Simulations Cleaner is done.")
				return
			case <-s.expiredSimulationsTicker.C:
				_ = s.checkForExpiredSimulations(cleanerCtx)
			}
		}
	}()
}

// StopExpiredSimulationsCleaner stops the cleaner process
func (s *Service) StopExpiredSimulationsCleaner() {
	s.expiredSimulationsTicker.Stop()
	s.expiredSimulationsDone <- true
}

// checkForExpiredSimulations is an internal helper that tests all the runningSimulations
// to check if they were alive more than expected, and in that case, schedules their termination.
func (s *Service) checkForExpiredSimulations(ctx context.Context) error {

	logger(ctx).Debug("Checking for expired simulations...")
	s.lockRunningSimulations.RLock()
	defer s.lockRunningSimulations.RUnlock()

	for groupID := range s.runningSimulations {
		rs := s.runningSimulations[groupID]

		if rs.IsExpired() || rs.Finished {
			dep, err := GetSimulationDeployment(s.DB, groupID)
			if err != nil {
				logger(ctx).Error("Error while trying to get Simulation from DB: "+groupID, err)
				continue
			}

			// Add a 'stop simulation' request to the Terminator Jobs-Pool.
			if err := s.scheduleTermination(ctx, s.DB, dep); err != nil {
				logger(ctx).Error("Error while trying to schedule automatic termination of Simulation: "+groupID, err)
			} else {
				reason := "expired"
				if rs.Finished {
					reason = "finished"
				}
				logger(ctx).Info(fmt.Sprintf("Scheduled automatic termination of %s simulation: %s", reason, groupID))
			}
		}
	}
	return nil
}

// ///////////////////////////////////////////////////////////////////////
// ///////////////////////////////////////////////////////////////////////

// RegisterSchedulableTasks gets the tasks from each application and schedules them on the internal scheduler.
var RegisterSchedulableTasks = func(s *Service, ctx context.Context, tx *gorm.DB) {
	for app := range s.GetApplications() {
		for _, task := range s.applications[app].GetSchedulableTasks(ctx, s, tx) {
			s.scheduler.DoAt(task.Fn, task.Date)
		}
	}
}

// LaunchSimulation receives a simulation deployment as an argument and pushes it to the launch queue.
var LaunchSimulation = func(s *Service, ctx context.Context,
	tx *gorm.DB, dep *SimulationDeployment) *ign.ErrMsg {

	// Pre-hook
	if em := s.applications[*dep.Application].ValidateSimulationLaunch(ctx, tx, dep); em != nil {
		return em
	}

	// Process
	groupID := *dep.GroupID
	s.queueLaunchRequest(groupID)
	return nil
}

// ///////////////////////////////////////////////////////////////////////
// ///////////////////////////////////////////////////////////////////////

// countPods is a test function connects to k8 master and returns the number of pods. It is a helper
// used to quickly check a valid connection to the cluster.
func (s *Service) countPods(ctx context.Context, user *users.User) (interface{}, *ign.ErrMsg) {

	// Only system admins
	if ok := s.userAccessor.IsSystemAdmin(*user.Username); !ok {
		return nil, ign.NewErrorMessage(ign.ErrorUnauthorized)
	}

	pods, err := s.clientset.CoreV1().Pods(s.cfg.KubernetesNamespace).List(metav1.ListOptions{})
	if err != nil {
		return nil, ign.NewErrorMessageWithBase(ign.ErrorUnexpected, err)
	}
	a := fmt.Sprintf("There are %d pods in the cluster", len(pods.Items))
	logger(ctx).Debug(a)
	return &a, nil
}

// ///////////////////////////////////////////////////////////////////////
// ///////////////////////////////////////////////////////////////////////

// workerStartSimulation is a thread pool worker that invokes the startSimulation.
func (s *Service) workerStartSimulation(payload interface{}) {
	groupID, ok := payload.(string)
	if !ok {
		return
	}

	s.logger.Info("Worker about to invoke StartSimulation for groupID: " + groupID)

	simDep, err := GetSimulationDeployment(s.DB, groupID)
	if err != nil {
		s.logger.Error(fmt.Sprintf("startSimulation - %v", err))
		return
	}

	err = s.simulator.Start(s.baseCtx, simulations.GroupID(groupID))
	// TODO Only respond to retryable errors
	if err != nil {
		// s.requeueSimulation(simDep)
		s.notify(PoolStartSimulation, groupID, nil, ign.NewErrorMessageWithBase(ign.ErrorUnexpected, err))
		return
	}

	s.notify(PoolStartSimulation, groupID, simDep, nil)
}

// ///////////////////////////////////////////////////////////////////////
// ///////////////////////////////////////////////////////////////////////

// workerTerminateSimulation is a thread pool worker that invokes the shutdownSimulation.
func (s *Service) workerTerminateSimulation(payload interface{}) {
	groupID, ok := payload.(string)
	if !ok {
		return
	}

	err := s.simulator.Stop(s.baseCtx, simulations.GroupID(groupID))
	if err != nil {
		s.notify(PoolShutdownSimulation, groupID, nil, ign.NewErrorMessageWithBase(ign.ErrorUnexpected, err))
		return
	}

	simDep, err := GetSimulationDeployment(s.DB, groupID)
	if err != nil {
		s.logger.Error(fmt.Sprintf("stopSimulation - %v", err))
		return
	}
	s.notify(PoolShutdownSimulation, groupID, simDep, nil)
}

// ///////////////////////////////////////////////////////////////////////
// ///////////////////////////////////////////////////////////////////////

// workerErrorHandler is a pool worker responsible of handling errors.
func (s *Service) workerErrorHandler(payload interface{}) {
	groupID, ok := payload.(string)
	if !ok {
		return
	}
	// bind a specific logger to the worker
	reqID := fmt.Sprintf("worker-error-handler-%s", groupID)
	newLogger := logger(s.baseCtx).Clone(reqID)
	workerCtx := ign.NewContextWithLogger(s.baseCtx, newLogger)

	newLogger.Info("Worker about to (try to) handle error for groupID: " + groupID)
	dep, err := GetSimulationDeployment(s.DB, groupID)
	if err != nil {
		logMsg := fmt.Sprintf("workerErrorHandler - Error getting SimulationDeployment from DB for GroupID [%s]", groupID)
		newLogger.Error(logMsg, err)
		return
	}

	if *dep.ErrorStatus == string(simErrorWhenInitializing) {
		res, em := s.rollbackFailedLaunch(workerCtx, s.DB, dep)
		s.notify(PoolRollbackFailedLaunch, groupID, res, em)
	} else if *dep.ErrorStatus == string(simErrorWhenTerminating) {
		res, em := s.completeFailedTermination(workerCtx, s.DB, dep)
		s.notify(PoolCompleteFailedTermination, groupID, res, em)
	}
}

// ///////////////////////////////////////////////////////////////////////
// ///////////////////////////////////////////////////////////////////////

// registerError fires a new request for an async error handling process. When
// this function is invoked, the involved simulationDeployment will be marked with
// an error status , and the error handling thread pool will be notified.
func (s *Service) registerError(ctx context.Context, tx *gorm.DB, simDep *SimulationDeployment, st ErrorStatus) *ign.ErrMsg {
	if em := simDep.setErrorStatus(tx, st); em != nil {
		return em
	}
	s.queueErrorHandlerRequest(*simDep.GroupID)

	return nil
}

// ///////////////////////////////////////////////////////////////////////
// ///////////////////////////////////////////////////////////////////////
// 	Service API
// ///////////////////////////////////////////////////////////////////////
// ///////////////////////////////////////////////////////////////////////

// StartSimulationAsync spawns a task to start a simulation
func (s *Service) StartSimulationAsync(ctx context.Context,
	tx *gorm.DB, createSim *CreateSimulation, user *users.User) (interface{}, *ign.ErrMsg) {

	// TODO: whether a user can read or write to an Organization is defined at ign-fuel's casbin db.
	// Not on cloudsim's casbin. Note: Casbin "caches" the data to avoid accesing the DB all the time.
	// So, a couple of options:
	// 1) allow local casbin to access fuel's casbin db (read-only)
	// and find a way to refresh local casbin keep it in sync with remote DB.
	// To refresh local cache, Casbin uses Watchers (eg. time based watchers, or etcd watcher, etc).
	// 2) Make Users a separate "server" with a REST api for these queries. The problem with this
	// option is that we will need to wait for an http call to return.
	// We are currently using Option 1, with a time-based refresh of permissions.
	// We should add a legend to UI that says "It can take up to 30 seconds to
	// populate new Team memberships and permissions to all servers"

	// Verify and set the owner
	owner := createSim.Owner
	if owner == "" {
		owner = *user.Username
	} else {
		// VerifyOwner checks to see if the 'owner' arg is an organization or a user. If the
		// 'owner' is an organization, it verifies that the given 'user' arg has the expected
		// permission in the organization. If the 'owner' is a user, it verifies that the
		// 'user' arg is the same as the owner.
		if ok, em := s.userAccessor.VerifyOwner(owner, *user.Username, per.Read); !ok {
			return nil, em
		}
	}

	private := true
	if createSim.Private != nil {
		private = *createSim.Private
	}

	isAdmin := s.userAccessor.IsSystemAdmin(*user.Username)

	stopOnEnd := false
	// Only system admins can request instances to stop on end
	if createSim.StopOnEnd != nil && isAdmin {
		stopOnEnd = *createSim.StopOnEnd
	}

	// Create and assign a new GroupID
	groupID := uuid.NewV4().String()

	// Create the SimulationDeployment record in DB. Set initial status.
	creator := *user.Username
	imageStr := SliceToStr(createSim.Image)
	simDep, err := NewSimulationDeployment()
	if err != nil {
		return nil, ign.NewErrorMessageWithBase(ign.ErrorUnexpected, err)
	}
	simDep.Owner = &owner
	simDep.Name = &createSim.Name
	simDep.Creator = &creator
	simDep.Private = &private
	simDep.StopOnEnd = &stopOnEnd
	simDep.Platform = &createSim.Platform
	simDep.Application = &createSim.Application
	simDep.Image = &imageStr
	simDep.GroupID = &groupID
	simDep.DeploymentStatus = simPending.ToPtr()
	simDep.Extra = createSim.Extra
	simDep.ExtraSelector = createSim.ExtraSelector
	simDep.Robots = createSim.Robots
	simDep.Held = false

	// Set the maximum simulation expiration time.
	validFor := s.getMaxDurationForSimulation(ctx, tx, simDep)
	validForStr := validFor.String()
	simDep.ValidFor = &validForStr

	if err := tx.Create(simDep).Error; err != nil {
		return nil, ign.NewErrorMessageWithBase(ign.ErrorDbSave, err)
	}

	// Set held state if the user is not a sysadmin and the simulations needs to be held
	if !isAdmin && s.applications[*simDep.Application].simulationIsHeld(ctx, tx, simDep) {
		err := simDep.UpdateHeldStatus(tx, true)
		if err != nil {
			return nil, ign.NewErrorMessageWithBase(ign.ErrorDbSave, err)
		}

		// Check if the simulation is a submission to a competition circuit.
		// If that's the case, the previous submission should be marked as superseded.
		if IsCompetitionCircuit(*simDep.ExtraSelector) {
			err = MarkPreviousSubmissionsSuperseded(tx, *simDep.GroupID, *simDep.Owner, *simDep.ExtraSelector)
			if err != nil {
				return nil, ign.NewErrorMessageWithBase(ign.ErrorDbSave, err)
			}
		}
	}

	// Set read and write permissions to owner (eg, the team) and to the Application
	// organizing team (eg. subt).
	if em := s.bulkAddPermissions(groupID, []per.Action{per.Read, per.Write}, owner, *simDep.Application); em != nil {
		return nil, em
	}

	// Sanity check: check for maximum number of allowed simultaneous simulations per Owner.
	// Also allow Applications to provide custom validations.
	// Dev note: in this case we check 'after' creating the record in the DB to make
	// sure that in case of a race condition then both records are added with pending state
	// and one of those (or both) can be rejected immediately.
	if em := s.checkValidNumberOfSimulations(ctx, tx, simDep); em != nil {
		// In case of error we delete the simulation request from DB and exit.
		tx.Model(simDep).Update(SimulationDeployment{
			DeploymentStatus: simRejected.ToPtr(),
			ErrorStatus:      simErrorRejected.ToStringPtr(),
		}).Delete(simDep)
		return nil, em
	}

	// By default, we launch a single simulation from a createSimulation request.
	// But we also allow specific ApplicationTypes (eg. SubT) to spawn multiple simulations
	// from a single request. When that happens, we call those "child simulations"
	// and they will be grouped by the same parent simulation's groupID.
	simsToLaunch, em := s.prepareSimulations(ctx, tx, simDep)
	if em != nil {
		return nil, em
	}

	// Add a 'launch simulation' request to the Launcher Jobs-Pool
	for _, sim := range simsToLaunch {
		groupID := *sim.GroupID
		logger(ctx).Info("StartSimulationAsync about to submit launch task for groupID: " + groupID)
		if err := LaunchSimulation(s, ctx, tx, sim); err != nil {
			logger(ctx).Error(fmt.Sprintf("StartSimulationAsync -- Cannot launch simulation: %s", err.Msg))
		}
	}

	return simDep, nil
}

// MarkPreviousSubmissionsSuperseded marks a set of submissions with the simSuperseded status.
func MarkPreviousSubmissionsSuperseded(tx *gorm.DB, groupID, owner, circuit string) error {
	return tx.Model(&SimulationDeployment{}).
		Where("group_id NOT LIKE ?", fmt.Sprintf("%s%%", groupID)).
		Where("owner = ?", owner).
		Where("extra_selector = ?", circuit).
		Where("held = true").
		Update("deployment_status", simSuperseded.ToInt()).Error
}

// LaunchSimulationAsync launches a simulation that is currently being held by cloudsim.
func (s *Service) LaunchSimulationAsync(ctx context.Context, tx *gorm.DB,
	groupID string, user *users.User) (interface{}, *ign.ErrMsg) {

	if !s.userAccessor.IsSystemAdmin(*user.Username) {
		return nil, ign.NewErrorMessage(ign.ErrorUnauthorized)
	}

	dep, err := GetSimulationDeployment(tx, groupID)
	if err != nil {
		return nil, ign.NewErrorMessageWithBase(ign.ErrorSimGroupNotFound, err)
	}

	if dep.IsRunning() {
		err := errors.New("Cannot launch a running simulation")
		return nil, ign.NewErrorMessageWithBase(ign.ErrorSimGroupNotFound, err)
	}

	if err := s.DeployHeldSimulation(ctx, tx, dep); err != nil {
		return nil, err
	}

	return dep, nil
}

// RestartSimulationAsync re-launches a single (children) simulation that previosly
// finished with an error status.
func (s *Service) RestartSimulationAsync(ctx context.Context, tx *gorm.DB,
	groupID string, user *users.User) (interface{}, *ign.ErrMsg) {

	logger(ctx).Info("RestartSimulationAsync requested for groupID: " + groupID)

	mainDep, err := GetSimulationDeployment(tx, groupID)
	if err != nil {
		return nil, ign.NewErrorMessageWithBase(ign.ErrorSimGroupNotFound, err)
	}

	// Is the user authorized to restart the simulation? Only application or system admins
	if ok, em := s.userAccessor.CanPerformWithRole(mainDep.Application, *user.Username, per.Admin); !ok {
		return nil, em
	}

	// Sanity checks
	if mainDep.isMultiSimParent() {
		err := errors.New("Cannot restart a MultiSim parent. Only children simulations")
		return nil, ign.NewErrorMessageWithBase(ign.ErrorSimGroupNotFound, err)
	}

	// Check the simulation is not running already
	if mainDep.IsRunning() {
		err := errors.New("Cannot restart a running simulation")
		return nil, ign.NewErrorMessageWithBase(ign.ErrorSimGroupNotFound, err)
	}

	// Create a clone of the original child simulation and mark it as Pending
	clone := mainDep.Clone()
	clone.DeploymentStatus = simPending.ToPtr()
	clone.ErrorStatus = nil
	clone.DeletedAt = nil
	clone.StoppedAt = nil
	// Update the max runtime limit in case the server configuration was updated
	clone.ValidFor = sptr(s.getMaxDurationForSimulation(ctx, tx, clone).String())
	// Reset the processed field to allow processing when simulations end
	clone.Processed = false
	// Reset the simulation score.
	clone.Score = nil

	// Find out if the old simulation was also a "retry" and get its retry number
	const retryStr = "-r-"
	retryNum := 1
	parts := strings.Split(*clone.GroupID, retryStr)
	baseGroupID := parts[0]
	// if the Split resulted in more than one slice then it was a retry
	if len(parts) > 1 {
		numStr := parts[1]
		if retryNum, err = strconv.Atoi(numStr); err != nil {
			return nil, ign.NewErrorMessageWithBase(ign.ErrorUnexpected, err)
		}
		retryNum++
	}
	clone.GroupID = sptr(fmt.Sprintf("%s%s%d", baseGroupID, retryStr, retryNum))

	// Save a new row with the clone/retry
	if err := tx.Create(clone).Error; err != nil {
		return nil, ign.NewErrorMessageWithBase(ign.ErrorDbSave, err)
	}

	// Set read and write permissions to owner (eg, the team) and to the Application
	// organizing team (eg. subt).
	if em := s.bulkAddPermissions(*clone.GroupID, []per.Action{per.Read, per.Write}, *clone.Owner, *clone.Application); em != nil {
		return nil, em
	}

	// Invalidate the old run (soft delete it)
	if err := tx.Delete(mainDep).Error; err != nil {
		return nil, ign.NewErrorMessageWithBase(ign.ErrorDbDelete, err)
	}
	// Allow the specific Application to invalidate the individual old child run as well.
	// (eg. soft delete its score)
	s.applications[*mainDep.Application].invalidateSimulation(ctx, tx, mainDep)

	// If the restarted sim is a child simulation, then we need to mark the Parent
	// as 'Pending' again so we can compute its aggregated status.
	if mainDep.isMultiSimChild() {
		parentSim, err := GetParentSimulation(tx, mainDep)
		if err != nil {
			return nil, ign.NewErrorMessageWithBase(ign.ErrorSimGroupNotFound, err)
		}
		if err := tx.Model(&parentSim).Update(SimulationDeployment{
			DeploymentStatus: simPending.ToPtr(),
		}).Error; err != nil {
			return nil, ign.NewErrorMessageWithBase(ign.ErrorDbSave, err)
		}
		// This is needed instead of 'nil' to ensure the Update will overrite with
		// NULL an existing value.
		// https://github.com/jinzhu/gorm/issues/1073
		if err := tx.Model(&parentSim).Update("error_status", gorm.Expr("NULL")).Error; err != nil {
			return nil, ign.NewErrorMessageWithBase(ign.ErrorDbSave, err)
		}
	}

	// commit the DB transaction
	// Note: we commit the TX here on purpose, to be able to detect DB errors in
	// advance. And before sending the relaunch to the pending queue.
	if err := tx.Commit().Error; err != nil {
		return nil, ign.NewErrorMessageWithBase(ign.ErrorDbSave, err)
	}

	// Add a new 'launch simulation' request to the Launcher Jobs-Pool
	logger(ctx).Info("RestartSimulationAsync about to submit task to re-launch groupID: " + *clone.GroupID)
	if err := LaunchSimulation(s, ctx, tx, clone); err != nil {
		logger(ctx).Error(fmt.Sprintf("rebuildState -- Cannot launch simulation: %s", err.Msg))
	}

	return clone, nil
}

// bulkAddPermissions adds multiple permissions to multiple owners to access a resource.
func (s *Service) bulkAddPermissions(resID string, permissions []per.Action, owners ...string) *ign.ErrMsg {
	for _, o := range owners {
		for _, p := range permissions {
			if ok, em := s.userAccessor.AddResourcePermission(o, resID, p); !ok {
				return em
			}
		}
	}
	return nil
}

// checkValidNumberOfSimulations checks if the given owner hasn't gone beyond the
// maximum number of allowed concurrent simulations.
func (s *Service) checkValidNumberOfSimulations(ctx context.Context, tx *gorm.DB, dep *SimulationDeployment) *ign.ErrMsg {

	// Default sanity check: check for maximum number of allowed "simultaneous" simulations per Owner.
	// Dev note: we check 'after' creating the record in the DB to make
	// sure that in case of a race condition then both records are added with pending state
	// and one of those (or both) can be rejected immediately.
	owner := *dep.Owner
	app := *dep.Application

	limit := s.cfg.MaxSimultaneousSimsPerOwner
	if limit != 0 {
		runningSims, err := s.getRunningSimulationDeploymentsByOwner(tx, owner)
		if err != nil {
			logger(ctx).Info("Failed to get running simulations by owner")
			return NewErrorMessageWithBase(
				ign.ErrorUnexpected,
				fmt.Errorf("failed to get running simulations by owner %w", err),
			)
		}
		if len(*runningSims) > limit {
			logger(ctx).Info(fmt.Sprintf(
				"Owner [%s] has reached the simultaneous simulations limit [%d]. Running simulations [%v]",
				owner, limit, *runningSims))

			return NewErrorMessageWithBase(
				ErrorOwnerSimulationsLimitReached,
				fmt.Errorf("cannot request new simulation, owner [%s] has reached the simultaneous simulations limit [%d]", owner, limit),
			)
		}
	}

	// Now allow registered Application to provide custom validations
	if em := s.applications[app].checkValidNumberOfSimulations(ctx, s, tx, dep); em != nil {
		return em
	}

	// All OK
	return nil
}

// GetRemainingSubmissions returns the number of remaining submissions for an
// owner in a circuit.
func (s *Service) GetRemainingSubmissions(ctx context.Context, tx *gorm.DB, user *users.User, circuit *string,
	owner *string) (interface{}, *ign.ErrMsg) {
	// TODO: whether a user can read or write to an Organization is defined
	//  at ign-fuel's casbin db. See StartSimulationAsync for more information.

	// Verify and set the owner
	if *owner == "" {
		owner = user.Username
	} else {
		// VerifyOwner checks to see if the 'owner' arg is an organization or a user. If the
		// 'owner' is an organization, it verifies that the given 'user' arg has the expected
		// permission in the organization. If the 'owner' is a user, it verifies that the
		// 'user' arg is the same as the owner.
		if ok, em := s.userAccessor.VerifyOwner(*owner, *user.Username, per.Read); !ok {
			return nil, em
		}
	}

	remaining, err := getRemainingSubmissions(tx, *circuit, *owner)
	if err != nil {
		return 0, ign.NewErrorMessageWithBase(ign.ErrorUnexpected, err)
	}

	if remaining != nil {
		// Ensure no negative values are returned
		val := Max(0, *remaining)
		remaining = &val
	}

	return remaining, nil
}

// CustomRuleList returns a paginated list of circuit custom rules.
// This operation can only be performed by a system administrator and team administrators.
func (s *Service) CustomRuleList(ctx context.Context, p *ign.PaginationRequest, tx *gorm.DB, user *users.User,
	application *string, circuit *string, owner *string, ruleType *CustomRuleType) (*CircuitCustomRules,
	*ign.PaginationResult, *ign.ErrMsg) {
	// Restrict access to application and system admins
	if ok, _ := s.userAccessor.CanPerformWithRole(application, *user.Username, per.Admin); !ok {
		return nil, nil, ign.NewErrorMessage(ign.ErrorUnauthorized)
	}

	// Create the DB query
	var rules CircuitCustomRules
	q := tx.Model(&CircuitCustomRule{})

	if circuit != nil {
		q = q.Where("circuit = ?", *circuit)
	}
	if owner != nil {
		q = q.Where("owner = ?", *owner)
	}
	if ruleType != nil {
		q = q.Where("rule_type = ?", *ruleType)
	}

	pagination, err := ign.PaginateQuery(q, &rules, *p)
	if err != nil {
		return nil, nil, ign.NewErrorMessageWithBase(ign.ErrorInvalidPaginationRequest, err)
	}
	if !pagination.PageFound {
		return nil, nil, ign.NewErrorMessage(ign.ErrorPaginationPageNotFound)
	}

	return &rules, pagination, nil
}

// SetCustomRule creates or updates a custom rule for an owner in a circuit.
// This operation can only be performed by a system administrator and team administrators.
// TODO System and application admins are able to create rules for invalid owners because admin privileges override
//  invalid owner errors.
func (s *Service) SetCustomRule(ctx context.Context, tx *gorm.DB, user *users.User, application *string,
	circuit *string, owner *string, ruleType *CustomRuleType, value *string) (*CircuitCustomRule, *ign.ErrMsg) {
	// Restrict access to application and system admins
	if ok, _ := s.userAccessor.CanPerformWithRole(application, *user.Username, per.Admin); !ok {
		return nil, ign.NewErrorMessage(ign.ErrorUnauthorized)
	}

	// Validate the new/updated rule model instance
	newRule := CircuitCustomRule{
		Circuit:  circuit,
		Owner:    owner,
		RuleType: *ruleType,
		Value:    *value,
	}
	if em := ValidateStruct(newRule); em != nil {
		return nil, em
	}

	// Create or update the rule
	var rule CircuitCustomRule
	tx.Where(&CircuitCustomRule{
		Circuit:  circuit,
		Owner:    owner,
		RuleType: *ruleType,
	}).
		Assign(&newRule).
		FirstOrCreate(&rule)

	return &rule, nil
}

// DeleteCustomRule deletes a custom rule for an owner in a circuit.
// This operation can only be performed by a system administrator and team administrators.
// TODO System and team admins are able to delete rules for invalid owners because admin privileges override
//  invalid owner errors.
func (s *Service) DeleteCustomRule(ctx context.Context, tx *gorm.DB, user *users.User, application *string,
	circuit *string, owner *string, ruleType *CustomRuleType) (interface{}, *ign.ErrMsg) {
	// Restrict access to application and system admins
	if ok, _ := s.userAccessor.CanPerformWithRole(application, *user.Username, per.Admin); !ok {
		return nil, ign.NewErrorMessage(ign.ErrorUnauthorized)
	}

	rule := &CircuitCustomRule{}

	if err := tx.Where(&CircuitCustomRule{
		Circuit:  circuit,
		Owner:    owner,
		RuleType: *ruleType,
	}).
		First(rule).
		Delete(CircuitCustomRule{}).
		Error; err != nil {
		errMsg := fmt.Sprintf("Attempted to delete nonexistent rule [%s] entry for Owner [%s].", string(*ruleType), *owner)
		logger(ctx).Debug(errMsg)
		return nil, NewErrorMessageWithBase(ErrorRuleForOwnerNotFound, errors.Errorf(errMsg))
	}

	return rule, nil
}

// getMaxDurationForSimulation returns the max duration for a simulation, based
// on the chosen Application (eg. SubT).
func (s *Service) getMaxDurationForSimulation(ctx context.Context, tx *gorm.DB,
	dep *SimulationDeployment) time.Duration {

	// Find the max duration for simulations based on the chosen Application.
	maxDuration := s.applications[*dep.Application].getMaxDurationForSimulation(ctx, tx, dep)
	if maxDuration == 0 {
		// Set the max duration if not specified by the Application
		maxDuration = time.Duration(s.cfg.MaxDurationForSimulations) * time.Minute
	}
	return maxDuration
}

// StartSimulation is the main func to launch a new simulation.
// IMPORTANT: This function is invoked in a separate thread, from a Launcher Worker thread.
// @return: it can return a (launcherRelaunchNeeded) "relaunch" string value as result, which means the
// pool worker will send the simulation again to the Pending queue.
func (s *Service) startSimulation(ctx context.Context, tx *gorm.DB,
	simDep *SimulationDeployment) (interface{}, *ign.ErrMsg) {

	groupID := *simDep.GroupID
	logger(ctx).Info("startSimulation running for groupID: " + groupID)

	// Sanity checks

	// Check the simulation has the correct status
	if em := simDep.assertSimDepStatus(simPending); em != nil {
		logger(ctx).Warning(fmt.Sprintf("startSimulation - Invalid simulation status: %d", *simDep.DeploymentStatus))
		return nil, em
	}

	// Cannot launch a gz simulation from a MultiSim Parent. Only for child simulations
	if simDep.isMultiSimParent() {
		err := errors.New("Cannot launch a gz simulation from a MultiSim Parent. Only for child simulations")
		logger(ctx).Error(fmt.Sprintf("startSimulation - %v", err))
		tx.Model(simDep).Update(SimulationDeployment{
			DeploymentStatus: simRejected.ToPtr(),
			ErrorStatus:      simErrorRejected.ToStringPtr(),
		})
		return nil, ign.NewErrorMessageWithBase(ign.ErrorK8Create, err)
	}

	// Sanity check: Check if the Parent simulation doesn't have an error status already.
	// In that case we stop launching the child simulation.
	if simDep.isMultiSimChild() {
		parentSim, err := GetParentSimulation(tx, simDep)
		if err != nil {
			logger(ctx).Error(fmt.Sprintf("startSimulation - %v", err))
			return nil, ign.NewErrorMessageWithBase(ign.ErrorK8Create, err)
		}
		if parentSim.ErrorStatus != nil {
			err := errors.New("Cannot launch a children simulation when its parent has ErrorStatus already")
			logger(ctx).Error(fmt.Sprintf("startSimulation - %v", err))
			return nil, ign.NewErrorMessageWithBase(ign.ErrorK8Create, err)
		}
	}

	// Everything OK. Log the launch details (to Rollbar)
	str, err := simDep.toJSON()
	if err != nil {
		logger(ctx).Error(fmt.Sprintf("startSimulation - %v", err))
		return nil, ign.NewErrorMessageWithBase(ign.ErrorUnexpected, err)
	}
	logger(ctx).Warning(fmt.Sprintf("startSimulation - SimulationDeployment to launch: [%s]", *str))

	// Move to 'launching nodes' status
	if em := simDep.updateSimDepStatus(tx, simLaunchingNodes); em != nil {
		logger(ctx).Error(fmt.Sprintf("startSimulation - %v", err))
		return nil, em
	}

	tstart := time.Now()

	// Run the following as a block, and in case of an error set the simDep's ErrorStatus field.
	_, em := func() (interface{}, *ign.ErrMsg) {

		// NOTE: This call will block until nodes are created.
		nodeSelectorGroupID, em := s.hostsSvc.launchNodes(ctx, tx, simDep)
		if em != nil {
			return nil, em
		}
		// Wait until Nodes are ready before updating the status.
		timeout := time.Duration(s.cfg.NodeReadyTimeoutSeconds) * time.Second
		if err := WaitForNodesReady(ctx, s.clientset, s.cfg.KubernetesNamespace, *nodeSelectorGroupID, timeout); err != nil {
			return nil, ign.NewErrorMessageWithBase(ign.ErrorK8Create, err)
		}
		timeTrack(ctx, tstart, "startSimulation - launchNodes")

		// switch to next status
		if em := simDep.updateSimDepStatus(tx, simLaunchingPods); em != nil {
			return nil, em
		}

		logger(ctx).Info("startSimulation - about to launch pods for groupID: " + groupID)
		// After getting the nodes ready we can schedule the Pods.
		if _, em := s.launchGazeboServerInGroup(ctx, tx, groupID, simDep); em != nil {
			return nil, em
		}

		// Wait until Pods are actually running and ready before continuing.
		// TODO: wait until Gazebo server is actually running and ready to receive data.
		// Idea, use kubernetes's readinessProbes for that.
		groupIDLabel := getPodLabelSelectorForSearches(groupID)
		timeout = time.Duration(s.cfg.PodReadyTimeoutSeconds) * time.Second
		if err := WaitForPodsReady(ctx, s.clientset, s.cfg.KubernetesNamespace, groupIDLabel, timeout); err != nil {
			return nil, ign.NewErrorMessageWithBase(ign.ErrorK8Create, err)
		}

		// Register a new RunningSimulation
		if err := s.createRunningSimulation(ctx, tx, simDep); err != nil {
			return nil, NewErrorMessageWithBase(ErrorCreatingRunningSimulationNode, err)
		}

		timeTrack(ctx, tstart, "startSimulation - launchGazeboServerInGroup")

		// Finally, change the simulation status to Running
		if em := simDep.updateSimDepStatus(tx, simRunning); em != nil {
			return nil, em
		}
		return simDep, nil
	}()
	if em != nil {
		if em.ErrCode == ign.ErrorLaunchingCloudInstanceNotEnoughResources && s.AllowRequeuing {
			// If the EC2 instances could not be started due to insufficient
			// instances available then requeue this simulation
			return launcherRelaunchNeeded, em
		}
		// Otherwise mark the simulation as failed
		logMsg := fmt.Sprintf("startSimulation - error in startSimulation for groupid [%s]. Error: %v", groupID, em)
		logger(ctx).Error(logMsg, em)
		timeTrack(ctx, tstart, "startSimulation - time tracker until error")
		s.registerError(ctx, tx, simDep, simErrorWhenInitializing)
		return nil, em
	}

	logger(ctx).Info("startSimulation - successfully launched groupID: " + groupID)
	return simDep, nil
}

// createRunningSimulation is a helper func used to create and register a new RunningSimulation.
func (s *Service) createRunningSimulation(ctx context.Context, tx *gorm.DB, dep *SimulationDeployment) error {
	worldStatsTopic, maxSimSeconds, err := s.getGazeboWorldStatsTopicAndLimit(ctx, tx, dep)
	if err != nil {
		return err
	}

	// TODO: warmup topic is not a generic concept as it is specific of SubT. Need to move to a SubT custom code.
	// TODO: Consider allowing Applications to configure the RunningSimulation instance.
	worldWarmupTopic, err := s.getGazeboWorldWarmupTopic(ctx, tx, dep)
	if err != nil {
		return err
	}

	t, err := s.setupRunningSimulationTransportLayer(dep)
	if err != nil {
		return err
	}

	rs, err := NewRunningSimulation(ctx, dep, t, worldStatsTopic, worldWarmupTopic, maxSimSeconds)
	if err != nil {
		return err
	}
	s.addRunningSimulation(rs)
	return nil
}

// setupRunningSimulationTransportLayer initializes a new transport layer for the given simulation deployment.
func (s *Service) setupRunningSimulationTransportLayer(dep *SimulationDeployment) (ignws.PubSubWebsocketTransporter, error) {
	host := s.applications[*dep.Application].getSimulationWebsocketHost()
	path := s.applications[*dep.Application].getSimulationWebsocketPath(*dep.GroupID)

	var t ignws.PubSubWebsocketTransporter
	var err error
	for i := 1; i <= 10; i++ {
		t, err = newTransporter(host, path, *dep.AuthorizationToken, s.cfg.IsTest)
		if err == nil {
			break
		}
		// i * 10s
		Sleep(time.Duration(i*10) * time.Second)
	}
	if err != nil {
		return nil, err
	}

	return t, nil
}

// newTransporter returns a new ign websocket transport.
// If isTest is set to true, it will return the default transport test mock.
func newTransporter(host, path, token string, isTest bool) (ignws.PubSubWebsocketTransporter, error) {
	if isTest {
		if globals.TransportTestMock == nil {
			return nil, errors.New("mock for testing transport not initialized")
		}
		return globals.TransportTestMock, nil
	}
	return ignws.NewIgnWebsocketTransporter(host, path, transport.WebsocketSecureScheme, token)
}

func (s *Service) requeueSimulation(simDep *SimulationDeployment) *ign.ErrMsg {
	// Revert the simulation deployment status to Pending
	if em := simDep.updateSimDepStatus(s.DB, simPending); em != nil {
		return em
	}
	// Wait a little time and requeue the simulation
	Sleep(time.Minute)
	s.queueLaunchRequest(*simDep.GroupID)

	return nil
}

// ///////////////////////////////////////////////////////////////////////
// ///////////////////////////////////////////////////////////////////////
// ///////////////////////////////////////////////////////////////////////
// ///////////////////////////////////////////////////////////////////////

// ShutdownSimulationAsync spawns a task to finish a simulation.
func (s *Service) ShutdownSimulationAsync(ctx context.Context, tx *gorm.DB,
	groupID string, user *users.User) (interface{}, *ign.ErrMsg) {

	logger(ctx).Info("ShutdownSimulationAsync requested for groupID: " + groupID)

	// Is the user authorized to shutdown the simulation? First we check generic
	// permissions. Then we allow specific Applications to reject requests as well.
	if ok, em := s.userAccessor.IsAuthorizedForResource(*user.Username, groupID, per.Read); !ok {
		return nil, em
	}

	mainDep, err := GetSimulationDeployment(tx, groupID)
	if err != nil {
		return nil, ign.NewErrorMessageWithBase(ign.ErrorSimGroupNotFound, err)
	}

	// Allow specific Application to reject the permissions too.
	if ok, em := s.applications[*mainDep.Application].checkCanShutdownSimulation(ctx, s, tx, mainDep, user); !ok {
		return nil, em
	}

	// Check the simulation has the correct status
	if em := mainDep.assertSimDepStatus(simRunning); em != nil {
		return nil, em
	}

	var depsToTerminate *SimulationDeployments

	// Is this a multiSim?
	if mainDep.isMultiSimParent() {
		// Get all child simulations that have status simRunning.
		depsToTerminate, err = GetChildSimulationDeployments(tx, mainDep, simRunning, simRunning)
		if err != nil {
			return nil, ign.NewErrorMessageWithBase(ign.ErrorSimGroupNotFound, err)
		}
	} else {
		depsToTerminate = &SimulationDeployments{*mainDep}
	}

	// Schedule the terminations
	for _, d := range *depsToTerminate {
		if em := s.scheduleTermination(ctx, tx, &d); em != nil {
			return nil, em
		}
	}
	return mainDep, nil
}

// scheduleTermination marks a simulation as "to be terminated" and queues it
// into the Termination Pool.
func (s *Service) scheduleTermination(ctx context.Context, tx *gorm.DB, dep *SimulationDeployment) *ign.ErrMsg {
	// Do not continue if the simulation has already started termination
	if *dep.DeploymentStatus >= int(simTerminateRequested) {
		depStatus := DeploymentStatus(*dep.DeploymentStatus)
		logger(ctx).Warning(fmt.Sprintf(
			"Attempted to terminate simulation [%s] with status %s.", *dep.GroupID, depStatus.String(),
		))
		return nil
	}

	if em := dep.updateSimDepStatus(tx, simTerminateRequested); em != nil {
		return em
	}
	// Add a 'stop simulation' request to the Terminator Jobs-Pool.
	s.queueShutdownRequest(*dep.GroupID)

	return nil
}

// internalShutdownSimulation is an internal helper function used to free
// resources. It is invoked by the normal shutdown simulation and by the
// error handlers.
func (s *Service) internalShutdownSimulation(ctx context.Context, tx *gorm.DB,
	dep *SimulationDeployment, logPrefix string) (interface{}, *ign.ErrMsg) {

	if dep.isMultiSimParent() {
		// Parents aren't real simulations. They just spawn child simulations.
		// So they cannot be shutdown. If a Parent Sim is here then that's an error.
		err := errors.New("Cannot shutdown a MultiSim Parent. Only child simulations")
		return nil, ign.NewErrorMessageWithBase(ign.ErrorK8Delete, err)
	}

	groupID := *dep.GroupID

	rs := s.removeRunningSimulation(groupID)
	if rs != nil {
		rs.Free(ctx)
	}

	// Mark the simulation as stopped
	if em := dep.recordStop(tx); em != nil {
		return nil, em
	}

	if *dep.DeploymentStatus == int(simDeletingPods) {
		// Delete the pods, services , etc
		logger(ctx).Info(fmt.Sprintf("%s - about to delete pods for groupID: %s", logPrefix, groupID))
		// It is expected that deleteGazeboServerInGroup will block until Pods and Services
		// were cleanly terminated (including preStop scripts, etc).
		// Blocking is needed because after this call, the host/node will be killed (or reused).
		if em := s.deleteGazeboServerInGroup(ctx, tx, dep); em != nil {
			return nil, em
		}
		// Switch to next state to allow the next block to run
		if em := dep.updateSimDepStatus(tx, simDeletingNodes); em != nil {
			return nil, em
		}
	}

	if *dep.DeploymentStatus == int(simDeletingNodes) {
		// Delete the kubernetes nodes
		_, em := s.hostsSvc.deleteK8Nodes(ctx, tx, *dep.GroupID)
		// We allow for cases where were not used and thus are not found now
		if em != nil && em.ErrCode != int(ErrorLabeledNodeNotFound) {
			return nil, em
		}
		// Switch to next state to allow the next block to run
		if em := dep.updateSimDepStatus(tx, simTerminatingInstances); em != nil {
			return nil, em
		}
	}

	if *dep.DeploymentStatus == int(simTerminatingInstances) {
		// ask the Cloud instances manager to terminate the instances
		_, em := s.hostsSvc.deleteHosts(ctx, tx, dep)
		if em != nil {
			return nil, em
		}
		// Switch to next state, marking is as terminated
		if em := dep.updateSimDepStatus(tx, simTerminated); em != nil {
			return nil, em
		}
	}

	return dep, nil
}

// ShutdownSimulation finishes all resources associated to a cloudsim simulation.
// (eg. Nodes, Hosts, Pods)
// IMPORTANT: this function is invoked in a separate thread, from a Terminator Worker thread.
func (s *Service) shutdownSimulation(ctx context.Context, tx *gorm.DB, groupID string) (interface{}, *ign.ErrMsg) {

	dep, err := GetSimulationDeployment(tx, groupID)
	if err != nil {
		return nil, ign.NewErrorMessageWithBase(ign.ErrorSimGroupNotFound, err)
	}

	// Check the simulation has the correct status
	if em := dep.assertSimDepStatus(simTerminateRequested); em != nil {
		return nil, em
	}

	if em := dep.updateSimDepStatus(tx, simDeletingPods); em != nil {
		return nil, em
	}

	tstart := time.Now()

	// Run the following as a block, and in case of error set the simDep error status field.
	_, em := func() (interface{}, *ign.ErrMsg) {
		return s.internalShutdownSimulation(ctx, tx, dep, "shutdownSimulation")
	}()
	if em != nil {
		// If the simulation failed to upload logs, the EC2 instances will be kept alive to allow
		// admins to manually extract logs.
		if em.ErrCode == int(ErrorFailedToUploadLogs) {
			// Set the simulation error status
			if em := dep.setErrorStatus(tx, simErrorFailedToUploadLogs); em != nil {
				logger(ctx).Error(fmt.Sprintf("Could not update error status to %s.", simErrorFailedToUploadLogs))
			}
			logMsg := "shutdownSimulation - Errors occurred while uploading log files. Resources will not be terminated."
			logger(ctx).Error(logMsg, em)
			timeTrack(ctx, tstart, "shutdownSimulation - time tracker until error")
			// Return without calling the error handler to avoid it from terminating this simulation's resources
			return nil, em
		}
		logMsg := fmt.Sprintf("shutdownSimulation - error in shutdownSimulation for groupid [%s]. Error: %v", *dep.GroupID, em)
		logger(ctx).Error(logMsg, em)
		timeTrack(ctx, tstart, "shutdownSimulation - time tracker until error")
		return nil, em
	}

	logger(ctx).Info("shutdownSimulation - successfully removed groupID: " + groupID)
	timeTrack(ctx, tstart, "shutdownSimulation - Success")
	return dep, nil
}

// ///////////////////////////////////////////////////////////////////////
// ///////////////////////////////////////////////////////////////////////
// ///////////////////////////////////////////////////////////////////////
// ///////////////////////////////////////////////////////////////////////

// rollbackFailedLaunch tries to undo a failed launch, to release resources.
// It is invoked by the ErrorHandler worker.
func (s *Service) rollbackFailedLaunch(ctx context.Context, tx *gorm.DB,
	dep *SimulationDeployment) (interface{}, *ign.ErrMsg) {

	// Need to release the resources. Based on the status reached at launch, set the
	// equivalent status from the shutdown process and start the shutdown.
	var newSt DeploymentStatus
	switch st := *dep.DeploymentStatus; st {
	case int(simLaunchingPods):
		newSt = simDeletingPods
	case int(simLaunchingNodes):
		newSt = simDeletingNodes
	}

	tstart := time.Now()

	// Run the following as a block, and in case of error set the simDep error status field.
	_, em := func() (interface{}, *ign.ErrMsg) {
		if em := dep.updateSimDepStatus(tx, newSt); em != nil {
			return nil, em
		}
		return s.internalShutdownSimulation(ctx, tx, dep, "rollbackFailedLaunch")
	}()
	if em != nil {
		logMsg := fmt.Sprintf("rollbackFailedLaunch - error while doing rollback in groupid [%s]. Marking for Admin review. Error: %v", *dep.GroupID, em)
		logger(ctx).Error(logMsg, em)
		timeTrack(ctx, tstart, "rollbackFailedLaunch - time tracker until error")
		// There was an error during error handling. Marking for Admin Review
		dep.setErrorStatus(tx, simErrorAdminReview)
		return nil, em
	}
	timeTrack(ctx, tstart, "rollbackFailedLaunch - Success")
	return dep, nil
}

// completeFailedTermination tries to finish a failed termination, to release resources.
// It is invoked by the ErrorHandler worker.
func (s *Service) completeFailedTermination(ctx context.Context, tx *gorm.DB,
	dep *SimulationDeployment) (interface{}, *ign.ErrMsg) {

	tstart := time.Now()

	// Run the following as a block, and in case of error set the simDep error status field.
	_, em := func() (interface{}, *ign.ErrMsg) {
		return s.internalShutdownSimulation(ctx, tx, dep, "completeFailedTermination")
	}()
	if em != nil {
		logMsg := fmt.Sprintf("completeFailedTermination - error while completing failed termination for groupid [%s]. Marking for Admin review. Error: %v", *dep.GroupID, em)
		logger(ctx).Error(logMsg, em)
		timeTrack(ctx, tstart, "completeFailedTermination - time tracker until error")
		// There was an error during error handling. Marking for Admin Review
		dep.setErrorStatus(tx, simErrorAdminReview)
		return nil, em
	}
	timeTrack(ctx, tstart, "completeFailedTermination - Success")
	return dep, nil
}

// ///////////////////////////////////////////////////////////////////////
// ///////////////////////////////////////////////////////////////////////
// ///////////////////////////////////////////////////////////////////////
// ///////////////////////////////////////////////////////////////////////

// DeleteNodesAndHostsForGroup starts the shutdown of all the kubernetes nodes
// and associated Hosts (instances) of a given Cloudsim Simulation.
func (s *Service) DeleteNodesAndHostsForGroup(ctx context.Context, tx *gorm.DB,
	dep *SimulationDeployment, user *users.User) (interface{}, *ign.ErrMsg) {

	// make sure the requesting user has the correct permissions
	// Only admins of the Application team (eg. subt Org) can do that at the moment.
	if ok, em := s.userAccessor.CanPerformWithRole(dep.Application, *user.Username, per.Admin); !ok {
		return nil, em
	}

	if em := dep.updateSimDepStatus(tx, simDeletingNodes); em != nil {
		return nil, em
	}

	return s.internalShutdownSimulation(ctx, tx, dep, "DeleteNodesAndHostsForGroup")
}

// ///////////////////////////////////////////////////////////////////////
// ///////////////////////////////////////////////////////////////////////

// getSimulationPodNamePrefix returns the pod name prefix for a simulation
func getSimulationPodNamePrefix(groupID string) string {
	return fmt.Sprintf("sim-%s", groupID)
}

// launchGazeboServerInGroup launches a set of gzserver pods and associated services in the
// given group.
func (s *Service) launchGazeboServerInGroup(ctx context.Context, tx *gorm.DB, groupID string,
	dep *SimulationDeployment) (interface{}, *ign.ErrMsg) {

	// It is quite important that application's specific launchers do add the following
	// labels to the created Pods / Services.
	podName := getSimulationPodNamePrefix(groupID)
	labels := map[string]string{
		cloudsimTagLabelKey: "true",
		podLabelPodGroup:    podName,
		podLabelKeyGroupID:  groupID,
	}

	// Add the parent's groupID to the labels as well.
	if dep.isMultiSimChild() {
		labels["parent-group-id"] = *dep.ParentGroupID
	}

	// Find the specific Application handler and ask it to launch the app, using
	// the given base labels and groupID.
	return s.applications[*dep.Application].launchApplication(ctx, s, tx, dep, podName, labels)
}

// getPodLabelSelectorForSearches is a helper function to return the full groupID label
// used for searching Pods associated to a groupID.
func getPodLabelSelectorForSearches(groupID string) string {
	return podLabelKeyGroupID + "=" + groupID
}

// deleteGazeboServerInGroup removes an existing gzserver pod and its services from a group.
func (s *Service) deleteGazeboServerInGroup(ctx context.Context, tx *gorm.DB, dep *SimulationDeployment) *ign.ErrMsg {
	// Find the specific Application handler and ask it to delete the app, using
	// the given groupID to find the involved pods/services.
	return s.applications[*dep.Application].deleteApplication(ctx, s, tx, dep)
}

// getGazeboWorldStatsTopicAndLimit returns the topic to subscribe to get notifications about the simulation
// state (eg. /world/default/stats) and time, as well as the Maximum allowed
// Sim time seconds (before marking the simulation as expired).
// This request is delegated to the specific application being launched.
func (s *Service) getGazeboWorldStatsTopicAndLimit(ctx context.Context, tx *gorm.DB, dep *SimulationDeployment) (string, int, error) {
	return s.applications[*dep.Application].getGazeboWorldStatsTopicAndLimit(ctx, tx, dep)
}

// getGazeboWorldWarmupTopic returns the topic to subscribe to get notifications about the simulation.
// finishing the Warmup period (ie. being ready to start).
// This request is delegated to the specific application being launched.
func (s *Service) getGazeboWorldWarmupTopic(ctx context.Context, tx *gorm.DB, dep *SimulationDeployment) (string, error) {
	return s.applications[*dep.Application].getGazeboWorldWarmupTopic(ctx, tx, dep)
}

// ///////////////////////////////////////////////////////////////////////
// ///////////////////////////////////////////////////////////////////////

// SimulationDeploymentList returns a paginated list with cloudsim simulations.
// Members of the submitting team can see the list of simulations they submitted.
// Members of the organizing application (eg. members of SubT Organization) can see all
// simulations for that application.
func (s *Service) SimulationDeploymentList(ctx context.Context, p *ign.PaginationRequest,
	tx *gorm.DB, byStatus *DeploymentStatus, invertStatus bool,
	byErrStatus *ErrorStatus, invertErrStatus bool, byCircuit *string, user *users.User,
	application *string, includeChildren bool, owner *string, private *bool) (*SimulationDeployments, *ign.PaginationResult, *ign.ErrMsg) {

	// Create the DB query
	var sims SimulationDeployments
	q := tx.Model(&SimulationDeployment{})
	// Return the newest simulations first
	q = q.Order("created_at desc, id", true)

	if application == nil {
		// The user is requesting ALL simulations from all applications. Only system admins can do that.
		if ok := s.userAccessor.IsSystemAdmin(*user.Username); !ok {
			return nil, nil, ign.NewErrorMessage(ign.ErrorUnauthorized)
		}
	} else {
		// Only simulations from the given application (eg. subt).
		q = q.Where("application = ?", *application)
	}

	// Restrict including children to application and system admins
	if user != nil {
		if ok, _ := s.userAccessor.CanPerformWithRole(application, *user.Username, per.Admin); !ok {
			// Regardless of the value passed as argument, we set it to False if the requestor
			// is neither an application or system admin.
			includeChildren = false
		}
	} else {
		includeChildren = false
	}

	if !includeChildren {
		// Only Top Level simulations (ie. not child sims from MultiSims)
		q = q.Where("multi_sim != ?", multiSimChild)
	}

	// Filter by status
	if byStatus != nil {
		if invertStatus {
			q = q.Where("deployment_status != ?", int(*byStatus))
		} else {
			q = q.Where("deployment_status = ?", int(*byStatus))
		}
	}

	// Filter by error status
	if byErrStatus != nil {
		if invertErrStatus {
			q = q.Where("error_status != ?", string(*byErrStatus))
		} else {
			q = q.Where("error_status = ?", string(*byErrStatus))
		}
	}

	// Filter by circuit
	// TODO: This is SubT specific and should be moved
	if byCircuit != nil {
		q = q.Where("extra_selector = ?", *byCircuit)
	}

	// If user belongs to the application's main Org, then he can see all simulations.
	// Otherwise, only those simulations created by the user's team.
	// If there is no user, only public ones.
	if user != nil {
		if ok, _ := s.userAccessor.CanPerformWithRole(application, *user.Username, per.Member); !ok {
			// filter resources based on privacy setting
			q = s.userAccessor.QueryForResourceVisibility(q, nil, user)
		}
	} else {
		q = s.userAccessor.QueryForResourceVisibility(q, nil, nil)
	}

	// Filter by owner if present
	if owner != nil {
		q = q.Where("owner = ?", *owner)
	}

	// Filter by privacy if present
	if private != nil {
		q = q.Where("private = ?", *private)
	}

	pagination, err := ign.PaginateQuery(q, &sims, *p)
	if err != nil {
		return nil, nil, ign.NewErrorMessageWithBase(ign.ErrorInvalidPaginationRequest, err)
	}
	if !pagination.PageFound {
		return nil, nil, ign.NewErrorMessage(ign.ErrorPaginationPageNotFound)
	}

	return &sims, pagination, nil
}

// ///////////////////////////////////////////////////////////////////////
// ///////////////////////////////////////////////////////////////////////

// GetSimulationDeployment returns a single simulation deployment based on its groupID
func (s *Service) GetSimulationDeployment(ctx context.Context, tx *gorm.DB,
	groupID string, user *users.User) (interface{}, *ign.ErrMsg) {

	var dep *SimulationDeployment
	var err error

	dep, err = GetSimulationDeployment(tx, groupID)
	if err != nil {
		return nil, ign.NewErrorMessageWithBase(ign.ErrorSimGroupNotFound, err)
	}

	// Check for user permissions if the simulation is private.
	if err := s.VerifyPermissionOverPrivateSimulation(user, dep); err != nil {
		return nil, err
	}

	var extra *ExtraInfoSubT
	extra, err = ReadExtraInfoSubT(dep)
	if err != nil {
		return nil, ign.NewErrorMessageWithBase(ign.ErrorUnexpected, err)
	}

	// If the user is not a system admin, remove the RunIndex and WorldIndex fields.
	ok := false
	if user != nil {
		ok = s.userAccessor.IsSystemAdmin(*user.Username)
	}
	if !ok || user == nil {
		extra.RunIndex = nil
		extra.WorldIndex = nil
	}

	dep.Extra, err = extra.ToJSON()
	if err != nil {
		return nil, ign.NewErrorMessageWithBase(ign.ErrorUnexpected, err)
	}

	return dep, nil
}

// ///////////////////////////////////////////////////////////////////////
// ///////////////////////////////////////////////////////////////////////

// GetSimulationWebsocketAddress returns a live simulation's websocket server address and authorization token.
// If the simulation is not running, an error is returned.
func (s *Service) GetSimulationWebsocketAddress(ctx context.Context, tx *gorm.DB, user *users.User,
	groupID string) (interface{}, *ign.ErrMsg) {

	dep, err := GetSimulationDeployment(tx, groupID)
	if err != nil {
		return nil, ign.NewErrorMessageWithBase(ign.ErrorSimGroupNotFound, err)
	}

	// Check for user permissions if the simulation is private.
	if err := s.VerifyPermissionOverPrivateSimulation(user, dep); err != nil {
		return nil, err
	}

	// Parent simulations are not valid as they do not run simulations directly
	if dep.isMultiSimParent() {
		return nil, ign.NewErrorMessage(ign.ErrorInvalidSimulationStatus)
	}

	// Multisim child simulations can only be accessed by admins
	if dep.isMultiSimChild() && (user == nil || !s.userAccessor.IsSystemAdmin(*user.Username)) {
		return nil, ign.NewErrorMessage(ign.ErrorUnauthorized)
	}

	// Find the specific Application handler and ask for the websocket address
	return s.applications[*dep.Application].getSimulationWebsocketAddress(ctx, s, tx, dep)
}

// ///////////////////////////////////////////////////////////////////////
// ///////////////////////////////////////////////////////////////////////

// GetSimulationLogsForDownload returns the generated logs from a simulation.
func (s *Service) GetSimulationLogsForDownload(ctx context.Context, tx *gorm.DB,
	user *users.User, groupID string, robotName *string) (*string, *ign.ErrMsg) {

	dep, err := GetSimulationDeployment(tx, groupID)
	if err != nil {
		return nil, ign.NewErrorMessageWithBase(ign.ErrorSimGroupNotFound, err)
	}

	// make sure the requesting user has the correct permissions
	if ok, em := s.userAccessor.IsAuthorizedForResource(*user.Username, groupID, per.Read); !ok {
		return nil, em
	}

	// Find the specific Application handler and ask it to generate the link to download logs.
	return s.applications[*dep.Application].getSimulationLogsForDownload(ctx, tx, dep, robotName)
}

// ///////////////////////////////////////////////////////////////////////
// ///////////////////////////////////////////////////////////////////////

// GetSimulationLiveLogs returns the live logs from a simulation.
func (s *Service) GetSimulationLiveLogs(ctx context.Context, tx *gorm.DB, user *users.User, groupID string,
	robotName *string, lines *int64) (interface{}, *ign.ErrMsg) {

	dep, err := GetSimulationDeployment(tx, groupID)

	if err != nil {
		return nil, ign.NewErrorMessageWithBase(ign.ErrorSimGroupNotFound, err)
	}

	// make sure the requesting user has the correct permissions
	if ok, em := s.userAccessor.IsAuthorizedForResource(*user.Username, groupID, per.Read); !ok {
		return nil, em
	}

	// Find the specific Application handler and ask for the live logs
	return s.applications[*dep.Application].getSimulationLiveLogs(ctx, s, tx, dep, robotName, *lines)
}

// ///////////////////////////////////////////////////////////////////////
// ///////////////////////////////////////////////////////////////////////

// GetCloudMachineInstances returns a paginated list with all cloud instances.
func (s *Service) GetCloudMachineInstances(ctx context.Context, p *ign.PaginationRequest,
	tx *gorm.DB, byStatus *MachineStatus, invertStatus bool, groupID *string, user *users.User,
	application *string) (*MachineInstances, *ign.PaginationResult, *ign.ErrMsg) {

	// check if the requesting user has permission to access machines in the given
	// application. Only members of the Application team (ie. Org) can do that.

	// Dev Note: we assume that each "application" has a corresponding Organization
	// with the same name. Members of that Organization will be considered Admins
	// of the application.
	if ok, em := s.userAccessor.CanPerformWithRole(application, *user.Username, per.Member); !ok {
		return nil, nil, em
	}

	return s.hostsSvc.CloudMachinesList(ctx, p, tx, byStatus, invertStatus, groupID, application)
}

// ///////////////////////////////////////////////////////////////////////
// ///////////////////////////////////////////////////////////////////////

// removeRunningSimulation deletes and return a RunningSimulation
func (s *Service) removeRunningSimulation(groupID string) *RunningSimulation {
	s.lockRunningSimulations.Lock()
	defer s.lockRunningSimulations.Unlock()
	rs := s.runningSimulations[groupID]
	delete(s.runningSimulations, groupID)
	return rs
}

// addRunningSimulation registers a new RunningSimulation
func (s *Service) addRunningSimulation(rs *RunningSimulation) {
	s.lockRunningSimulations.Lock()
	defer s.lockRunningSimulations.Unlock()
	s.runningSimulations[rs.GroupID] = rs
}

// ///////////////////////////////////////////////////////////////////////
// ///////////////////////////////////////////////////////////////////////

// getRunningSimulationDeploymentsByOwner returns all the top level SimulationDeployments
// requests (multiSimSingle or multiSimParent -- not childs) that can be considered 'running',
// filtered by a given owner. It is used to count the number of active pending / running
// requests a user has made simulteneously.
func (s *Service) getRunningSimulationDeploymentsByOwner(tx *gorm.DB, owner string) (*SimulationDeployments, error) {
	deps, err := GetSimulationDeploymentsByOwner(tx, owner, simPending, simRunning)
	if err != nil {
		return nil, err
	}
	running := make(SimulationDeployments, 0)
	for _, d := range *deps {
		if !d.isMultiSimChild() && d.IsRunning() {
			running = append(running, d)
		}
	}
	return &running, nil
}

// GetCompetitionRobots returns the list of available robot configurations for a competition.
func (s *Service) GetCompetitionRobots(applicationName string) (interface{}, *ign.ErrMsg) {
	return s.applications[applicationName].getCompetitionRobots()
}

// ///////////////////////////////////////////////////////////////////////
// ///////////////////////////////////////////////////////////////////////

// VerifyPermissionOverPrivateSimulation Checks if the given user has permissions over a private simulation.
func (s *Service) VerifyPermissionOverPrivateSimulation(user *users.User, dep *SimulationDeployment) *ign.ErrMsg {
	// Sanity check. Make sure the simulation deployment exists.
	if dep == nil {
		return ign.NewErrorMessage(ign.ErrorSimGroupNotFound)
	}

	// Private Simulation. Check if user has permission over it.
	if dep.Private != nil && *dep.Private == true {
		// Anonymous users have no permission over private simulations.
		if user == nil {
			return ign.NewErrorMessage(ign.ErrorUnauthorized)
		}

		// Make sure the user has the correct permissions
		if ok, em := s.userAccessor.IsAuthorizedForResource(*user.Username, *dep.GroupID, per.Read); !ok {
			return em
		}
	}

	return nil
}

// ///////////////////////////////////////////////////////////////////////
// ///////////////////////////////////////////////////////////////////////

// QueueGetElements returns a paginated list of elements from the launch queue.
// If no page or perPage arguments are passed, it sets those value to 0 and 10 respectively.
func (s *Service) QueueGetElements(ctx context.Context, user *users.User, page, perPage *int) ([]interface{}, *ign.ErrMsg) {
	if ok := s.userAccessor.IsSystemAdmin(*user.Username); !ok {
		return nil, ign.NewErrorMessage(ign.ErrorUnauthorized)
	}
	if page == nil {
		page = intptr(0)
	}
	if perPage == nil {
		perPage = intptr(10)
	}
	offset := *page * *perPage
	limit := *perPage
	return s.launchHandlerQueue.Get(&offset, &limit)
}

// QueueCount returns the element count from the launch queue.
func (s *Service) QueueCount(ctx context.Context, user *users.User) (interface{}, *ign.ErrMsg) {
	if ok := s.userAccessor.IsSystemAdmin(*user.Username); !ok {
		return nil, ign.NewErrorMessage(ign.ErrorUnauthorized)
	}
	return s.launchHandlerQueue.Count(), nil
}

// QueueMoveElementToFront moves an element by the given groupID to the front of the queue.
func (s *Service) QueueMoveElementToFront(ctx context.Context, user *users.User, groupID string) (interface{}, *ign.ErrMsg) {
	if ok := s.userAccessor.IsSystemAdmin(*user.Username); !ok {
		return nil, ign.NewErrorMessage(ign.ErrorUnauthorized)
	}
	return s.launchHandlerQueue.MoveToFront(groupID)
}

// QueueMoveElementToBack moves an element by the given groupID to the back of the queue.
func (s *Service) QueueMoveElementToBack(ctx context.Context, user *users.User, groupID string) (interface{}, *ign.ErrMsg) {
	if ok := s.userAccessor.IsSystemAdmin(*user.Username); !ok {
		return nil, ign.NewErrorMessage(ign.ErrorUnauthorized)
	}
	return s.launchHandlerQueue.MoveToBack(groupID)
}

// QueueSwapElements swaps positions of groupIDs A and B.
func (s *Service) QueueSwapElements(ctx context.Context, user *users.User, groupIDA, groupIDB string) (interface{}, *ign.ErrMsg) {
	if ok := s.userAccessor.IsSystemAdmin(*user.Username); !ok {
		return nil, ign.NewErrorMessage(ign.ErrorUnauthorized)
	}
	return s.launchHandlerQueue.Swap(groupIDA, groupIDB)
}

// QueueRemoveElement removes an element by the given groupID from the queue
func (s *Service) QueueRemoveElement(ctx context.Context, user *users.User, groupID string) (interface{}, *ign.ErrMsg) {
	if ok := s.userAccessor.IsSystemAdmin(*user.Username); !ok {
		return nil, ign.NewErrorMessage(ign.ErrorUnauthorized)
	}
	return s.launchHandlerQueue.Remove(groupID)
}

// TODO: Make initPlatform independent of Service by receiving arguments with the needed config.
func (s *Service) initPlatform() (platform.Platform, error) {

	machines := ec2.NewMachines(globals.EC2Svc, s.logger)

	storage := s3.NewStorage(globals.S3Svc, s.logger)

	restConfig, err := kubernetes.GetConfig("")
	if err != nil {
		return nil, err
	}

	kubernetesClient, err := kubernetes.NewAPI(restConfig)
	if err != nil {
		return nil, err
	}

	glooClientset, err := gloocli.NewClientset(context.Background(), &gloocli.ClientsetConfig{
		KubeConfig:             restConfig,
		IsGoTest:               s.cfg.IsTest,
		ConnectToCloudServices: true,
	})
	if err != nil {
		return nil, err
	}

	cluster := cluster.NewCustomKubernetes(cluster.Config{
		Nodes:           nodes.NewNodes(kubernetesClient, s.logger),
		Pods:            pods.NewPods(kubernetesClient, spdy.NewSPDYInitializer(restConfig), s.logger),
		Ingresses:       gloo.NewVirtualServices(glooClientset.Gateway(), s.logger, glooClientset.Gloo()),
		IngressRules:    gloo.NewVirtualHosts(glooClientset.Gateway(), s.logger),
		Services:        services.NewServices(kubernetesClient, s.logger),
		NetworkPolicies: network.NewNetworkPolicies(kubernetesClient, s.logger),
	})

	store, err := store.NewStoreFromEnvVars()
	if err != nil {
		return nil, err
	}

	kubernetesSecrets := secrets.NewKubernetesSecrets(kubernetesClient.CoreV1())

	sesAPI := ses.New(s.session)
	emailSender := email.NewEmailSender(sesAPI, nil)

	runningSimulations := runsim.NewManager()

	return platform.NewPlatform(platform.Components{
		Machines:           machines,
		Storage:            storage,
		Cluster:            cluster,
		Store:              store,
		Secrets:            kubernetesSecrets,
		EmailSender:        emailSender,
		RunningSimulations: runningSimulations,
	}), nil
}

// TODO: Make initApplicationServices independent of Service by receiving arguments with the needed config.
func (s *Service) initApplicationServices() subtapp.Services {
	s.serviceAdaptor = NewSubTSimulationServiceAdaptor(s.DB)
	base := application.NewServices(s.serviceAdaptor, s.userAccessor)
	trackService := NewTracksService(s.DB, s.logger)
	summaryService := summaries.NewService(s.DB)
	return subtapp.NewServices(base, trackService, summaryService)
}

// TODO: Make initSimulator independent of Service by receiving arguments with the needed config.
func (s *Service) initSimulator() simulator.Simulator {
	return subtSimulator.NewSimulator(subtSimulator.Config{
		DB:                    s.DB,
		Platform:              s.platform,
		ApplicationServices:   s.applicationServices,
		ActionService:         s.actionService,
		DisableDefaultActions: false,
	})
}<|MERGE_RESOLUTION|>--- conflicted
+++ resolved
@@ -472,10 +472,7 @@
 	// TODO: Make Verbosity depend on env var
 	s.actionService = actions.NewService(ign.NewLoggerNoRollbar("Worker", ign.VerbosityDebug))
 
-<<<<<<< HEAD
-=======
 	s.logger.Info("Initializing Simulator using Kubernetes and AWS")
->>>>>>> 0e3075df
 	s.simulator = s.initSimulator()
 
 	return nil
