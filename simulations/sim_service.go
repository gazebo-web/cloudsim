package simulations

import (
	"context"
	"fmt"
	"github.com/aws/aws-sdk-go/aws/session"
	"github.com/aws/aws-sdk-go/service/ses"
	"github.com/caarlos0/env"
	"github.com/jinzhu/gorm"
	"github.com/panjf2000/ants"
	"github.com/pkg/errors"
	"github.com/satori/go.uuid"
	"gitlab.com/ignitionrobotics/web/cloudsim/globals"
	subtapp "gitlab.com/ignitionrobotics/web/cloudsim/internal/subt/application"
	subtSimulator "gitlab.com/ignitionrobotics/web/cloudsim/internal/subt/simulator"
	"gitlab.com/ignitionrobotics/web/cloudsim/internal/subt/summaries"
	"gitlab.com/ignitionrobotics/web/cloudsim/pkg/actions"
	"gitlab.com/ignitionrobotics/web/cloudsim/pkg/application"
	"gitlab.com/ignitionrobotics/web/cloudsim/pkg/cloud/aws/ec2"
	"gitlab.com/ignitionrobotics/web/cloudsim/pkg/cloud/aws/s3"
	"gitlab.com/ignitionrobotics/web/cloudsim/pkg/email"
	envVars "gitlab.com/ignitionrobotics/web/cloudsim/pkg/env"
	"gitlab.com/ignitionrobotics/web/cloudsim/pkg/orchestrator/gloo"
	"gitlab.com/ignitionrobotics/web/cloudsim/pkg/orchestrator/kubernetes"
	"gitlab.com/ignitionrobotics/web/cloudsim/pkg/orchestrator/kubernetes/network"
	"gitlab.com/ignitionrobotics/web/cloudsim/pkg/orchestrator/kubernetes/nodes"
	"gitlab.com/ignitionrobotics/web/cloudsim/pkg/orchestrator/kubernetes/pods"
	"gitlab.com/ignitionrobotics/web/cloudsim/pkg/orchestrator/kubernetes/services"
	"gitlab.com/ignitionrobotics/web/cloudsim/pkg/orchestrator/kubernetes/spdy"
	"gitlab.com/ignitionrobotics/web/cloudsim/pkg/platform"
	"gitlab.com/ignitionrobotics/web/cloudsim/pkg/runsim"
	"gitlab.com/ignitionrobotics/web/cloudsim/pkg/secrets"
	"gitlab.com/ignitionrobotics/web/cloudsim/pkg/simulations"
	"gitlab.com/ignitionrobotics/web/cloudsim/pkg/simulator"
	"gitlab.com/ignitionrobotics/web/cloudsim/pkg/transport"
	ignws "gitlab.com/ignitionrobotics/web/cloudsim/pkg/transport/ign"
	useracc "gitlab.com/ignitionrobotics/web/cloudsim/pkg/users"
	"gitlab.com/ignitionrobotics/web/cloudsim/queues"
	gloocli "gitlab.com/ignitionrobotics/web/cloudsim/simulations/gloo"
	"gitlab.com/ignitionrobotics/web/fuelserver/bundles/users"
	per "gitlab.com/ignitionrobotics/web/fuelserver/permissions"
	"gitlab.com/ignitionrobotics/web/ign-go"
	"gitlab.com/ignitionrobotics/web/ign-go/scheduler"
	corev1 "k8s.io/api/core/v1"
	metav1 "k8s.io/apimachinery/pkg/apis/meta/v1"
	kubecli "k8s.io/client-go/kubernetes"
	"net/http"
	"strconv"
	"strings"
	"sync"
	"time"
)

/*
	The Simulations Service is in charge of launching and terminating Gazebo simulations. And,
	in case of an error, it is responsible of rolling back the failed operation.

	To do this and handle some concurrency without exhausting the host, it has
	one worker-thread-pool for each main activity (launch, terminate, error handling).
	The `launch` and `terminate` pools can launch 10 concurrent workers (eg. the launcher can
	launch 10 simulations in parallel). The error handler pool only has one worker.

	In addition, the SimService has a background go routine that checks for expired
	simulations and send those to automatic termination.

	The Simulations Service interacts with a given NodeManager to start and terminate
	Nodes in the Kubernetes cluster.
	Some examples of NodeManager implementations are EC2Client and LocalNodes.

	This service also delegates to "Application" and "Platform" specific handlers, so they can
	manage the specific details of the simulations to launch. As an example, a competition
	can have custom request for the Nodes to be launched and the simulation details.

*/

// TODO pending set 1 pod per Node in Affinity or other conf.

// SimService is an interface that supports managing simulation instances.
type SimService interface {
	Start(ctx context.Context) error
	Stop(ctx context.Context) error
	CustomizeSimRequest(ctx context.Context, r *http.Request, tx *gorm.DB, createSim *CreateSimulation, username string) *ign.ErrMsg
	GetCloudMachineInstances(ctx context.Context, p *ign.PaginationRequest,
		tx *gorm.DB, byStatus *MachineStatus, invertStatus bool, groupID *string, user *users.User, application *string) (*MachineInstances, *ign.PaginationResult, *ign.ErrMsg)
	DeleteNodesAndHostsForGroup(ctx context.Context, tx *gorm.DB,
		dep *SimulationDeployment, user *users.User) (interface{}, *ign.ErrMsg)
	GetSimulationDeployment(ctx context.Context, tx *gorm.DB, groupID string,
		user *users.User) (interface{}, *ign.ErrMsg)
	GetSimulationWebsocketAddress(ctx context.Context, tx *gorm.DB, user *users.User,
		groupID string) (interface{}, *ign.ErrMsg)
	GetSimulationLiveLogs(ctx context.Context, tx *gorm.DB, user *users.User, groupID string,
		robotName *string, lines *int64) (interface{}, *ign.ErrMsg)
	GetSimulationLogsForDownload(ctx context.Context, tx *gorm.DB, user *users.User, groupID string,
		robotName *string) (*string, *ign.ErrMsg)
	RegisterApplication(ctx context.Context, app ApplicationType)
	ShutdownSimulationAsync(ctx context.Context, tx *gorm.DB,
		groupID string, user *users.User) (interface{}, *ign.ErrMsg)
	SimulationDeploymentList(ctx context.Context, p *ign.PaginationRequest, tx *gorm.DB, byStatus *DeploymentStatus,
		invertStatus bool, byErrStatus *ErrorStatus, invertErrStatus bool, byCircuit *string, user *users.User,
		application *string, includeChildren bool, owner *string, private *bool) (*SimulationDeployments, *ign.PaginationResult, *ign.ErrMsg)
	StartSimulationAsync(ctx context.Context, tx *gorm.DB, createSim *CreateSimulation,
		user *users.User) (interface{}, *ign.ErrMsg)
	LaunchSimulationAsync(ctx context.Context, tx *gorm.DB, groupID string,
		user *users.User) (interface{}, *ign.ErrMsg)
	RestartSimulationAsync(ctx context.Context, tx *gorm.DB, groupID string,
		user *users.User) (interface{}, *ign.ErrMsg)
	GetRemainingSubmissions(ctx context.Context, tx *gorm.DB, user *users.User, circuit *string,
		owner *string) (interface{}, *ign.ErrMsg)
	CustomRuleList(ctx context.Context, p *ign.PaginationRequest, tx *gorm.DB, user *users.User, application *string,
		circuit *string, owner *string, ruleType *CustomRuleType) (*CircuitCustomRules, *ign.PaginationResult, *ign.ErrMsg)
	SetCustomRule(ctx context.Context, tx *gorm.DB, user *users.User, application *string,
		circuit *string, owner *string, ruleType *CustomRuleType, value *string) (*CircuitCustomRule, *ign.ErrMsg)
	DeleteCustomRule(ctx context.Context, tx *gorm.DB, user *users.User, application *string, circuit *string,
		owner *string, ruleType *CustomRuleType) (interface{}, *ign.ErrMsg)
	GetCompetitionRobots(applicationName string) (interface{}, *ign.ErrMsg)
	QueueGetElements(ctx context.Context, user *users.User, page, pageSize *int) ([]interface{}, *ign.ErrMsg)
	QueueMoveElementToFront(ctx context.Context, user *users.User, groupID string) (interface{}, *ign.ErrMsg)
	QueueMoveElementToBack(ctx context.Context, user *users.User, groupID string) (interface{}, *ign.ErrMsg)
	QueueSwapElements(ctx context.Context, user *users.User, groupIDA, groupIDB string) (interface{}, *ign.ErrMsg)
	QueueRemoveElement(ctx context.Context, user *users.User, groupID string) (interface{}, *ign.ErrMsg)
	QueueCount(ctx context.Context, user *users.User) (interface{}, *ign.ErrMsg)
}

// NodeManager is responsible of creating and removing cloud instances, and
// kubernetes nodes.
// NodeManager is the expected interface to be implemented by Cloudsim NodeManagers.
// Example implementations can be found in `ec2_machines.go` and `local_machines.go`.
type NodeManager interface {
	CloudMachinesList(ctx context.Context, p *ign.PaginationRequest,
		tx *gorm.DB, byStatus *MachineStatus, invertStatus bool, groupID *string, application *string) (*MachineInstances, *ign.PaginationResult, *ign.ErrMsg)
	// Requests the NodeManager to terminate the hosts (or instances or VMs) used to run a GroupID.
	// It also updates the MachineInstance DB records with the status of the terminated hosts.
	deleteHosts(ctx context.Context, tx *gorm.DB, dep *SimulationDeployment) (interface{}, *ign.ErrMsg)
	// Requests the NodeManager to delete involved k8 nodes.
	// It is expected that if the labeled Nodes cannot be found, then this function should return an ErrorLabeledNodeNotFound.
	deleteK8Nodes(ctx context.Context, tx *gorm.DB, groupID string) (interface{}, *ign.ErrMsg)
	// asks the NodeManager to launch a set of nodes to run a simulation
	launchNodes(ctx context.Context, tx *gorm.DB, dep *SimulationDeployment) (*string, *ign.ErrMsg)
}

const (
	podLabelPodGroup       = "pod-group"
	podLabelKeyGroupID     = "cloudsim-group-id"
	cloudsimTagLabelKey    = "cloudsim"
	cloudsimTagLabel       = "cloudsim=true"
	launcherRelaunchNeeded = "relaunch"
)

// Service is the main struct exported by this Simulations service.
type Service struct {
	// Whether this service will automatically requeue instances that failed with
	// ErrorLaunchingCloudInstanceNotEnoughResources error. True by default.
	AllowRequeuing bool
	// A reference to the kubernetes client
	clientset kubecli.Interface
	// A reference to the Gloo client
	glooClientset gloocli.Clientset
	// A reference to the nodes manager implementation
	hostsSvc NodeManager
	DB       *gorm.DB
	// Workers (ie. Thread Pools)
	launcher     JobPool
	terminator   JobPool
	errorHandler JobPool
	// A buffered channel used to buffer requests to create simulations.
	// Items from this channel will be then used to feed the 'launcher' JobPool.
	launchHandlerQueue *queues.LaunchQueueRepository
	// A buffered channel used to buffer requests to shutdown simulations.
	// Items from this channel will be then used to feed the 'terminator' JobPool.
	terminationHandlerQueue chan string
	// A buffered channel used to buffer requests to handle simulation errors.
	// Items from this channel will be then used to feed the 'error handler' JobPool.
	errorHandlerQueue chan string
	// The base Context from the main application
	baseCtx context.Context
	// The service config. Read from environment variables
	cfg simServConfig
	// A map with the current live RunningSimulations
	runningSimulations map[string]*RunningSimulation
	// A mutex to protect access to read/write operations over the map
	lockRunningSimulations sync.RWMutex
	// Expired simulations cleaning process
	expiredSimulationsTicker *time.Ticker
	expiredSimulationsDone   chan bool
	// MultiSim Parent status updater routine
	multisimStatusUpdater     *time.Ticker
	multisimStatusUpdaterDone chan bool
	applications              map[string]ApplicationType
	// The Service to check for Users/Orgs permissions
	userAccessor             useracc.Service
	poolNotificationCallback PoolNotificationCallback
	scheduler                *scheduler.Scheduler

	// From aws go documentation:
	// Sessions should be cached when possible, because creating a new Session
	// will load all configuration values from the environment, and config files
	// each time the Session is created. Sharing the Session value across all of
	// your service clients will ensure the configuration is loaded the fewest
	// number of times possible.
	session *session.Session

	platform            platform.Platform
	logger              ign.Logger
	applicationServices subtapp.Services
	actionService       actions.Servicer
	simulator           simulator.Simulator
	serviceAdaptor      simulations.Service
}

// SimServImpl holds the instance of the Simulations Service. It is set at initialization.
var SimServImpl SimService

type simServConfig struct {
	// KubernetesNamespace is the Kubernetes namespace for simulation resources.
	KubernetesNamespace string `env:"SIMSVC_KUBERNETES_NAMESPACE" envDefault:"default"`
	// KubernetesGlooNamespace is the Gloo namespace in the Kubernetes cluster.
	KubernetesGlooNamespace string `env:"SIMSVC_KUBERNETES_GLOO_NAMESPACE" envDefault:"gloo-system"`
	// PoolSizeLaunchSim is the number of worker threads available to launch simulations.
	PoolSizeLaunchSim int `env:"SIMSVC_POOL_LAUNCH_SIM" envDefault:"10"`
	// PoolSizeTerminateSim is the number of worker threads available to terminate simulations.
	PoolSizeTerminateSim int `env:"SIMSVC_POOL_TERMINATE_SIM" envDefault:"10"`
	// PoolSizeErrorHandler is the number of worker threads available to handle simulation errors.
	PoolSizeErrorHandler int `env:"SIMSVC_POOL_ERROR_HANDLER" envDefault:"20"`
	// Timeout in seconds to wait until a new Pod is ready. Default: 5 minutes.
	PodReadyTimeoutSeconds int `env:"SIMSVC_POD_READY_TIMEOUT_SECONDS" envDefault:"300"`
	// Timeout in seconds to wait until a new Node is ready. Default: 5 minutes.
	NodeReadyTimeoutSeconds int `env:"SIMSVC_NODE_READY_TIMEOUT_SECONDS" envDefault:"300"`
	// The number of live simulations a team can have running in parallel. Zero value means unlimited.
	MaxSimultaneousSimsPerOwner int `env:"SIMSVC_SIMULTANEOUS_SIMS_PER_TEAM" envDefault:"1"`
	// MaxDurationForSimulations is the maximum number of minutes a simulation can run in cloudsim.
	// This is a default value. Specific ApplicationTypes are expected to overwrite this.
	MaxDurationForSimulations int `env:"SIMSVC_SIM_MAX_DURATION_MINUTES" envDefault:"45"`
	// IsTest determines if a service is being used for a test
	IsTest bool
}

// ApplicationType represents an Application (eg. SubT). Applications are used
// to customize launched Simulations.
type ApplicationType interface {
	getApplicationName() string
	GetSchedulableTasks(ctx context.Context, s *Service, tx *gorm.DB) []SchedulableTask
	checkCanShutdownSimulation(ctx context.Context, s *Service, tx *gorm.DB, dep *SimulationDeployment, user *users.User) (bool, *ign.ErrMsg)
	checkValidNumberOfSimulations(ctx context.Context, s *Service, tx *gorm.DB, dep *SimulationDeployment) *ign.ErrMsg
	customizeSimulationRequest(ctx context.Context, s *Service, r *http.Request, tx *gorm.DB,
		createSim *CreateSimulation, username string) *ign.ErrMsg
	// allow specific applications to create multiSimulations from a single CreateSimulation request.
	spawnChildSimulationDeployments(ctx context.Context, tx *gorm.DB, dep *SimulationDeployment) ([]*SimulationDeployment, *ign.ErrMsg)
	// invoked when a simulation is about to be restarted. The old simulation run should be invalidated.
	invalidateSimulation(ctx context.Context, tx *gorm.DB, simDep *SimulationDeployment) error
	deleteApplication(ctx context.Context, s *Service, tx *gorm.DB, dep *SimulationDeployment) *ign.ErrMsg
	// allow specific applications to define the maximum allowed time for simulations. A value of 0 will
	// mean that the Cloudsim's default value should be used (defined by env var SIMSVC_SIM_MAX_DURATION_MINUTES).
	getMaxDurationForSimulation(ctx context.Context, tx *gorm.DB, dep *SimulationDeployment) time.Duration
	getGazeboWorldStatsTopicAndLimit(ctx context.Context, tx *gorm.DB, dep *SimulationDeployment) (string, int, error)
	getGazeboWorldWarmupTopic(ctx context.Context, tx *gorm.DB, dep *SimulationDeployment) (string, error)
	getSimulationWebsocketAddress(ctx context.Context, s *Service, tx *gorm.DB,
		dep *SimulationDeployment) (interface{}, *ign.ErrMsg)
	getSimulationWebsocketHost() string
	getSimulationWebsocketPath(groupID string) string
	getSimulationLogsForDownload(ctx context.Context, tx *gorm.DB, dep *SimulationDeployment,
		robotName *string) (*string, *ign.ErrMsg)
	getSimulationLiveLogs(ctx context.Context, s *Service, tx *gorm.DB, dep *SimulationDeployment,
		robotName *string, lines int64) (interface{}, *ign.ErrMsg)
	launchApplication(ctx context.Context, s *Service, tx *gorm.DB, dep *SimulationDeployment,
		podNamePrefix string, baseLabels map[string]string) (interface{}, *ign.ErrMsg)
	updateMultiSimStatuses(ctx context.Context, tx *gorm.DB, userAccessor useracc.Service, simDep *SimulationDeployment) *ign.ErrMsg
	getCompetitionRobots() (interface{}, *ign.ErrMsg)
	ValidateSimulationLaunch(ctx context.Context, tx *gorm.DB, dep *SimulationDeployment) *ign.ErrMsg
	// TODO: Move simulationIsHeld to SubT implementation.
	simulationIsHeld(ctx context.Context, tx *gorm.DB, dep *SimulationDeployment) bool
}

// JobPool is a pool of Jobs that can accept jobs to be executed.
// For more details see project "github.com/panjf2000/ants".
type JobPool interface {
	Serve(args interface{}) error
}

// PoolFactory is a function responsible of initializing and returning a JobPool.
// Dev note: we created the PoolFactory abstraction to allow tests use
// synchronic pools.
type PoolFactory func(poolSize int, jobF func(interface{})) (JobPool, error)

// ///////////////////////////////////////////////////////////////////////
// ///////////////////////////////////////////////////////////////////////
// ///////////////////////////////////////////////////////////////////////
// ///////////////////////////////////////////////////////////////////////

// NewSimulationsService creates a new simulations service
func NewSimulationsService(ctx context.Context, db *gorm.DB, nm NodeManager, kcli kubecli.Interface, gloo gloocli.Clientset, pf PoolFactory, ua useracc.Service, isTest bool, session *session.Session) (SimService, error) {

	var err error
	s := Service{}
	s.AllowRequeuing = true
	s.DB = db
	s.baseCtx = ctx
	s.clientset = kcli
	s.glooClientset = gloo
	s.userAccessor = ua
	s.hostsSvc = nm
	s.runningSimulations = map[string]*RunningSimulation{}
	s.lockRunningSimulations = sync.RWMutex{}
	s.applications = map[string]ApplicationType{}
	s.scheduler = scheduler.GetInstance()
	s.session = session

	// Read configuration from environment
	s.cfg = simServConfig{
		IsTest: isTest,
	}
	if err := env.Parse(&s.cfg); err != nil {
		return nil, err
	}

	// Configure the worker pools
	// Create the queues of pending user requests to process.
	// We use a buffered channel of a big size to avoid blocking callers (i.e. incoming http requests).
	s.launchHandlerQueue = queues.NewLaunchQueueRepository()
	s.terminationHandlerQueue = make(chan string, 1000)
	s.errorHandlerQueue = make(chan string, 1000)

	if pf == nil {
		pf = defaultPoolFactory
	}
	s.launcher, err = pf(s.cfg.PoolSizeLaunchSim, s.workerStartSimulation)
	if err != nil {
		return nil, err
	}

	s.terminator, err = pf(s.cfg.PoolSizeTerminateSim, s.workerTerminateSimulation)
	if err != nil {
		return nil, err
	}

	s.errorHandler, err = pf(s.cfg.PoolSizeErrorHandler, s.workerErrorHandler)
	if err != nil {
		return nil, err
	}

	return &s, nil
}

// PoolNotificationCallback type of the listeners
type PoolNotificationCallback func(poolEvent PoolEvent, groupID string, result interface{}, em *ign.ErrMsg)

// PoolEvent registers a single pool event listener that will receive
// notifications any time a pool worker "finishes" its job (either with result or error).
type PoolEvent int

// PoolEvent enum
const (
	PoolStartSimulation PoolEvent = iota
	PoolShutdownSimulation
	PoolRollbackFailedLaunch
	PoolCompleteFailedTermination
)

// SetPoolEventsListener sets a new PoolNotificationCallback to the poolNotificationCallback field.
func (s *Service) SetPoolEventsListener(cb PoolNotificationCallback) {
	s.poolNotificationCallback = cb
}

func (s *Service) notify(poolEvent PoolEvent, groupID string, result interface{}, em *ign.ErrMsg) {
	if s.poolNotificationCallback != nil {
		s.poolNotificationCallback(poolEvent, groupID, result, em)
	}
}

func (s *Service) queueLaunchRequest(groupID string) {
	s.launchHandlerQueue.Enqueue(groupID)
}

func (s *Service) queueShutdownRequest(groupID string) {
	s.terminationHandlerQueue <- groupID
}

func (s *Service) queueErrorHandlerRequest(groupID string) {
	s.errorHandlerQueue <- groupID
}

// defaultPoolFactory is the default implementation of the PoolFactory interface.
// It creates an ants.PoolWithFunc.
func defaultPoolFactory(poolSize int, jobF func(interface{})) (JobPool, error) {
	return ants.NewPoolWithFunc(poolSize, jobF)
}

// CustomizeSimRequest allows registered Applications to customize the incoming CreateSimulation request.
// Eg. reading specific SubT fields.
func (s *Service) CustomizeSimRequest(ctx context.Context, r *http.Request, tx *gorm.DB, createSim *CreateSimulation, username string) *ign.ErrMsg {
	return s.applications[createSim.Application].customizeSimulationRequest(ctx, s, r, tx, createSim, username)
}

// Start starts this simulation service. It needs to be invoked AFTER 'Applications'
// were registerd using 'RegisterApplication'.
func (s *Service) Start(ctx context.Context) error {
	// Start logger
	s.logger = ign.NewLoggerNoRollbar("[Ignition Cloudsim - SubT]", ign.VerbosityDebug)

	// Start a routine that will move 'launch' requests from the Waiting Queue into
	// the WorkerPool. If all the Workers are busy then this goroutine will block.
	go func() {
		var groupID string
		var ok bool
		for {
			result, err := s.launchHandlerQueue.DequeueOrWait()
			groupID, ok = result.(string)
			if ok && err == nil {
				s.logger.Info("launchHandler queue - about to process launch task for groupID: " + groupID)
				// This call will block if all Workers are busy
				if err := s.launcher.Serve(groupID); err != nil {
					logMsg := fmt.Sprintf(
						"launchHandler queue - Error in launch task for groupID [%s]. Error:[%v]\n", groupID, err,
					)
					s.logger.Error(logMsg, err)
				}
			}
		}
	}()

	// Start a routine that will move 'shutdown' requests from the Waiting Queue into
	// the WorkerPool. If all the Workers are busy then this goroutine will block.
	go func() {
		for groupID := range s.terminationHandlerQueue {
			s.logger.Info("shutdownHandler queue - about to submit shutdown task for groupID: " + groupID)
			// This call will block if all Workers are busy
			if err := s.terminator.Serve(groupID); err != nil {
				logMsg := fmt.Sprintf(
					"shutdownHandler queue - Error in shutdown task for groupID [%s]. Error:[%v]\n", groupID, err,
				)
				s.logger.Error(logMsg, err)
			}
		}
	}()

	// Start a routine that will move 'error handler' requests from the Waiting Queue into
	// the WorkerPool. If all the Workers are busy then this goroutine will block.
	go func() {
		for groupID := range s.errorHandlerQueue {
			s.logger.Info("errorHandler queue - about to handle error for groupID: " + groupID)
			// This call will block if all Workers are busy
			if err := s.errorHandler.Serve(groupID); err != nil {
				logMsg := fmt.Sprintf(
					"errorHandler queue - Error while handling errors for groupID [%s]. Error:[%v]\n", groupID, err,
				)
				s.logger.Error(logMsg, err)
			}
		}
	}()

	// Initialize server state based on data from DB and and from kubernetes cluster Pods.
	// Important note: it is expected that the kubernetes cluster should be running already.
	if err := s.rebuildState(ctx, s.DB); err != nil {
		return err
	}
	s.StartExpiredSimulationsCleaner()
	s.StartMultiSimStatusUpdater()
	RegisterSchedulableTasks(s, ctx, s.DB)

	var err error

	s.logger = ign.NewLoggerNoRollbar("Ignition Cloudsim - SubT", ign.VerbosityDebug)

	s.logger.Info("Initializing Cloudsim platform")
	s.platform, err = s.initPlatform()
	if err != nil {
		return err
	}

	s.logger.Info("Initializing application services")
	s.applicationServices = s.initApplicationServices()

	s.logger.Info("Initializing action service")

	// TODO: Make Verbosity depend on env var
	s.actionService = actions.NewService(ign.NewLoggerNoRollbar("Worker", ign.VerbosityDebug))

	s.logger.Info("Initializing Simulator using Kubernetes and AWS")
	s.simulator = s.initSimulator()

	return nil
}

// Stop stops this Simulations Service
func (s *Service) Stop(ctx context.Context) error {
	s.StopExpiredSimulationsCleaner()
	s.StopMultiSimStatusUpdater()
	close(s.terminationHandlerQueue)
	close(s.errorHandlerQueue)
	return nil
}

// RegisterApplication registers a new application type.
func (s *Service) RegisterApplication(ctx context.Context, app ApplicationType) {
	s.logger.Info(fmt.Sprintf("Sim Service - Registered new Application [%s]", app.getApplicationName()))
	s.applications[app.getApplicationName()] = app
}

// GetNodeManager returns the NodeManager saved on hostsSvc
func (s *Service) GetNodeManager() NodeManager {
	return s.hostsSvc
}

// SetNodeManager sets a different to hostsSvc
func (s *Service) SetNodeManager(nm NodeManager) {
	s.hostsSvc = nm
}

// GetApplications returns a map of application name and application type.
func (s *Service) GetApplications() map[string]ApplicationType {
	return s.applications
}

// initializeRunningSimulationsFromCluster finds the existing Pods in the Kubernetes
// cluster and initializes the internal set of runningSimulations.
// Note: after a server restart there can be inconsistencies between DB data and
// live kubecli. This function is not responsible for sanitizing such inconsistencies.
// TODO: There should be another call for SystemAdmins to list inconsistencies and allow them
// to act on those.
func (s *Service) initializeRunningSimulationsFromCluster(ctx context.Context, tx *gorm.DB) error {

	// Find all Pods associated to cloudsim
	podsInterface := s.clientset.CoreV1().Pods(s.cfg.KubernetesNamespace)
	pods, err := podsInterface.List(metav1.ListOptions{LabelSelector: cloudsimTagLabel})
	if err != nil {
		s.logger.Error("Error getting initial list of Cloudsim Pods from cluster", err)
		return err
	}

	// First, filter the simulations that have all its Pods with status PodRunning.
	// Keep in mind that a simulation could have spawned multiple Pods.
	runningSims := make(map[string]bool)

	for _, p := range pods.Items {
		groupID := p.Labels[podLabelKeyGroupID]

		if p.ObjectMeta.DeletionTimestamp != nil {
			// DeletionTimestamp != nil means the system has requested a deletion of this Pod.
			// So, we won't consider this as a Running Pod.
			runningSims[groupID] = false
			continue
		}

		running, found := runningSims[groupID]
		if !found {
			// First pod processed for this simulation. Mark running with initial value to make the "&&"" work later
			running = true
		}
		// is the current pod running. Update the whole simulation running status based on that.
		running = running && (p.Status.Phase == corev1.PodRunning)
		runningSims[groupID] = running

	}

	// Now iterate the simulations marked as 'running' and create RunningSimulations for them.
	for groupID, running := range runningSims {
		if !running {
			continue
		}
		// Get the Simulation record from DB
		simDep, err := GetSimulationDeployment(tx, groupID)
		if err != nil {
			return err
		}

		// Only create a RunningSimulation if the whole simulation status was Running and the DB
		// deploymentStatus is Running as well.
		if simRunning.Eq(*simDep.DeploymentStatus) {
			// Register a new live RunningSimulation

			if err := s.createRunningSimulation(ctx, tx, simDep); err != nil {
				return err
			}

			s.logger.Info(fmt.Sprintf("Init - Added RunningSimulation for groupID: [%s]. Deployment Status in DB: [%d]", groupID, *simDep.DeploymentStatus))
		}
	}

	return nil
}

// DeployHeldCircuitSimulations launches the held simulation deployments for a given circuit
func (s *Service) DeployHeldCircuitSimulations(ctx context.Context, tx *gorm.DB, circuit string) error {
	deps, err := GetSimulationDeploymentsByCircuit(tx, circuit, simPending, simPending, boolptr(true))
	if err != nil {
		return err
	}
	for _, dep := range *deps {
		s.logger.Info(fmt.Sprintf("Deploying simulations -- Circuit: %s | Group ID: %s", circuit, *dep.GroupID))
		s.DeployHeldSimulation(ctx, tx, &dep)
	}
	return nil
}

// DeployHeldSimulation deploys a simulation that is being held by cloudsim
func (s *Service) DeployHeldSimulation(ctx context.Context, tx *gorm.DB, dep *SimulationDeployment) *ign.ErrMsg {
	if err := dep.UpdateHeldStatus(tx, false); err != nil {
		return NewErrorMessageWithBase(ErrorLaunchHeldSimulation, err)
	}

	simsToLaunch, err := s.getLaunchableSimulations(ctx, tx, dep)
	if err != nil {
		return err
	}

	for _, sim := range simsToLaunch {
		if err := sim.UpdateHeldStatus(tx, false); err != nil {
			return NewErrorMessageWithBase(ErrorLaunchHeldSimulation, err)
		}

		s.logger.Info(fmt.Sprintf("DeployHeldSimulation about to submit launch task for groupID: %s", *sim.GroupID))
		if err := LaunchSimulation(s, ctx, tx, &sim); err != nil {
			s.logger.Error(fmt.Sprintf("DeployHeldSimulation -- Cannot launch simulation: %s", err.Msg))
		}
	}
	return nil
}

// rebuildState is called during this service startup to (re)build the queue of pending
// simulation requests, and also to mark with an Error status those simulations
// that were in the middle of a "launch" or "shutdown" operation when the server was
// previously stopped. Those simulations with error status will need to be reviewed by an admin.
func (s *Service) rebuildState(ctx context.Context, db *gorm.DB) error {

	// Initialize running simulation from the running kubernetes Pods.
	// Important note: it is expected that the kubernetes cluster should be running already.
	if err := s.initializeRunningSimulationsFromCluster(ctx, db); err != nil {
		return err
	}

	s.lockRunningSimulations.RLock()
	defer s.lockRunningSimulations.RUnlock()

	// Get all "single" or "child" simulations (ie. not Parent Sims) that were not fully terminated yet and without errors.
	// Those simulations could have been running during previous server run.
	var deps SimulationDeployments
	if err := db.Model(&SimulationDeployment{}).Where("error_status IS NULL").Where("multi_sim != ?", multiSimParent).
		Where("deployment_status BETWEEN ? AND ?", int(simPending), int(simTerminatingInstances)).Find(&deps).Error; err != nil {
		return err
	}

	for _, d := range deps {
		groupID := *d.GroupID

		if simPending.Eq(*d.DeploymentStatus) {
			// If still Pending then re-add it to the scheduler, by adding a 'launch simulation'
			// request to the Launcher Jobs-Pool
			s.logger.Info("rebuildState -- about to submit launch task for groupID: " + groupID)
			if err := LaunchSimulation(s, ctx, db, &d); err != nil {
				s.logger.Error(fmt.Sprintf("rebuildState -- Cannot launch simulation: %s", err.Msg))
			}
			continue
		}

		if simRunning.Eq(*d.DeploymentStatus) {
			_, podRunning := s.runningSimulations[groupID]
			if !podRunning {
				s.logger.Info(fmt.Sprintf("rebuildState -- GroupID [%s] expected to be Running "+
					"in DB but there is no matching Pod running. Marking with error", groupID))
				// if the SimulationDeployment DB record has 'running' status but there is no matching
				// running Pod in the cluster then we have an inconsistenty. Mark it as error.
				d.setErrorStatus(db, simErrorServerRestart)
			}
			continue
		}

		// For any other intermediate deployment status, we just mark the Simulation with an
		// Error, as we cannot confirm a successful completion of the ongoing operation
		// after a server restart.
		statusStr := DeploymentStatus(*d.DeploymentStatus).String()
		s.logger.Info(fmt.Sprintf("rebuildState -- GroupID [%s] found with intermediate "+
			"DeploymentStatus [%s]. Marking with error", groupID, statusStr))
		d.setErrorStatus(db, simErrorServerRestart)
	}

	return nil
}

// prepareSimulations prepares a Simulation Deployment to be launched and returns an array of simulations to deploy.
// If it is a multisim, it will return the child simulations.
// In any other cases, it will only return one simulation deployment.
func (s *Service) prepareSimulations(ctx context.Context, tx *gorm.DB, dep *SimulationDeployment) ([]*SimulationDeployment, *ign.ErrMsg) {
	simsToLaunch := []*SimulationDeployment{dep}
	childSims, em := s.applications[*dep.Application].spawnChildSimulationDeployments(ctx, tx, dep)
	if em != nil {
		return nil, em
	}

	// Is this a multiSimulation?
	if len(childSims) > 1 {
		if em := dep.MarkAsMultiSimParent(tx); em != nil {
			return nil, em
		}
		for _, child := range childSims {
			// Dev note: this call adds the child SimulationDeployment record to DB
			if em := child.MarkAsMultiSimChild(tx, dep); em != nil {
				return nil, em
			}
		}
		simsToLaunch = childSims
	}
	return simsToLaunch, nil
}

// getLaunchableSimulations returns an array of simulations that are ready to be launched
// If it is a multisim, it will return all the child simulations.
// In any other cases, will return a single simulation.
func (s *Service) getLaunchableSimulations(ctx context.Context, tx *gorm.DB, dep *SimulationDeployment) ([]SimulationDeployment, *ign.ErrMsg) {
	var deps []SimulationDeployment
	if dep.isMultiSimParent() {
		childsims, err := GetChildSimulationDeployments(tx, dep, simPending, simPending)
		if err != nil {
			return nil, ign.NewErrorMessageWithBase(ign.ErrorIDNotFound, err)
		}
		deps = append(deps, *childsims...)
	} else {
		deps = append(deps, *dep)
	}
	return deps, nil
}

// ///////////////////////////////////////////////////////////////////////
// ///////////////////////////////////////////////////////////////////////

// StartMultiSimStatusUpdater initialize the routine that will update the
// DeploymentStatus and ErrorStatus of Parents in Multi-simulations. The statuses
// will be updated based on the status of their children.
func (s *Service) StartMultiSimStatusUpdater() {
	// bind a specific logger to the routing
	newLogger := s.logger.Clone("multisim-status-updater")
	ctx := ign.NewContextWithLogger(s.baseCtx, newLogger)

	s.multisimStatusUpdater = time.NewTicker(20 * time.Second)
	s.multisimStatusUpdaterDone = make(chan bool, 1)

	go func() {
		for {
			select {
			case <-s.multisimStatusUpdaterDone:
				newLogger.Info("MultiSim Parent Status Updater is done.")
				return
			case <-s.multisimStatusUpdater.C:
				s.updateMultiSimStatuses(ctx, s.DB)
			}
		}
	}()
}

// StopMultiSimStatusUpdater stops the update of MultiSim Parents status process.
func (s *Service) StopMultiSimStatusUpdater() {
	s.multisimStatusUpdater.Stop()
	s.multisimStatusUpdaterDone <- true
}

func (s *Service) updateMultiSimStatuses(ctx context.Context, tx *gorm.DB) {
	s.logger.Debug("Updating the Statuses of MultiSim Parents...")
	parents, err := GetParentSimulationDeployments(tx, simPending, simTerminatingInstances,
		[]ErrorStatus{simErrorWhenInitializing, simErrorWhenTerminating})
	if err != nil {
		s.logger.Error("Error while trying to get Simulation Parents from DB", err)
		return
	}

	// Compute and set the status of each Parent based on its children
	for _, p := range *parents {
		if em := p.updateCompoundStatuses(tx); em != nil {
			s.logger.Error("Error computing and updating compound status for Parent: "+*p.GroupID, err)
		}
		s.applications[*p.Application].updateMultiSimStatuses(ctx, tx, s.userAccessor, &p)
	}
}

// ///////////////////////////////////////////////////////////////////////
// ///////////////////////////////////////////////////////////////////////

// StartExpiredSimulationsCleaner initialize the routine that will check for expired
// simulations.
func (s *Service) StartExpiredSimulationsCleaner() {
<<<<<<< HEAD
	// bind a specific logger to the cleaner

=======
>>>>>>> 3135dfd7
	// We check for expired simulations each minute
	s.expiredSimulationsTicker = time.NewTicker(time.Minute)
	s.expiredSimulationsDone = make(chan bool, 1)

	go func() {
		for {
			select {
			case <-s.expiredSimulationsDone:
				s.logger.Info("Expired Simulations Cleaner is done.")
				return
			case <-s.expiredSimulationsTicker.C:
				_ = s.checkForExpiredSimulations(s.baseCtx)
			}
		}
	}()
}

// StopExpiredSimulationsCleaner stops the cleaner process
func (s *Service) StopExpiredSimulationsCleaner() {
	s.expiredSimulationsTicker.Stop()
	s.expiredSimulationsDone <- true
}

// checkForExpiredSimulations is an internal helper that tests all the runningSimulations
// to check if they were alive more than expected, and in that case, schedules their termination.
func (s *Service) checkForExpiredSimulations(ctx context.Context) error {

	s.logger.Debug("Checking for expired simulations...")

	rss := s.platform.RunningSimulations().ListExpiredSimulations()
	for _, rs := range rss {

		if rs.IsExpired() || rs.Finished {
			dep, err := GetSimulationDeployment(s.DB, rs.GroupID.String())
			if err != nil {
				s.logger.Error("Error while trying to get Simulation from DB: "+rs.GroupID.String(), err)
				continue
			}

			// Add a 'stop simulation' request to the Terminator Jobs-Pool.
			if err := s.scheduleTermination(ctx, s.DB, dep); err != nil {
				s.logger.Error("Error while trying to schedule automatic termination of Simulation: "+rs.GroupID.String(), err)
			} else {
				reason := "expired"
				if rs.Finished {
					reason = "finished"
				}
				s.logger.Info(fmt.Sprintf("Scheduled automatic termination of %s simulation: %s", reason, rs.GroupID.String()))
			}
		}
	}
	return nil
}

// ///////////////////////////////////////////////////////////////////////
// ///////////////////////////////////////////////////////////////////////

// RegisterSchedulableTasks gets the tasks from each application and schedules them on the internal scheduler.
var RegisterSchedulableTasks = func(s *Service, ctx context.Context, tx *gorm.DB) {
	for app := range s.GetApplications() {
		for _, task := range s.applications[app].GetSchedulableTasks(ctx, s, tx) {
			s.scheduler.DoAt(task.Fn, task.Date)
		}
	}
}

// LaunchSimulation receives a simulation deployment as an argument and pushes it to the launch queue.
var LaunchSimulation = func(s *Service, ctx context.Context,
	tx *gorm.DB, dep *SimulationDeployment) *ign.ErrMsg {

	// Pre-hook
	if em := s.applications[*dep.Application].ValidateSimulationLaunch(ctx, tx, dep); em != nil {
		return em
	}

	// Process
	groupID := *dep.GroupID
	s.queueLaunchRequest(groupID)
	return nil
}

// ///////////////////////////////////////////////////////////////////////
// ///////////////////////////////////////////////////////////////////////

// countPods is a test function connects to k8 master and returns the number of pods. It is a helper
// used to quickly check a valid connection to the cluster.
func (s *Service) countPods(ctx context.Context, user *users.User) (interface{}, *ign.ErrMsg) {

	// Only system admins
	if ok := s.userAccessor.IsSystemAdmin(*user.Username); !ok {
		return nil, ign.NewErrorMessage(ign.ErrorUnauthorized)
	}

	pods, err := s.clientset.CoreV1().Pods(s.cfg.KubernetesNamespace).List(metav1.ListOptions{})
	if err != nil {
		return nil, ign.NewErrorMessageWithBase(ign.ErrorUnexpected, err)
	}
	a := fmt.Sprintf("There are %d pods in the cluster", len(pods.Items))
	s.logger.Debug(a)
	return &a, nil
}

// ///////////////////////////////////////////////////////////////////////
// ///////////////////////////////////////////////////////////////////////

// workerStartSimulation is a thread pool worker that invokes the startSimulation.
func (s *Service) workerStartSimulation(payload interface{}) {
	groupID, ok := payload.(string)
	if !ok {
		return
	}

<<<<<<< HEAD
	s.logger.Info("Worker about to invoke StartSimulation for groupID: " + groupID)
=======
	// bind a specific logger to the worker
	reqID := fmt.Sprintf("worker-start-sim-%s", groupID)
	newLogger := s.logger.Clone(reqID)
	workerCtx := ign.NewContextWithLogger(s.baseCtx, newLogger)

	newLogger.Info("Worker about to invoke StartSimulation for groupID: " + groupID)
>>>>>>> 3135dfd7

	simDep, err := GetSimulationDeployment(s.DB, groupID)
	if err != nil {
		s.logger.Error(fmt.Sprintf("startSimulation - %v", err))
		return
	}

	err = s.simulator.Start(s.baseCtx, simulations.GroupID(groupID))
	// TODO Only respond to retryable errors
	if err != nil {
		// s.requeueSimulation(simDep)
		s.notify(PoolStartSimulation, groupID, nil, ign.NewErrorMessageWithBase(ign.ErrorUnexpected, err))
		return
	}

	s.notify(PoolStartSimulation, groupID, simDep, nil)
}

// ///////////////////////////////////////////////////////////////////////
// ///////////////////////////////////////////////////////////////////////

// workerTerminateSimulation is a thread pool worker that invokes the shutdownSimulation.
func (s *Service) workerTerminateSimulation(payload interface{}) {
	groupID, ok := payload.(string)
	if !ok {
		return
	}
<<<<<<< HEAD

	err := s.simulator.Stop(s.baseCtx, simulations.GroupID(groupID))
	if err != nil {
		s.notify(PoolShutdownSimulation, groupID, nil, ign.NewErrorMessageWithBase(ign.ErrorUnexpected, err))
		return
	}

	simDep, err := GetSimulationDeployment(s.DB, groupID)
	if err != nil {
		s.logger.Error(fmt.Sprintf("stopSimulation - %v", err))
		return
	}
	s.notify(PoolShutdownSimulation, groupID, simDep, nil)
=======
	// bind a specific logger to the worker-
	workerCtx := context.Background()

	s.logger.Info("Worker about to invoke ShutdownSimulation for groupID: " + groupID)
	res, em := s.shutdownSimulation(workerCtx, s.DB, groupID)
	s.notify(PoolShutdownSimulation, groupID, res, em)
>>>>>>> 3135dfd7
}

// ///////////////////////////////////////////////////////////////////////
// ///////////////////////////////////////////////////////////////////////

// workerErrorHandler is a pool worker responsible of handling errors.
func (s *Service) workerErrorHandler(payload interface{}) {
	groupID, ok := payload.(string)
	if !ok {
		return
	}
	// bind a specific logger to the worker
	workerCtx := context.Background()

	s.logger.Info("Worker about to (try to) handle error for groupID: " + groupID)
	dep, err := GetSimulationDeployment(s.DB, groupID)
	if err != nil {
		logMsg := fmt.Sprintf("workerErrorHandler - Error getting SimulationDeployment from DB for GroupID [%s]", groupID)
		s.logger.Error(logMsg, err)
		return
	}

	if *dep.ErrorStatus == string(simErrorWhenInitializing) {
		res, em := s.rollbackFailedLaunch(workerCtx, s.DB, dep)
		s.notify(PoolRollbackFailedLaunch, groupID, res, em)
	} else if *dep.ErrorStatus == string(simErrorWhenTerminating) {
		res, em := s.completeFailedTermination(workerCtx, s.DB, dep)
		s.notify(PoolCompleteFailedTermination, groupID, res, em)
	}
}

// ///////////////////////////////////////////////////////////////////////
// ///////////////////////////////////////////////////////////////////////

// registerError fires a new request for an async error handling process. When
// this function is invoked, the involved simulationDeployment will be marked with
// an error status , and the error handling thread pool will be notified.
func (s *Service) registerError(ctx context.Context, tx *gorm.DB, simDep *SimulationDeployment, st ErrorStatus) *ign.ErrMsg {
	if em := simDep.setErrorStatus(tx, st); em != nil {
		return em
	}
	s.queueErrorHandlerRequest(*simDep.GroupID)

	return nil
}

// ///////////////////////////////////////////////////////////////////////
// ///////////////////////////////////////////////////////////////////////
// 	Service API
// ///////////////////////////////////////////////////////////////////////
// ///////////////////////////////////////////////////////////////////////

// StartSimulationAsync spawns a task to start a simulation
func (s *Service) StartSimulationAsync(ctx context.Context,
	tx *gorm.DB, createSim *CreateSimulation, user *users.User) (interface{}, *ign.ErrMsg) {

	// TODO: whether a user can read or write to an Organization is defined at ign-fuel's casbin db.
	// Not on cloudsim's casbin. Note: Casbin "caches" the data to avoid accesing the DB all the time.
	// So, a couple of options:
	// 1) allow local casbin to access fuel's casbin db (read-only)
	// and find a way to refresh local casbin keep it in sync with remote DB.
	// To refresh local cache, Casbin uses Watchers (eg. time based watchers, or etcd watcher, etc).
	// 2) Make Users a separate "server" with a REST api for these queries. The problem with this
	// option is that we will need to wait for an http call to return.
	// We are currently using Option 1, with a time-based refresh of permissions.
	// We should add a legend to UI that says "It can take up to 30 seconds to
	// populate new Team memberships and permissions to all servers"

	// Verify and set the owner
	owner := createSim.Owner
	if owner == "" {
		owner = *user.Username
	} else {
		// VerifyOwner checks to see if the 'owner' arg is an organization or a user. If the
		// 'owner' is an organization, it verifies that the given 'user' arg has the expected
		// permission in the organization. If the 'owner' is a user, it verifies that the
		// 'user' arg is the same as the owner.
		if ok, em := s.userAccessor.VerifyOwner(owner, *user.Username, per.Read); !ok {
			return nil, em
		}
	}

	private := true
	if createSim.Private != nil {
		private = *createSim.Private
	}

	isAdmin := s.userAccessor.IsSystemAdmin(*user.Username)

	stopOnEnd := false
	// Only system admins can request instances to stop on end
	if createSim.StopOnEnd != nil && isAdmin {
		stopOnEnd = *createSim.StopOnEnd
	}

	// Create and assign a new GroupID
	groupID := uuid.NewV4().String()

	// Create the SimulationDeployment record in DB. Set initial status.
	creator := *user.Username
	imageStr := SliceToStr(createSim.Image)
	simDep, err := NewSimulationDeployment()
	if err != nil {
		return nil, ign.NewErrorMessageWithBase(ign.ErrorUnexpected, err)
	}
	simDep.Owner = &owner
	simDep.Name = &createSim.Name
	simDep.Creator = &creator
	simDep.Private = &private
	simDep.StopOnEnd = &stopOnEnd
	simDep.Platform = &createSim.Platform
	simDep.Application = &createSim.Application
	simDep.Image = &imageStr
	simDep.GroupID = &groupID
	simDep.DeploymentStatus = simPending.ToPtr()
	simDep.Extra = createSim.Extra
	simDep.ExtraSelector = createSim.ExtraSelector
	simDep.Robots = createSim.Robots
	simDep.Held = false

	// Set the maximum simulation expiration time.
	validFor := s.getMaxDurationForSimulation(ctx, tx, simDep)
	validForStr := validFor.String()
	simDep.ValidFor = &validForStr

	if err := tx.Create(simDep).Error; err != nil {
		return nil, ign.NewErrorMessageWithBase(ign.ErrorDbSave, err)
	}

	// Set held state if the user is not a sysadmin and the simulations needs to be held
	if !isAdmin && s.applications[*simDep.Application].simulationIsHeld(ctx, tx, simDep) {
		err := simDep.UpdateHeldStatus(tx, true)
		if err != nil {
			return nil, ign.NewErrorMessageWithBase(ign.ErrorDbSave, err)
		}

		// Check if the simulation is a submission to a competition circuit.
		// If that's the case, the previous submission should be marked as superseded.
		if IsCompetitionCircuit(*simDep.ExtraSelector) {
			err = MarkPreviousSubmissionsSuperseded(tx, *simDep.GroupID, *simDep.Owner, *simDep.ExtraSelector)
			if err != nil {
				return nil, ign.NewErrorMessageWithBase(ign.ErrorDbSave, err)
			}
		}
	}

	// Set read and write permissions to owner (eg, the team) and to the Application
	// organizing team (eg. subt).
	if em := s.bulkAddPermissions(groupID, []per.Action{per.Read, per.Write}, owner, *simDep.Application); em != nil {
		return nil, em
	}

	// Sanity check: check for maximum number of allowed simultaneous simulations per Owner.
	// Also allow Applications to provide custom validations.
	// Dev note: in this case we check 'after' creating the record in the DB to make
	// sure that in case of a race condition then both records are added with pending state
	// and one of those (or both) can be rejected immediately.
	if em := s.checkValidNumberOfSimulations(ctx, tx, simDep); em != nil {
		// In case of error we delete the simulation request from DB and exit.
		tx.Model(simDep).Update(SimulationDeployment{
			DeploymentStatus: simRejected.ToPtr(),
			ErrorStatus:      simErrorRejected.ToStringPtr(),
		}).Delete(simDep)
		return nil, em
	}

	// By default, we launch a single simulation from a createSimulation request.
	// But we also allow specific ApplicationTypes (eg. SubT) to spawn multiple simulations
	// from a single request. When that happens, we call those "child simulations"
	// and they will be grouped by the same parent simulation's groupID.
	simsToLaunch, em := s.prepareSimulations(ctx, tx, simDep)
	if em != nil {
		return nil, em
	}

	// Add a 'launch simulation' request to the Launcher Jobs-Pool
	for _, sim := range simsToLaunch {
		groupID := *sim.GroupID
		s.logger.Info("StartSimulationAsync about to submit launch task for groupID: " + groupID)
		if err := LaunchSimulation(s, ctx, tx, sim); err != nil {
			s.logger.Error(fmt.Sprintf("StartSimulationAsync -- Cannot launch simulation: %s", err.Msg))
		}
	}

	return simDep, nil
}

// MarkPreviousSubmissionsSuperseded marks a set of submissions with the simSuperseded status.
func MarkPreviousSubmissionsSuperseded(tx *gorm.DB, groupID, owner, circuit string) error {
	return tx.Model(&SimulationDeployment{}).
		Where("group_id NOT LIKE ?", fmt.Sprintf("%s%%", groupID)).
		Where("owner = ?", owner).
		Where("extra_selector = ?", circuit).
		Where("held = true").
		Update("deployment_status", simSuperseded.ToInt()).Error
}

// LaunchSimulationAsync launches a simulation that is currently being held by cloudsim.
func (s *Service) LaunchSimulationAsync(ctx context.Context, tx *gorm.DB,
	groupID string, user *users.User) (interface{}, *ign.ErrMsg) {

	if !s.userAccessor.IsSystemAdmin(*user.Username) {
		return nil, ign.NewErrorMessage(ign.ErrorUnauthorized)
	}

	dep, err := GetSimulationDeployment(tx, groupID)
	if err != nil {
		return nil, ign.NewErrorMessageWithBase(ign.ErrorSimGroupNotFound, err)
	}

	if dep.IsRunning() {
		err := errors.New("Cannot launch a running simulation")
		return nil, ign.NewErrorMessageWithBase(ign.ErrorSimGroupNotFound, err)
	}

	if err := s.DeployHeldSimulation(ctx, tx, dep); err != nil {
		return nil, err
	}

	return dep, nil
}

// RestartSimulationAsync re-launches a single (children) simulation that previosly
// finished with an error status.
func (s *Service) RestartSimulationAsync(ctx context.Context, tx *gorm.DB,
	groupID string, user *users.User) (interface{}, *ign.ErrMsg) {

	s.logger.Info("RestartSimulationAsync requested for groupID: " + groupID)

	mainDep, err := GetSimulationDeployment(tx, groupID)
	if err != nil {
		return nil, ign.NewErrorMessageWithBase(ign.ErrorSimGroupNotFound, err)
	}

	// Is the user authorized to restart the simulation? Only application or system admins
	if ok, em := s.userAccessor.CanPerformWithRole(mainDep.Application, *user.Username, per.Admin); !ok {
		return nil, em
	}

	// Sanity checks
	if mainDep.isMultiSimParent() {
		err := errors.New("Cannot restart a MultiSim parent. Only children simulations")
		return nil, ign.NewErrorMessageWithBase(ign.ErrorSimGroupNotFound, err)
	}

	// Check the simulation is not running already
	if mainDep.IsRunning() {
		err := errors.New("Cannot restart a running simulation")
		return nil, ign.NewErrorMessageWithBase(ign.ErrorSimGroupNotFound, err)
	}

	// Create a clone of the original child simulation and mark it as Pending
	clone := mainDep.Clone()
	clone.DeploymentStatus = simPending.ToPtr()
	clone.ErrorStatus = nil
	clone.DeletedAt = nil
	clone.StoppedAt = nil
	// Update the max runtime limit in case the server configuration was updated
	clone.ValidFor = sptr(s.getMaxDurationForSimulation(ctx, tx, clone).String())
	// Reset the processed field to allow processing when simulations end
	clone.Processed = false
	// Reset the simulation score.
	clone.Score = nil

	// Find out if the old simulation was also a "retry" and get its retry number
	const retryStr = "-r-"
	retryNum := 1
	parts := strings.Split(*clone.GroupID, retryStr)
	baseGroupID := parts[0]
	// if the Split resulted in more than one slice then it was a retry
	if len(parts) > 1 {
		numStr := parts[1]
		if retryNum, err = strconv.Atoi(numStr); err != nil {
			return nil, ign.NewErrorMessageWithBase(ign.ErrorUnexpected, err)
		}
		retryNum++
	}
	clone.GroupID = sptr(fmt.Sprintf("%s%s%d", baseGroupID, retryStr, retryNum))

	// Save a new row with the clone/retry
	if err := tx.Create(clone).Error; err != nil {
		return nil, ign.NewErrorMessageWithBase(ign.ErrorDbSave, err)
	}

	// Set read and write permissions to owner (eg, the team) and to the Application
	// organizing team (eg. subt).
	if em := s.bulkAddPermissions(*clone.GroupID, []per.Action{per.Read, per.Write}, *clone.Owner, *clone.Application); em != nil {
		return nil, em
	}

	// Invalidate the old run (soft delete it)
	if err := tx.Delete(mainDep).Error; err != nil {
		return nil, ign.NewErrorMessageWithBase(ign.ErrorDbDelete, err)
	}
	// Allow the specific Application to invalidate the individual old child run as well.
	// (eg. soft delete its score)
	s.applications[*mainDep.Application].invalidateSimulation(ctx, tx, mainDep)

	// If the restarted sim is a child simulation, then we need to mark the Parent
	// as 'Pending' again so we can compute its aggregated status.
	if mainDep.isMultiSimChild() {
		parentSim, err := GetParentSimulation(tx, mainDep)
		if err != nil {
			return nil, ign.NewErrorMessageWithBase(ign.ErrorSimGroupNotFound, err)
		}
		if err := tx.Model(&parentSim).Update(SimulationDeployment{
			DeploymentStatus: simPending.ToPtr(),
		}).Error; err != nil {
			return nil, ign.NewErrorMessageWithBase(ign.ErrorDbSave, err)
		}
		// This is needed instead of 'nil' to ensure the Update will overrite with
		// NULL an existing value.
		// https://github.com/jinzhu/gorm/issues/1073
		if err := tx.Model(&parentSim).Update("error_status", gorm.Expr("NULL")).Error; err != nil {
			return nil, ign.NewErrorMessageWithBase(ign.ErrorDbSave, err)
		}
	}

	// commit the DB transaction
	// Note: we commit the TX here on purpose, to be able to detect DB errors in
	// advance. And before sending the relaunch to the pending queue.
	if err := tx.Commit().Error; err != nil {
		return nil, ign.NewErrorMessageWithBase(ign.ErrorDbSave, err)
	}

	// Add a new 'launch simulation' request to the Launcher Jobs-Pool
	s.logger.Info("RestartSimulationAsync about to submit task to re-launch groupID: " + *clone.GroupID)
	if err := LaunchSimulation(s, ctx, tx, clone); err != nil {
		s.logger.Error(fmt.Sprintf("rebuildState -- Cannot launch simulation: %s", err.Msg))
	}

	return clone, nil
}

// bulkAddPermissions adds multiple permissions to multiple owners to access a resource.
func (s *Service) bulkAddPermissions(resID string, permissions []per.Action, owners ...string) *ign.ErrMsg {
	for _, o := range owners {
		for _, p := range permissions {
			if ok, em := s.userAccessor.AddResourcePermission(o, resID, p); !ok {
				return em
			}
		}
	}
	return nil
}

// checkValidNumberOfSimulations checks if the given owner hasn't gone beyond the
// maximum number of allowed concurrent simulations.
func (s *Service) checkValidNumberOfSimulations(ctx context.Context, tx *gorm.DB, dep *SimulationDeployment) *ign.ErrMsg {

	// Default sanity check: check for maximum number of allowed "simultaneous" simulations per Owner.
	// Dev note: we check 'after' creating the record in the DB to make
	// sure that in case of a race condition then both records are added with pending state
	// and one of those (or both) can be rejected immediately.
	owner := *dep.Owner
	app := *dep.Application

	limit := s.cfg.MaxSimultaneousSimsPerOwner
	if limit != 0 {
		runningSims, err := s.getRunningSimulationDeploymentsByOwner(tx, owner)
		if err != nil {
			s.logger.Info("Failed to get running simulations by owner")
			return NewErrorMessageWithBase(
				ign.ErrorUnexpected,
				fmt.Errorf("failed to get running simulations by owner %w", err),
			)
		}
		if len(*runningSims) > limit {
			s.logger.Info(fmt.Sprintf(
				"Owner [%s] has reached the simultaneous simulations limit [%d]. Running simulations [%v]",
				owner, limit, *runningSims))

			return NewErrorMessageWithBase(
				ErrorOwnerSimulationsLimitReached,
				fmt.Errorf("cannot request new simulation, owner [%s] has reached the simultaneous simulations limit [%d]", owner, limit),
			)
		}
	}

	// Now allow registered Application to provide custom validations
	if em := s.applications[app].checkValidNumberOfSimulations(ctx, s, tx, dep); em != nil {
		return em
	}

	// All OK
	return nil
}

// GetRemainingSubmissions returns the number of remaining submissions for an
// owner in a circuit.
func (s *Service) GetRemainingSubmissions(ctx context.Context, tx *gorm.DB, user *users.User, circuit *string,
	owner *string) (interface{}, *ign.ErrMsg) {
	// TODO: whether a user can read or write to an Organization is defined
	//  at ign-fuel's casbin db. See StartSimulationAsync for more information.

	// Verify and set the owner
	if *owner == "" {
		owner = user.Username
	} else {
		// VerifyOwner checks to see if the 'owner' arg is an organization or a user. If the
		// 'owner' is an organization, it verifies that the given 'user' arg has the expected
		// permission in the organization. If the 'owner' is a user, it verifies that the
		// 'user' arg is the same as the owner.
		if ok, em := s.userAccessor.VerifyOwner(*owner, *user.Username, per.Read); !ok {
			return nil, em
		}
	}

	remaining, err := getRemainingSubmissions(tx, *circuit, *owner)
	if err != nil {
		return 0, ign.NewErrorMessageWithBase(ign.ErrorUnexpected, err)
	}

	if remaining != nil {
		// Ensure no negative values are returned
		val := Max(0, *remaining)
		remaining = &val
	}

	return remaining, nil
}

// CustomRuleList returns a paginated list of circuit custom rules.
// This operation can only be performed by a system administrator and team administrators.
func (s *Service) CustomRuleList(ctx context.Context, p *ign.PaginationRequest, tx *gorm.DB, user *users.User,
	application *string, circuit *string, owner *string, ruleType *CustomRuleType) (*CircuitCustomRules,
	*ign.PaginationResult, *ign.ErrMsg) {
	// Restrict access to application and system admins
	if ok, _ := s.userAccessor.CanPerformWithRole(application, *user.Username, per.Admin); !ok {
		return nil, nil, ign.NewErrorMessage(ign.ErrorUnauthorized)
	}

	// Create the DB query
	var rules CircuitCustomRules
	q := tx.Model(&CircuitCustomRule{})

	if circuit != nil {
		q = q.Where("circuit = ?", *circuit)
	}
	if owner != nil {
		q = q.Where("owner = ?", *owner)
	}
	if ruleType != nil {
		q = q.Where("rule_type = ?", *ruleType)
	}

	pagination, err := ign.PaginateQuery(q, &rules, *p)
	if err != nil {
		return nil, nil, ign.NewErrorMessageWithBase(ign.ErrorInvalidPaginationRequest, err)
	}
	if !pagination.PageFound {
		return nil, nil, ign.NewErrorMessage(ign.ErrorPaginationPageNotFound)
	}

	return &rules, pagination, nil
}

// SetCustomRule creates or updates a custom rule for an owner in a circuit.
// This operation can only be performed by a system administrator and team administrators.
// TODO System and application admins are able to create rules for invalid owners because admin privileges override
//  invalid owner errors.
func (s *Service) SetCustomRule(ctx context.Context, tx *gorm.DB, user *users.User, application *string,
	circuit *string, owner *string, ruleType *CustomRuleType, value *string) (*CircuitCustomRule, *ign.ErrMsg) {
	// Restrict access to application and system admins
	if ok, _ := s.userAccessor.CanPerformWithRole(application, *user.Username, per.Admin); !ok {
		return nil, ign.NewErrorMessage(ign.ErrorUnauthorized)
	}

	// Validate the new/updated rule model instance
	newRule := CircuitCustomRule{
		Circuit:  circuit,
		Owner:    owner,
		RuleType: *ruleType,
		Value:    *value,
	}
	if em := ValidateStruct(newRule); em != nil {
		return nil, em
	}

	// Create or update the rule
	var rule CircuitCustomRule
	tx.Where(&CircuitCustomRule{
		Circuit:  circuit,
		Owner:    owner,
		RuleType: *ruleType,
	}).
		Assign(&newRule).
		FirstOrCreate(&rule)

	return &rule, nil
}

// DeleteCustomRule deletes a custom rule for an owner in a circuit.
// This operation can only be performed by a system administrator and team administrators.
// TODO System and team admins are able to delete rules for invalid owners because admin privileges override
//  invalid owner errors.
func (s *Service) DeleteCustomRule(ctx context.Context, tx *gorm.DB, user *users.User, application *string,
	circuit *string, owner *string, ruleType *CustomRuleType) (interface{}, *ign.ErrMsg) {
	// Restrict access to application and system admins
	if ok, _ := s.userAccessor.CanPerformWithRole(application, *user.Username, per.Admin); !ok {
		return nil, ign.NewErrorMessage(ign.ErrorUnauthorized)
	}

	rule := &CircuitCustomRule{}

	if err := tx.Where(&CircuitCustomRule{
		Circuit:  circuit,
		Owner:    owner,
		RuleType: *ruleType,
	}).
		First(rule).
		Delete(CircuitCustomRule{}).
		Error; err != nil {
		errMsg := fmt.Sprintf("Attempted to delete nonexistent rule [%s] entry for Owner [%s].", string(*ruleType), *owner)
		s.logger.Debug(errMsg)
		return nil, NewErrorMessageWithBase(ErrorRuleForOwnerNotFound, errors.Errorf(errMsg))
	}

	return rule, nil
}

// getMaxDurationForSimulation returns the max duration for a simulation, based
// on the chosen Application (eg. SubT).
func (s *Service) getMaxDurationForSimulation(ctx context.Context, tx *gorm.DB,
	dep *SimulationDeployment) time.Duration {

	// Find the max duration for simulations based on the chosen Application.
	maxDuration := s.applications[*dep.Application].getMaxDurationForSimulation(ctx, tx, dep)
	if maxDuration == 0 {
		// Set the max duration if not specified by the Application
		maxDuration = time.Duration(s.cfg.MaxDurationForSimulations) * time.Minute
	}
	return maxDuration
}

// StartSimulation is the main func to launch a new simulation.
// IMPORTANT: This function is invoked in a separate thread, from a Launcher Worker thread.
// @return: it can return a (launcherRelaunchNeeded) "relaunch" string value as result, which means the
// pool worker will send the simulation again to the Pending queue.
func (s *Service) startSimulation(ctx context.Context, tx *gorm.DB,
	simDep *SimulationDeployment) (interface{}, *ign.ErrMsg) {

	groupID := *simDep.GroupID
	s.logger.Info("startSimulation running for groupID: " + groupID)

	// Sanity checks

	// Check the simulation has the correct status
	if em := simDep.assertSimDepStatus(simPending); em != nil {
		s.logger.Warning(fmt.Sprintf("startSimulation - Invalid simulation status: %d", *simDep.DeploymentStatus))
		return nil, em
	}

	// Cannot launch a gz simulation from a MultiSim Parent. Only for child simulations
	if simDep.isMultiSimParent() {
		err := errors.New("Cannot launch a gz simulation from a MultiSim Parent. Only for child simulations")
		s.logger.Error(fmt.Sprintf("startSimulation - %v", err))
		tx.Model(simDep).Update(SimulationDeployment{
			DeploymentStatus: simRejected.ToPtr(),
			ErrorStatus:      simErrorRejected.ToStringPtr(),
		})
		return nil, ign.NewErrorMessageWithBase(ign.ErrorK8Create, err)
	}

	// Sanity check: Check if the Parent simulation doesn't have an error status already.
	// In that case we stop launching the child simulation.
	if simDep.isMultiSimChild() {
		parentSim, err := GetParentSimulation(tx, simDep)
		if err != nil {
			s.logger.Error(fmt.Sprintf("startSimulation - %v", err))
			return nil, ign.NewErrorMessageWithBase(ign.ErrorK8Create, err)
		}
		if parentSim.ErrorStatus != nil {
			err := errors.New("Cannot launch a children simulation when its parent has ErrorStatus already")
			s.logger.Error(fmt.Sprintf("startSimulation - %v", err))
			return nil, ign.NewErrorMessageWithBase(ign.ErrorK8Create, err)
		}
	}

	// Everything OK. Log the launch details (to Rollbar)
	str, err := simDep.toJSON()
	if err != nil {
		s.logger.Error(fmt.Sprintf("startSimulation - %v", err))
		return nil, ign.NewErrorMessageWithBase(ign.ErrorUnexpected, err)
	}
	s.logger.Warning(fmt.Sprintf("startSimulation - SimulationDeployment to launch: [%s]", *str))

	// Move to 'launching nodes' status
	if em := simDep.updateSimDepStatus(tx, simLaunchingNodes); em != nil {
		s.logger.Error(fmt.Sprintf("startSimulation - %v", err))
		return nil, em
	}

	tstart := time.Now()

	// Run the following as a block, and in case of an error set the simDep's ErrorStatus field.
	_, em := func() (interface{}, *ign.ErrMsg) {

		// NOTE: This call will block until nodes are created.
		nodeSelectorGroupID, em := s.hostsSvc.launchNodes(ctx, tx, simDep)
		if em != nil {
			return nil, em
		}
		// Wait until Nodes are ready before updating the status.
		timeout := time.Duration(s.cfg.NodeReadyTimeoutSeconds) * time.Second
		if err := WaitForNodesReady(ctx, s.clientset, s.cfg.KubernetesNamespace, *nodeSelectorGroupID, timeout); err != nil {
			return nil, ign.NewErrorMessageWithBase(ign.ErrorK8Create, err)
		}
		timeTrack(ctx, tstart, "startSimulation - launchNodes")

		// switch to next status
		if em := simDep.updateSimDepStatus(tx, simLaunchingPods); em != nil {
			return nil, em
		}

		s.logger.Info("startSimulation - about to launch pods for groupID: " + groupID)
		// After getting the nodes ready we can schedule the Pods.
		if _, em := s.launchGazeboServerInGroup(ctx, tx, groupID, simDep); em != nil {
			return nil, em
		}

		// Wait until Pods are actually running and ready before continuing.
		// TODO: wait until Gazebo server is actually running and ready to receive data.
		// Idea, use kubernetes's readinessProbes for that.
		groupIDLabel := getPodLabelSelectorForSearches(groupID)
		timeout = time.Duration(s.cfg.PodReadyTimeoutSeconds) * time.Second
		if err := WaitForPodsReady(ctx, s.clientset, s.cfg.KubernetesNamespace, groupIDLabel, timeout); err != nil {
			return nil, ign.NewErrorMessageWithBase(ign.ErrorK8Create, err)
		}

		// Register a new RunningSimulation
		if err := s.createRunningSimulation(ctx, tx, simDep); err != nil {
			return nil, NewErrorMessageWithBase(ErrorCreatingRunningSimulationNode, err)
		}

		timeTrack(ctx, tstart, "startSimulation - launchGazeboServerInGroup")

		// Finally, change the simulation status to Running
		if em := simDep.updateSimDepStatus(tx, simRunning); em != nil {
			return nil, em
		}
		return simDep, nil
	}()
	if em != nil {
		if em.ErrCode == ign.ErrorLaunchingCloudInstanceNotEnoughResources && s.AllowRequeuing {
			// If the EC2 instances could not be started due to insufficient
			// instances available then requeue this simulation
			return launcherRelaunchNeeded, em
		}
		// Otherwise mark the simulation as failed
		logMsg := fmt.Sprintf("startSimulation - error in startSimulation for groupid [%s]. Error: %v", groupID, em)
		s.logger.Error(logMsg, em)
		timeTrack(ctx, tstart, "startSimulation - time tracker until error")
		s.registerError(ctx, tx, simDep, simErrorWhenInitializing)
		return nil, em
	}

	s.logger.Info("startSimulation - successfully launched groupID: " + groupID)
	return simDep, nil
}

// createRunningSimulation is a helper func used to create and register a new RunningSimulation.
func (s *Service) createRunningSimulation(ctx context.Context, tx *gorm.DB, dep *SimulationDeployment) error {
	worldStatsTopic, maxSimSeconds, err := s.getGazeboWorldStatsTopicAndLimit(ctx, tx, dep)
	if err != nil {
		return err
	}

	// TODO: warmup topic is not a generic concept as it is specific of SubT. Need to move to a SubT custom code.
	// TODO: Consider allowing Applications to configure the RunningSimulation instance.
	worldWarmupTopic, err := s.getGazeboWorldWarmupTopic(ctx, tx, dep)
	if err != nil {
		return err
	}

	t, err := s.setupRunningSimulationTransportLayer(dep)
	if err != nil {
		return err
	}

	rs := runsim.NewRunningSimulation(dep.GetGroupID(), int64(maxSimSeconds), dep.GetValidFor())

	err = t.Subscribe(worldStatsTopic, func(message transport.Message) {
		_ = rs.ReadWorldStats(context.Background(), message)
	})
	if err != nil {
		return err
	}

	err = t.Subscribe(worldWarmupTopic, func(message transport.Message) {
		_ = rs.ReadWarmup(context.Background(), message)
	})
	if err != nil {
		return err
	}

	err = s.platform.RunningSimulations().Add(dep.GetGroupID(), rs, t)
	if err != nil {
		return err
	}

	return nil
}

// setupRunningSimulationTransportLayer initializes a new transport layer for the given simulation deployment.
func (s *Service) setupRunningSimulationTransportLayer(dep *SimulationDeployment) (ignws.PubSubWebsocketTransporter, error) {
	host := s.applications[*dep.Application].getSimulationWebsocketHost()
	path := s.applications[*dep.Application].getSimulationWebsocketPath(*dep.GroupID)

	var t ignws.PubSubWebsocketTransporter
	var err error
	for i := 1; i <= 10; i++ {
		t, err = newTransporter(host, path, *dep.AuthorizationToken, s.cfg.IsTest)
		if err == nil {
			break
		}
		// i * 10s
		Sleep(time.Duration(i*10) * time.Second)
	}
	if err != nil {
		return nil, err
	}

	return t, nil
}

// newTransporter returns a new ign websocket transport.
// If isTest is set to true, it will return the default transport test mock.
func newTransporter(host, path, token string, isTest bool) (ignws.PubSubWebsocketTransporter, error) {
	if isTest {
		if globals.TransportTestMock == nil {
			return nil, errors.New("mock for testing transport not initialized")
		}
		return globals.TransportTestMock, nil
	}
	return ignws.NewIgnWebsocketTransporter(host, path, transport.WebsocketSecureScheme, token)
}

func (s *Service) requeueSimulation(simDep *SimulationDeployment) *ign.ErrMsg {
	// Revert the simulation deployment status to Pending
	if em := simDep.updateSimDepStatus(s.DB, simPending); em != nil {
		return em
	}
	// Wait a little time and requeue the simulation
	Sleep(time.Minute)
	s.queueLaunchRequest(*simDep.GroupID)

	return nil
}

// ///////////////////////////////////////////////////////////////////////
// ///////////////////////////////////////////////////////////////////////
// ///////////////////////////////////////////////////////////////////////
// ///////////////////////////////////////////////////////////////////////

// ShutdownSimulationAsync spawns a task to finish a simulation.
func (s *Service) ShutdownSimulationAsync(ctx context.Context, tx *gorm.DB,
	groupID string, user *users.User) (interface{}, *ign.ErrMsg) {

	s.logger.Info("ShutdownSimulationAsync requested for groupID: " + groupID)

	// Is the user authorized to shutdown the simulation? First we check generic
	// permissions. Then we allow specific Applications to reject requests as well.
	if ok, em := s.userAccessor.IsAuthorizedForResource(*user.Username, groupID, per.Read); !ok {
		return nil, em
	}

	mainDep, err := GetSimulationDeployment(tx, groupID)
	if err != nil {
		return nil, ign.NewErrorMessageWithBase(ign.ErrorSimGroupNotFound, err)
	}

	// Allow specific Application to reject the permissions too.
	if ok, em := s.applications[*mainDep.Application].checkCanShutdownSimulation(ctx, s, tx, mainDep, user); !ok {
		return nil, em
	}

	// Check the simulation has the correct status
	if em := mainDep.assertSimDepStatus(simRunning); em != nil {
		return nil, em
	}

	var depsToTerminate *SimulationDeployments

	// Is this a multiSim?
	if mainDep.isMultiSimParent() {
		// Get all child simulations that have status simRunning.
		depsToTerminate, err = GetChildSimulationDeployments(tx, mainDep, simRunning, simRunning)
		if err != nil {
			return nil, ign.NewErrorMessageWithBase(ign.ErrorSimGroupNotFound, err)
		}
	} else {
		depsToTerminate = &SimulationDeployments{*mainDep}
	}

	// Schedule the terminations
	for _, d := range *depsToTerminate {
		if em := s.scheduleTermination(ctx, tx, &d); em != nil {
			return nil, em
		}
	}
	return mainDep, nil
}

// scheduleTermination marks a simulation as "to be terminated" and queues it
// into the Termination Pool.
func (s *Service) scheduleTermination(ctx context.Context, tx *gorm.DB, dep *SimulationDeployment) *ign.ErrMsg {
	// Do not continue if the simulation has already started termination
	if *dep.DeploymentStatus >= int(simTerminateRequested) {
		depStatus := DeploymentStatus(*dep.DeploymentStatus)
		s.logger.Warning(fmt.Sprintf(
			"Attempted to terminate simulation [%s] with status %s.", *dep.GroupID, depStatus.String(),
		))
		return nil
	}

	if em := dep.updateSimDepStatus(tx, simTerminateRequested); em != nil {
		return em
	}
	// Add a 'stop simulation' request to the Terminator Jobs-Pool.
	s.queueShutdownRequest(*dep.GroupID)

	return nil
}

// internalShutdownSimulation is an internal helper function used to free
// resources. It is invoked by the normal shutdown simulation and by the
// error handlers.
func (s *Service) internalShutdownSimulation(ctx context.Context, tx *gorm.DB,
	dep *SimulationDeployment, logPrefix string) (interface{}, *ign.ErrMsg) {

	if dep.isMultiSimParent() {
		// Parents aren't real simulations. They just spawn child simulations.
		// So they cannot be shutdown. If a Parent Sim is here then that's an error.
		err := errors.New("Cannot shutdown a MultiSim Parent. Only child simulations")
		return nil, ign.NewErrorMessageWithBase(ign.ErrorK8Delete, err)
	}

	groupID := *dep.GroupID

	rs := s.removeRunningSimulation(groupID)
	if rs != nil {
		rs.Free(ctx)
	}

	// Mark the simulation as stopped
	if em := dep.recordStop(tx); em != nil {
		return nil, em
	}

	if *dep.DeploymentStatus == int(simDeletingPods) {
		// Delete the pods, services , etc
		s.logger.Info(fmt.Sprintf("%s - about to delete pods for groupID: %s", logPrefix, groupID))
		// It is expected that deleteGazeboServerInGroup will block until Pods and Services
		// were cleanly terminated (including preStop scripts, etc).
		// Blocking is needed because after this call, the host/node will be killed (or reused).
		if em := s.deleteGazeboServerInGroup(ctx, tx, dep); em != nil {
			return nil, em
		}
		// Switch to next state to allow the next block to run
		if em := dep.updateSimDepStatus(tx, simDeletingNodes); em != nil {
			return nil, em
		}
	}

	if *dep.DeploymentStatus == int(simDeletingNodes) {
		// Delete the kubernetes nodes
		_, em := s.hostsSvc.deleteK8Nodes(ctx, tx, *dep.GroupID)
		// We allow for cases where were not used and thus are not found now
		if em != nil && em.ErrCode != int(ErrorLabeledNodeNotFound) {
			return nil, em
		}
		// Switch to next state to allow the next block to run
		if em := dep.updateSimDepStatus(tx, simTerminatingInstances); em != nil {
			return nil, em
		}
	}

	if *dep.DeploymentStatus == int(simTerminatingInstances) {
		// ask the Cloud instances manager to terminate the instances
		_, em := s.hostsSvc.deleteHosts(ctx, tx, dep)
		if em != nil {
			return nil, em
		}
		// Switch to next state, marking is as terminated
		if em := dep.updateSimDepStatus(tx, simTerminated); em != nil {
			return nil, em
		}
	}

	return dep, nil
}

// ShutdownSimulation finishes all resources associated to a cloudsim simulation.
// (eg. Nodes, Hosts, Pods)
// IMPORTANT: this function is invoked in a separate thread, from a Terminator Worker thread.
func (s *Service) shutdownSimulation(ctx context.Context, tx *gorm.DB, groupID string) (interface{}, *ign.ErrMsg) {

	dep, err := GetSimulationDeployment(tx, groupID)
	if err != nil {
		return nil, ign.NewErrorMessageWithBase(ign.ErrorSimGroupNotFound, err)
	}

	// Check the simulation has the correct status
	if em := dep.assertSimDepStatus(simTerminateRequested); em != nil {
		return nil, em
	}

	if em := dep.updateSimDepStatus(tx, simDeletingPods); em != nil {
		return nil, em
	}

	tstart := time.Now()

	// Run the following as a block, and in case of error set the simDep error status field.
	_, em := func() (interface{}, *ign.ErrMsg) {
		return s.internalShutdownSimulation(ctx, tx, dep, "shutdownSimulation")
	}()
	if em != nil {
		// If the simulation failed to upload logs, the EC2 instances will be kept alive to allow
		// admins to manually extract logs.
		if em.ErrCode == int(ErrorFailedToUploadLogs) {
			// Set the simulation error status
			if em := dep.setErrorStatus(tx, simErrorFailedToUploadLogs); em != nil {
				s.logger.Error(fmt.Sprintf("Could not update error status to %s.", simErrorFailedToUploadLogs))
			}
			logMsg := "shutdownSimulation - Errors occurred while uploading log files. Resources will not be terminated."
			s.logger.Error(logMsg, em)
			timeTrack(ctx, tstart, "shutdownSimulation - time tracker until error")
			// Return without calling the error handler to avoid it from terminating this simulation's resources
			return nil, em
		}
		logMsg := fmt.Sprintf("shutdownSimulation - error in shutdownSimulation for groupid [%s]. Error: %v", *dep.GroupID, em)
		s.logger.Error(logMsg, em)
		timeTrack(ctx, tstart, "shutdownSimulation - time tracker until error")
		return nil, em
	}

	s.logger.Info("shutdownSimulation - successfully removed groupID: " + groupID)
	timeTrack(ctx, tstart, "shutdownSimulation - Success")
	return dep, nil
}

// ///////////////////////////////////////////////////////////////////////
// ///////////////////////////////////////////////////////////////////////
// ///////////////////////////////////////////////////////////////////////
// ///////////////////////////////////////////////////////////////////////

// rollbackFailedLaunch tries to undo a failed launch, to release resources.
// It is invoked by the ErrorHandler worker.
func (s *Service) rollbackFailedLaunch(ctx context.Context, tx *gorm.DB,
	dep *SimulationDeployment) (interface{}, *ign.ErrMsg) {

	// Need to release the resources. Based on the status reached at launch, set the
	// equivalent status from the shutdown process and start the shutdown.
	var newSt DeploymentStatus
	switch st := *dep.DeploymentStatus; st {
	case int(simLaunchingPods):
		newSt = simDeletingPods
	case int(simLaunchingNodes):
		newSt = simDeletingNodes
	}

	tstart := time.Now()

	// Run the following as a block, and in case of error set the simDep error status field.
	_, em := func() (interface{}, *ign.ErrMsg) {
		if em := dep.updateSimDepStatus(tx, newSt); em != nil {
			return nil, em
		}
		return s.internalShutdownSimulation(ctx, tx, dep, "rollbackFailedLaunch")
	}()
	if em != nil {
		logMsg := fmt.Sprintf("rollbackFailedLaunch - error while doing rollback in groupid [%s]. Marking for Admin review. Error: %v", *dep.GroupID, em)
		s.logger.Error(logMsg, em)
		timeTrack(ctx, tstart, "rollbackFailedLaunch - time tracker until error")
		// There was an error during error handling. Marking for Admin Review
		dep.setErrorStatus(tx, simErrorAdminReview)
		return nil, em
	}
	timeTrack(ctx, tstart, "rollbackFailedLaunch - Success")
	return dep, nil
}

// completeFailedTermination tries to finish a failed termination, to release resources.
// It is invoked by the ErrorHandler worker.
func (s *Service) completeFailedTermination(ctx context.Context, tx *gorm.DB,
	dep *SimulationDeployment) (interface{}, *ign.ErrMsg) {

	tstart := time.Now()

	// Run the following as a block, and in case of error set the simDep error status field.
	_, em := func() (interface{}, *ign.ErrMsg) {
		return s.internalShutdownSimulation(ctx, tx, dep, "completeFailedTermination")
	}()
	if em != nil {
		logMsg := fmt.Sprintf("completeFailedTermination - error while completing failed termination for groupid [%s]. Marking for Admin review. Error: %v", *dep.GroupID, em)
		s.logger.Error(logMsg, em)
		timeTrack(ctx, tstart, "completeFailedTermination - time tracker until error")
		// There was an error during error handling. Marking for Admin Review
		dep.setErrorStatus(tx, simErrorAdminReview)
		return nil, em
	}
	timeTrack(ctx, tstart, "completeFailedTermination - Success")
	return dep, nil
}

// ///////////////////////////////////////////////////////////////////////
// ///////////////////////////////////////////////////////////////////////
// ///////////////////////////////////////////////////////////////////////
// ///////////////////////////////////////////////////////////////////////

// DeleteNodesAndHostsForGroup starts the shutdown of all the kubernetes nodes
// and associated Hosts (instances) of a given Cloudsim Simulation.
func (s *Service) DeleteNodesAndHostsForGroup(ctx context.Context, tx *gorm.DB,
	dep *SimulationDeployment, user *users.User) (interface{}, *ign.ErrMsg) {

	// make sure the requesting user has the correct permissions
	// Only admins of the Application team (eg. subt Org) can do that at the moment.
	if ok, em := s.userAccessor.CanPerformWithRole(dep.Application, *user.Username, per.Admin); !ok {
		return nil, em
	}

	if em := dep.updateSimDepStatus(tx, simDeletingNodes); em != nil {
		return nil, em
	}

	return s.internalShutdownSimulation(ctx, tx, dep, "DeleteNodesAndHostsForGroup")
}

// ///////////////////////////////////////////////////////////////////////
// ///////////////////////////////////////////////////////////////////////

// getSimulationPodNamePrefix returns the pod name prefix for a simulation
func getSimulationPodNamePrefix(groupID string) string {
	return fmt.Sprintf("sim-%s", groupID)
}

// launchGazeboServerInGroup launches a set of gzserver pods and associated services in the
// given group.
func (s *Service) launchGazeboServerInGroup(ctx context.Context, tx *gorm.DB, groupID string,
	dep *SimulationDeployment) (interface{}, *ign.ErrMsg) {

	// It is quite important that application's specific launchers do add the following
	// labels to the created Pods / Services.
	podName := getSimulationPodNamePrefix(groupID)
	labels := map[string]string{
		cloudsimTagLabelKey: "true",
		podLabelPodGroup:    podName,
		podLabelKeyGroupID:  groupID,
	}

	// Add the parent's groupID to the labels as well.
	if dep.isMultiSimChild() {
		labels["parent-group-id"] = *dep.ParentGroupID
	}

	// Find the specific Application handler and ask it to launch the app, using
	// the given base labels and groupID.
	return s.applications[*dep.Application].launchApplication(ctx, s, tx, dep, podName, labels)
}

// getPodLabelSelectorForSearches is a helper function to return the full groupID label
// used for searching Pods associated to a groupID.
func getPodLabelSelectorForSearches(groupID string) string {
	return podLabelKeyGroupID + "=" + groupID
}

// deleteGazeboServerInGroup removes an existing gzserver pod and its services from a group.
func (s *Service) deleteGazeboServerInGroup(ctx context.Context, tx *gorm.DB, dep *SimulationDeployment) *ign.ErrMsg {
	// Find the specific Application handler and ask it to delete the app, using
	// the given groupID to find the involved pods/services.
	return s.applications[*dep.Application].deleteApplication(ctx, s, tx, dep)
}

// getGazeboWorldStatsTopicAndLimit returns the topic to subscribe to get notifications about the simulation
// state (eg. /world/default/stats) and time, as well as the Maximum allowed
// Sim time seconds (before marking the simulation as expired).
// This request is delegated to the specific application being launched.
func (s *Service) getGazeboWorldStatsTopicAndLimit(ctx context.Context, tx *gorm.DB, dep *SimulationDeployment) (string, int, error) {
	return s.applications[*dep.Application].getGazeboWorldStatsTopicAndLimit(ctx, tx, dep)
}

// getGazeboWorldWarmupTopic returns the topic to subscribe to get notifications about the simulation.
// finishing the Warmup period (ie. being ready to start).
// This request is delegated to the specific application being launched.
func (s *Service) getGazeboWorldWarmupTopic(ctx context.Context, tx *gorm.DB, dep *SimulationDeployment) (string, error) {
	return s.applications[*dep.Application].getGazeboWorldWarmupTopic(ctx, tx, dep)
}

// ///////////////////////////////////////////////////////////////////////
// ///////////////////////////////////////////////////////////////////////

// SimulationDeploymentList returns a paginated list with cloudsim simulations.
// Members of the submitting team can see the list of simulations they submitted.
// Members of the organizing application (eg. members of SubT Organization) can see all
// simulations for that application.
func (s *Service) SimulationDeploymentList(ctx context.Context, p *ign.PaginationRequest,
	tx *gorm.DB, byStatus *DeploymentStatus, invertStatus bool,
	byErrStatus *ErrorStatus, invertErrStatus bool, byCircuit *string, user *users.User,
	application *string, includeChildren bool, owner *string, private *bool) (*SimulationDeployments, *ign.PaginationResult, *ign.ErrMsg) {

	// Create the DB query
	var sims SimulationDeployments
	q := tx.Model(&SimulationDeployment{})
	// Return the newest simulations first
	q = q.Order("created_at desc, id", true)

	if application == nil {
		// The user is requesting ALL simulations from all applications. Only system admins can do that.
		if ok := s.userAccessor.IsSystemAdmin(*user.Username); !ok {
			return nil, nil, ign.NewErrorMessage(ign.ErrorUnauthorized)
		}
	} else {
		// Only simulations from the given application (eg. subt).
		q = q.Where("application = ?", *application)
	}

	// Restrict including children to application and system admins
	if user != nil {
		if ok, _ := s.userAccessor.CanPerformWithRole(application, *user.Username, per.Admin); !ok {
			// Regardless of the value passed as argument, we set it to False if the requestor
			// is neither an application or system admin.
			includeChildren = false
		}
	} else {
		includeChildren = false
	}

	if !includeChildren {
		// Only Top Level simulations (ie. not child sims from MultiSims)
		q = q.Where("multi_sim != ?", multiSimChild)
	}

	// Filter by status
	if byStatus != nil {
		if invertStatus {
			q = q.Where("deployment_status != ?", int(*byStatus))
		} else {
			q = q.Where("deployment_status = ?", int(*byStatus))
		}
	}

	// Filter by error status
	if byErrStatus != nil {
		if invertErrStatus {
			q = q.Where("error_status != ?", string(*byErrStatus))
		} else {
			q = q.Where("error_status = ?", string(*byErrStatus))
		}
	}

	// Filter by circuit
	// TODO: This is SubT specific and should be moved
	if byCircuit != nil {
		q = q.Where("extra_selector = ?", *byCircuit)
	}

	// If user belongs to the application's main Org, then he can see all simulations.
	// Otherwise, only those simulations created by the user's team.
	// If there is no user, only public ones.
	if user != nil {
		if ok, _ := s.userAccessor.CanPerformWithRole(application, *user.Username, per.Member); !ok {
			// filter resources based on privacy setting
			q = s.userAccessor.QueryForResourceVisibility(q, nil, user)
		}
	} else {
		q = s.userAccessor.QueryForResourceVisibility(q, nil, nil)
	}

	// Filter by owner if present
	if owner != nil {
		q = q.Where("owner = ?", *owner)
	}

	// Filter by privacy if present
	if private != nil {
		q = q.Where("private = ?", *private)
	}

	pagination, err := ign.PaginateQuery(q, &sims, *p)
	if err != nil {
		return nil, nil, ign.NewErrorMessageWithBase(ign.ErrorInvalidPaginationRequest, err)
	}
	if !pagination.PageFound {
		return nil, nil, ign.NewErrorMessage(ign.ErrorPaginationPageNotFound)
	}

	return &sims, pagination, nil
}

// ///////////////////////////////////////////////////////////////////////
// ///////////////////////////////////////////////////////////////////////

// GetSimulationDeployment returns a single simulation deployment based on its groupID
func (s *Service) GetSimulationDeployment(ctx context.Context, tx *gorm.DB,
	groupID string, user *users.User) (interface{}, *ign.ErrMsg) {

	var dep *SimulationDeployment
	var err error

	dep, err = GetSimulationDeployment(tx, groupID)
	if err != nil {
		return nil, ign.NewErrorMessageWithBase(ign.ErrorSimGroupNotFound, err)
	}

	// Check for user permissions if the simulation is private.
	if err := s.VerifyPermissionOverPrivateSimulation(user, dep); err != nil {
		return nil, err
	}

	var extra *ExtraInfoSubT
	extra, err = ReadExtraInfoSubT(dep)
	if err != nil {
		return nil, ign.NewErrorMessageWithBase(ign.ErrorUnexpected, err)
	}

	// If the user is not a system admin, remove the RunIndex and WorldIndex fields.
	ok := false
	if user != nil {
		ok = s.userAccessor.IsSystemAdmin(*user.Username)
	}
	if !ok || user == nil {
		extra.RunIndex = nil
		extra.WorldIndex = nil
	}

	dep.Extra, err = extra.ToJSON()
	if err != nil {
		return nil, ign.NewErrorMessageWithBase(ign.ErrorUnexpected, err)
	}

	return dep, nil
}

// ///////////////////////////////////////////////////////////////////////
// ///////////////////////////////////////////////////////////////////////

// GetSimulationWebsocketAddress returns a live simulation's websocket server address and authorization token.
// If the simulation is not running, an error is returned.
func (s *Service) GetSimulationWebsocketAddress(ctx context.Context, tx *gorm.DB, user *users.User,
	groupID string) (interface{}, *ign.ErrMsg) {

	dep, err := GetSimulationDeployment(tx, groupID)
	if err != nil {
		return nil, ign.NewErrorMessageWithBase(ign.ErrorSimGroupNotFound, err)
	}

	// Check for user permissions if the simulation is private.
	if err := s.VerifyPermissionOverPrivateSimulation(user, dep); err != nil {
		return nil, err
	}

	// Parent simulations are not valid as they do not run simulations directly
	if dep.isMultiSimParent() {
		return nil, ign.NewErrorMessage(ign.ErrorInvalidSimulationStatus)
	}

	// Multisim child simulations can only be accessed by admins
	if dep.isMultiSimChild() && (user == nil || !s.userAccessor.IsSystemAdmin(*user.Username)) {
		return nil, ign.NewErrorMessage(ign.ErrorUnauthorized)
	}

	// Find the specific Application handler and ask for the websocket address
	return s.applications[*dep.Application].getSimulationWebsocketAddress(ctx, s, tx, dep)
}

// ///////////////////////////////////////////////////////////////////////
// ///////////////////////////////////////////////////////////////////////

// GetSimulationLogsForDownload returns the generated logs from a simulation.
func (s *Service) GetSimulationLogsForDownload(ctx context.Context, tx *gorm.DB,
	user *users.User, groupID string, robotName *string) (*string, *ign.ErrMsg) {

	dep, err := GetSimulationDeployment(tx, groupID)
	if err != nil {
		return nil, ign.NewErrorMessageWithBase(ign.ErrorSimGroupNotFound, err)
	}

	// make sure the requesting user has the correct permissions
	if ok, em := s.userAccessor.IsAuthorizedForResource(*user.Username, groupID, per.Read); !ok {
		return nil, em
	}

	// Find the specific Application handler and ask it to generate the link to download logs.
	return s.applications[*dep.Application].getSimulationLogsForDownload(ctx, tx, dep, robotName)
}

// ///////////////////////////////////////////////////////////////////////
// ///////////////////////////////////////////////////////////////////////

// GetSimulationLiveLogs returns the live logs from a simulation.
func (s *Service) GetSimulationLiveLogs(ctx context.Context, tx *gorm.DB, user *users.User, groupID string,
	robotName *string, lines *int64) (interface{}, *ign.ErrMsg) {

	dep, err := GetSimulationDeployment(tx, groupID)

	if err != nil {
		return nil, ign.NewErrorMessageWithBase(ign.ErrorSimGroupNotFound, err)
	}

	// make sure the requesting user has the correct permissions
	if ok, em := s.userAccessor.IsAuthorizedForResource(*user.Username, groupID, per.Read); !ok {
		return nil, em
	}

	// Find the specific Application handler and ask for the live logs
	return s.applications[*dep.Application].getSimulationLiveLogs(ctx, s, tx, dep, robotName, *lines)
}

// ///////////////////////////////////////////////////////////////////////
// ///////////////////////////////////////////////////////////////////////

// GetCloudMachineInstances returns a paginated list with all cloud instances.
func (s *Service) GetCloudMachineInstances(ctx context.Context, p *ign.PaginationRequest,
	tx *gorm.DB, byStatus *MachineStatus, invertStatus bool, groupID *string, user *users.User,
	application *string) (*MachineInstances, *ign.PaginationResult, *ign.ErrMsg) {

	// check if the requesting user has permission to access machines in the given
	// application. Only members of the Application team (ie. Org) can do that.

	// Dev Note: we assume that each "application" has a corresponding Organization
	// with the same name. Members of that Organization will be considered Admins
	// of the application.
	if ok, em := s.userAccessor.CanPerformWithRole(application, *user.Username, per.Member); !ok {
		return nil, nil, em
	}

	return s.hostsSvc.CloudMachinesList(ctx, p, tx, byStatus, invertStatus, groupID, application)
}

// ///////////////////////////////////////////////////////////////////////
// ///////////////////////////////////////////////////////////////////////

// removeRunningSimulation deletes and return a RunningSimulation
func (s *Service) removeRunningSimulation(groupID string) *RunningSimulation {
	s.lockRunningSimulations.Lock()
	defer s.lockRunningSimulations.Unlock()
	rs := s.runningSimulations[groupID]
	delete(s.runningSimulations, groupID)
	return rs
}

// addRunningSimulation registers a new RunningSimulation
func (s *Service) addRunningSimulation(rs *RunningSimulation) {
	s.lockRunningSimulations.Lock()
	defer s.lockRunningSimulations.Unlock()
	s.runningSimulations[rs.GroupID] = rs
}

// ///////////////////////////////////////////////////////////////////////
// ///////////////////////////////////////////////////////////////////////

// getRunningSimulationDeploymentsByOwner returns all the top level SimulationDeployments
// requests (multiSimSingle or multiSimParent -- not childs) that can be considered 'running',
// filtered by a given owner. It is used to count the number of active pending / running
// requests a user has made simulteneously.
func (s *Service) getRunningSimulationDeploymentsByOwner(tx *gorm.DB, owner string) (*SimulationDeployments, error) {
	deps, err := GetSimulationDeploymentsByOwner(tx, owner, simPending, simRunning)
	if err != nil {
		return nil, err
	}
	running := make(SimulationDeployments, 0)
	for _, d := range *deps {
		if !d.isMultiSimChild() && d.IsRunning() {
			running = append(running, d)
		}
	}
	return &running, nil
}

// GetCompetitionRobots returns the list of available robot configurations for a competition.
func (s *Service) GetCompetitionRobots(applicationName string) (interface{}, *ign.ErrMsg) {
	return s.applications[applicationName].getCompetitionRobots()
}

// ///////////////////////////////////////////////////////////////////////
// ///////////////////////////////////////////////////////////////////////

// VerifyPermissionOverPrivateSimulation Checks if the given user has permissions over a private simulation.
func (s *Service) VerifyPermissionOverPrivateSimulation(user *users.User, dep *SimulationDeployment) *ign.ErrMsg {
	// Sanity check. Make sure the simulation deployment exists.
	if dep == nil {
		return ign.NewErrorMessage(ign.ErrorSimGroupNotFound)
	}

	// Private Simulation. Check if user has permission over it.
	if dep.Private != nil && *dep.Private == true {
		// Anonymous users have no permission over private simulations.
		if user == nil {
			return ign.NewErrorMessage(ign.ErrorUnauthorized)
		}

		// Make sure the user has the correct permissions
		if ok, em := s.userAccessor.IsAuthorizedForResource(*user.Username, *dep.GroupID, per.Read); !ok {
			return em
		}
	}

	return nil
}

// ///////////////////////////////////////////////////////////////////////
// ///////////////////////////////////////////////////////////////////////

// QueueGetElements returns a paginated list of elements from the launch queue.
// If no page or perPage arguments are passed, it sets those value to 0 and 10 respectively.
func (s *Service) QueueGetElements(ctx context.Context, user *users.User, page, perPage *int) ([]interface{}, *ign.ErrMsg) {
	if ok := s.userAccessor.IsSystemAdmin(*user.Username); !ok {
		return nil, ign.NewErrorMessage(ign.ErrorUnauthorized)
	}
	if page == nil {
		page = intptr(0)
	}
	if perPage == nil {
		perPage = intptr(10)
	}
	offset := *page * *perPage
	limit := *perPage
	return s.launchHandlerQueue.Get(&offset, &limit)
}

// QueueCount returns the element count from the launch queue.
func (s *Service) QueueCount(ctx context.Context, user *users.User) (interface{}, *ign.ErrMsg) {
	if ok := s.userAccessor.IsSystemAdmin(*user.Username); !ok {
		return nil, ign.NewErrorMessage(ign.ErrorUnauthorized)
	}
	return s.launchHandlerQueue.Count(), nil
}

// QueueMoveElementToFront moves an element by the given groupID to the front of the queue.
func (s *Service) QueueMoveElementToFront(ctx context.Context, user *users.User, groupID string) (interface{}, *ign.ErrMsg) {
	if ok := s.userAccessor.IsSystemAdmin(*user.Username); !ok {
		return nil, ign.NewErrorMessage(ign.ErrorUnauthorized)
	}
	return s.launchHandlerQueue.MoveToFront(groupID)
}

// QueueMoveElementToBack moves an element by the given groupID to the back of the queue.
func (s *Service) QueueMoveElementToBack(ctx context.Context, user *users.User, groupID string) (interface{}, *ign.ErrMsg) {
	if ok := s.userAccessor.IsSystemAdmin(*user.Username); !ok {
		return nil, ign.NewErrorMessage(ign.ErrorUnauthorized)
	}
	return s.launchHandlerQueue.MoveToBack(groupID)
}

// QueueSwapElements swaps positions of groupIDs A and B.
func (s *Service) QueueSwapElements(ctx context.Context, user *users.User, groupIDA, groupIDB string) (interface{}, *ign.ErrMsg) {
	if ok := s.userAccessor.IsSystemAdmin(*user.Username); !ok {
		return nil, ign.NewErrorMessage(ign.ErrorUnauthorized)
	}
	return s.launchHandlerQueue.Swap(groupIDA, groupIDB)
}

// QueueRemoveElement removes an element by the given groupID from the queue
func (s *Service) QueueRemoveElement(ctx context.Context, user *users.User, groupID string) (interface{}, *ign.ErrMsg) {
	if ok := s.userAccessor.IsSystemAdmin(*user.Username); !ok {
		return nil, ign.NewErrorMessage(ign.ErrorUnauthorized)
	}
	return s.launchHandlerQueue.Remove(groupID)
}

// TODO: Make initPlatform independent of Service by receiving arguments with the needed config.
func (s *Service) initPlatform() (platform.Platform, error) {

	machines := ec2.NewMachines(globals.EC2Svc, s.logger)

	storage := s3.NewStorage(globals.S3Svc, s.logger)

	restConfig, err := kubernetes.GetConfig()
	if err != nil {
		return nil, err
	}

	kubernetesClient, err := kubernetes.NewAPI(restConfig)
	if err != nil {
		return nil, err
	}

	glooClientset, err := gloocli.NewClientset(context.Background(), &gloocli.ClientsetConfig{
		KubeConfig:             restConfig,
		IsGoTest:               s.cfg.IsTest,
		ConnectToCloudServices: true,
	})
	if err != nil {
		return nil, err
	}

	cluster := kubernetes.NewCustomKubernetes(kubernetes.Config{
		Nodes:           nodes.NewNodes(kubernetesClient, s.logger),
		Pods:            pods.NewPods(kubernetesClient, spdy.NewSPDYInitializer(restConfig), s.logger),
		Ingresses:       gloo.NewVirtualServices(glooClientset.Gateway(), s.logger, glooClientset.Gloo()),
		IngressRules:    gloo.NewVirtualHosts(glooClientset.Gateway(), s.logger),
		Services:        services.NewServices(kubernetesClient, s.logger),
		NetworkPolicies: network.NewNetworkPolicies(kubernetesClient, s.logger),
	})

	store, err := envVars.NewStore()
	if err != nil {
		return nil, err
	}

	kubernetesSecrets := secrets.NewKubernetesSecrets(kubernetesClient.CoreV1())

	sesAPI := ses.New(s.session)
	emailSender := email.NewEmailSender(sesAPI)

	runningSimulations := runsim.NewManager()

	return platform.NewPlatform(platform.Components{
		Machines:           machines,
		Storage:            storage,
		Cluster:            cluster,
		Store:              store,
		Secrets:            kubernetesSecrets,
		EmailSender:        emailSender,
		RunningSimulations: runningSimulations,
	}), nil
}

// TODO: Make initApplicationServices independent of Service by receiving arguments with the needed config.
func (s *Service) initApplicationServices() subtapp.Services {
	s.serviceAdaptor = NewSubTSimulationServiceAdaptor(s.DB)
	base := application.NewServices(s.serviceAdaptor, s.userAccessor)
	trackService := NewTracksService(s.DB, s.logger)
	summaryService := summaries.NewService(s.DB)
	return subtapp.NewServices(base, trackService, summaryService)
}

// TODO: Make initSimulator independent of Service by receiving arguments with the needed config.
func (s *Service) initSimulator() simulator.Simulator {
	return subtSimulator.NewSimulator(subtSimulator.Config{
		DB:                    s.DB,
		Platform:              s.platform,
		ApplicationServices:   s.applicationServices,
		ActionService:         s.actionService,
		DisableDefaultActions: false,
	})
}<|MERGE_RESOLUTION|>--- conflicted
+++ resolved
@@ -566,7 +566,6 @@
 		// deploymentStatus is Running as well.
 		if simRunning.Eq(*simDep.DeploymentStatus) {
 			// Register a new live RunningSimulation
-
 			if err := s.createRunningSimulation(ctx, tx, simDep); err != nil {
 				return err
 			}
@@ -775,11 +774,6 @@
 // StartExpiredSimulationsCleaner initialize the routine that will check for expired
 // simulations.
 func (s *Service) StartExpiredSimulationsCleaner() {
-<<<<<<< HEAD
-	// bind a specific logger to the cleaner
-
-=======
->>>>>>> 3135dfd7
 	// We check for expired simulations each minute
 	s.expiredSimulationsTicker = time.NewTicker(time.Minute)
 	s.expiredSimulationsDone = make(chan bool, 1)
@@ -892,16 +886,7 @@
 		return
 	}
 
-<<<<<<< HEAD
 	s.logger.Info("Worker about to invoke StartSimulation for groupID: " + groupID)
-=======
-	// bind a specific logger to the worker
-	reqID := fmt.Sprintf("worker-start-sim-%s", groupID)
-	newLogger := s.logger.Clone(reqID)
-	workerCtx := ign.NewContextWithLogger(s.baseCtx, newLogger)
-
-	newLogger.Info("Worker about to invoke StartSimulation for groupID: " + groupID)
->>>>>>> 3135dfd7
 
 	simDep, err := GetSimulationDeployment(s.DB, groupID)
 	if err != nil {
@@ -929,28 +914,24 @@
 	if !ok {
 		return
 	}
-<<<<<<< HEAD
-
-	err := s.simulator.Stop(s.baseCtx, simulations.GroupID(groupID))
-	if err != nil {
-		s.notify(PoolShutdownSimulation, groupID, nil, ign.NewErrorMessageWithBase(ign.ErrorUnexpected, err))
-		return
-	}
-
-	simDep, err := GetSimulationDeployment(s.DB, groupID)
-	if err != nil {
-		s.logger.Error(fmt.Sprintf("stopSimulation - %v", err))
-		return
-	}
-	s.notify(PoolShutdownSimulation, groupID, simDep, nil)
-=======
 	// bind a specific logger to the worker-
 	workerCtx := context.Background()
 
 	s.logger.Info("Worker about to invoke ShutdownSimulation for groupID: " + groupID)
 	res, em := s.shutdownSimulation(workerCtx, s.DB, groupID)
 	s.notify(PoolShutdownSimulation, groupID, res, em)
->>>>>>> 3135dfd7
+	err := s.simulator.Stop(s.baseCtx, simulations.GroupID(groupID))
+	if err != nil {
+		s.notify(PoolShutdownSimulation, groupID, nil, ign.NewErrorMessageWithBase(ign.ErrorUnexpected, err))
+		return
+	}
+
+	simDep, err := GetSimulationDeployment(s.DB, groupID)
+	if err != nil {
+		s.logger.Error(fmt.Sprintf("stopSimulation - %v", err))
+		return
+	}
+	s.notify(PoolShutdownSimulation, groupID, simDep, nil)
 }
 
 // ///////////////////////////////////////////////////////////////////////
