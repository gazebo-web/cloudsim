package simulations

import (
	"context"
	"fmt"
	"github.com/aws/aws-sdk-go/aws/session"
	"github.com/aws/aws-sdk-go/service/ec2/ec2iface"
	"github.com/aws/aws-sdk-go/service/s3/s3iface"
	"github.com/caarlos0/env"
	"github.com/jinzhu/gorm"
	"github.com/panjf2000/ants"
	"github.com/pkg/errors"
	"github.com/satori/go.uuid"
	"gitlab.com/ignitionrobotics/web/cloudsim/globals"
<<<<<<< HEAD
	subt "gitlab.com/ignitionrobotics/web/cloudsim/internal/subt/simulator"
	"gitlab.com/ignitionrobotics/web/cloudsim/pkg/actions"
	"gitlab.com/ignitionrobotics/web/cloudsim/pkg/application"
	"gitlab.com/ignitionrobotics/web/cloudsim/pkg/cloud"
	"gitlab.com/ignitionrobotics/web/cloudsim/pkg/cloud/aws/ec2"
	"gitlab.com/ignitionrobotics/web/cloudsim/pkg/cloud/aws/s3"
	"gitlab.com/ignitionrobotics/web/cloudsim/pkg/orchestrator"
	"gitlab.com/ignitionrobotics/web/cloudsim/pkg/platform"
	"gitlab.com/ignitionrobotics/web/cloudsim/pkg/simulations"
	"gitlab.com/ignitionrobotics/web/cloudsim/pkg/simulator"
	"gitlab.com/ignitionrobotics/web/cloudsim/pkg/store"
=======
	"gitlab.com/ignitionrobotics/web/cloudsim/pkg/transport"
	ignws "gitlab.com/ignitionrobotics/web/cloudsim/pkg/transport/ign"
	useracc "gitlab.com/ignitionrobotics/web/cloudsim/pkg/users"
>>>>>>> e4c39c60
	"gitlab.com/ignitionrobotics/web/cloudsim/queues"
	"gitlab.com/ignitionrobotics/web/cloudsim/simulations/gloo"
	"gitlab.com/ignitionrobotics/web/fuelserver/bundles/users"
	per "gitlab.com/ignitionrobotics/web/fuelserver/permissions"
	"gitlab.com/ignitionrobotics/web/ign-go"
	"gitlab.com/ignitionrobotics/web/ign-go/scheduler"
	corev1 "k8s.io/api/core/v1"
	metav1 "k8s.io/apimachinery/pkg/apis/meta/v1"
	"k8s.io/client-go/kubernetes"
	"net/http"
	"strconv"
	"strings"
	"sync"
	"time"
)

/*
	The Simulations Service is in charge of launching and terminating Gazebo simulations. And,
	in case of an error, it is responsible of rolling back the failed operation.

	To do this and handle some concurrency without exhausting the host, it has
	one worker-thread-pool for each main activity (launch, terminate, error handling).
	The `launch` and `terminate` pools can launch 10 concurrent workers (eg. the launcher can
	launch 10 simulations in parallel). The error handler pool only has one worker.

	In addition, the SimService has a background go routine that checks for expired
	simulations and send those to automatic termination.

	The Simulations Service interacts with a given NodeManager to start and terminate
	Nodes in the Kubernetes cluster.
	Some examples of NodeManager implementations are EC2Client and LocalNodes.

	This service also delegates to "Application" and "Platform" specific handlers, so they can
	manage the specific details of the simulations to launch. As an example, a competition
	can have custom request for the Nodes to be launched and the simulation details.

*/

// TODO pending set 1 pod per Node in Affinity or other conf.

// SimService is an interface that supports managing simulation instances.
type SimService interface {
	Start(ctx context.Context) error
	Stop(ctx context.Context) error
	CustomizeSimRequest(ctx context.Context, r *http.Request, tx *gorm.DB, createSim *CreateSimulation, username string) *ign.ErrMsg
	GetCloudMachineInstances(ctx context.Context, p *ign.PaginationRequest,
		tx *gorm.DB, byStatus *MachineStatus, invertStatus bool, groupID *string, user *users.User, application *string) (*MachineInstances, *ign.PaginationResult, *ign.ErrMsg)
	DeleteNodesAndHostsForGroup(ctx context.Context, tx *gorm.DB,
		dep *SimulationDeployment, user *users.User) (interface{}, *ign.ErrMsg)
	GetSimulationDeployment(ctx context.Context, tx *gorm.DB, groupID string,
		user *users.User) (interface{}, *ign.ErrMsg)
	GetSimulationWebsocketAddress(ctx context.Context, tx *gorm.DB, user *users.User,
		groupID string) (interface{}, *ign.ErrMsg)
	GetSimulationLiveLogs(ctx context.Context, tx *gorm.DB, user *users.User, groupID string,
		robotName *string, lines *int64) (interface{}, *ign.ErrMsg)
	GetSimulationLogsForDownload(ctx context.Context, tx *gorm.DB, user *users.User, groupID string,
		robotName *string) (*string, *ign.ErrMsg)
	RegisterApplication(ctx context.Context, app ApplicationType)
	ShutdownSimulationAsync(ctx context.Context, tx *gorm.DB,
		groupID string, user *users.User) (interface{}, *ign.ErrMsg)
	SimulationDeploymentList(ctx context.Context, p *ign.PaginationRequest, tx *gorm.DB, byStatus *DeploymentStatus,
		invertStatus bool, byErrStatus *ErrorStatus, invertErrStatus bool, byCircuit *string, user *users.User,
		application *string, includeChildren bool) (*SimulationDeployments, *ign.PaginationResult, *ign.ErrMsg)
	StartSimulationAsync(ctx context.Context, tx *gorm.DB, createSim *CreateSimulation,
		user *users.User) (interface{}, *ign.ErrMsg)
	LaunchSimulationAsync(ctx context.Context, tx *gorm.DB, groupID string,
		user *users.User) (interface{}, *ign.ErrMsg)
	RestartSimulationAsync(ctx context.Context, tx *gorm.DB, groupID string,
		user *users.User) (interface{}, *ign.ErrMsg)
	GetRemainingSubmissions(ctx context.Context, tx *gorm.DB, user *users.User, circuit *string,
		owner *string) (interface{}, *ign.ErrMsg)
	CustomRuleList(ctx context.Context, p *ign.PaginationRequest, tx *gorm.DB, user *users.User, application *string,
		circuit *string, owner *string, ruleType *CustomRuleType) (*CircuitCustomRules, *ign.PaginationResult, *ign.ErrMsg)
	SetCustomRule(ctx context.Context, tx *gorm.DB, user *users.User, application *string,
		circuit *string, owner *string, ruleType *CustomRuleType, value *string) (*CircuitCustomRule, *ign.ErrMsg)
	DeleteCustomRule(ctx context.Context, tx *gorm.DB, user *users.User, application *string, circuit *string,
		owner *string, ruleType *CustomRuleType) (interface{}, *ign.ErrMsg)
	GetCompetitionRobots(applicationName string) (interface{}, *ign.ErrMsg)
	QueueGetElements(ctx context.Context, user *users.User, page, pageSize *int) ([]interface{}, *ign.ErrMsg)
	QueueMoveElementToFront(ctx context.Context, user *users.User, groupID string) (interface{}, *ign.ErrMsg)
	QueueMoveElementToBack(ctx context.Context, user *users.User, groupID string) (interface{}, *ign.ErrMsg)
	QueueSwapElements(ctx context.Context, user *users.User, groupIDA, groupIDB string) (interface{}, *ign.ErrMsg)
	QueueRemoveElement(ctx context.Context, user *users.User, groupID string) (interface{}, *ign.ErrMsg)
	QueueCount(ctx context.Context, user *users.User) (interface{}, *ign.ErrMsg)
}

// NodeManager is responsible of creating and removing cloud instances, and
// kubernetes nodes.
// NodeManager is the expected interface to be implemented by Cloudsim NodeManagers.
// Example implementations can be found in `ec2_machines.go` and `local_machines.go`.
type NodeManager interface {
	CloudMachinesList(ctx context.Context, p *ign.PaginationRequest,
		tx *gorm.DB, byStatus *MachineStatus, invertStatus bool, groupID *string, application *string) (*MachineInstances, *ign.PaginationResult, *ign.ErrMsg)
	// Requests the NodeManager to terminate the hosts (or instances or VMs) used to run a GroupID.
	// It also updates the MachineInstance DB records with the status of the terminated hosts.
	deleteHosts(ctx context.Context, tx *gorm.DB, dep *SimulationDeployment) (interface{}, *ign.ErrMsg)
	// Requests the NodeManager to delete involved k8 nodes.
	// It is expected that if the labeled Nodes cannot be found, then this function should return an ErrorLabeledNodeNotFound.
	deleteK8Nodes(ctx context.Context, tx *gorm.DB, groupID string) (interface{}, *ign.ErrMsg)
	// asks the NodeManager to launch a set of nodes to run a simulation
	launchNodes(ctx context.Context, tx *gorm.DB, dep *SimulationDeployment) (*string, *ign.ErrMsg)
}

const (
	podLabelPodGroup       = "pod-group"
	podLabelKeyGroupID     = "cloudsim-group-id"
	cloudsimTagLabelKey    = "cloudsim"
	cloudsimTagLabel       = "cloudsim=true"
	launcherRelaunchNeeded = "relaunch"
)

// Service is the main struct exported by this Simulations service.
type Service struct {
	// Whether this service will automatically requeue instances that failed with
	// ErrorLaunchingCloudInstanceNotEnoughResources error. True by default.
	AllowRequeuing bool
	// A reference to the kubernetes client
	clientset kubernetes.Interface
	// A reference to the Gloo client
	glooClientset gloo.Clientset
	// A reference to the nodes manager implementation
	hostsSvc NodeManager
	DB       *gorm.DB
	// Workers (ie. Thread Pools)
	launcher     JobPool
	terminator   JobPool
	errorHandler JobPool
	// A buffered channel used to buffer requests to create simulations.
	// Items from this channel will be then used to feed the 'launcher' JobPool.
	launchHandlerQueue *queues.LaunchQueueRepository
	// A buffered channel used to buffer requests to shutdown simulations.
	// Items from this channel will be then used to feed the 'terminator' JobPool.
	terminationHandlerQueue chan string
	// A buffered channel used to buffer requests to handle simulation errors.
	// Items from this channel will be then used to feed the 'error handler' JobPool.
	errorHandlerQueue chan string
	// The base Context from the main application
	baseCtx context.Context
	// The service config. Read from environment variables
	cfg simServConfig
	// A map with the current live RunningSimulations
	runningSimulations map[string]*RunningSimulation
	// A mutex to protect access to read/write operations over the map
	lockRunningSimulations sync.RWMutex
	// Expired simulations cleaning process
	expiredSimulationsTicker *time.Ticker
	expiredSimulationsDone   chan bool
	// MultiSim Parent status updater routine
	multisimStatusUpdater     *time.Ticker
	multisimStatusUpdaterDone chan bool
	applications              map[string]ApplicationType
	// The Service to check for Users/Orgs permissions
	userAccessor             useracc.Service
	poolNotificationCallback PoolNotificationCallback
	scheduler                *scheduler.Scheduler

	// simulator is used to launch a specific set of jobs to start, restart and stop simulations.
	simulator    simulator.Simulator
	SessionAWS   *session.Session
	EC2API       ec2iface.EC2API
	machines     cloud.Machines
	platform     platform.Platform
	storage      cloud.Storage
	orchestrator orchestrator.Cluster
	envStore     store.Store
	simService   simulations.Service
	S3API        s3iface.S3API
}

// SimServImpl holds the instance of the Simulations Service. It is set at initialization.
var SimServImpl SimService

type simServConfig struct {
	// KubernetesNamespace is the Kubernetes namespace for simulation resources.
	KubernetesNamespace string `env:"SIMSVC_KUBERNETES_NAMESPACE" envDefault:"default"`
	// KubernetesGlooNamespace is the Gloo namespace in the Kubernetes cluster.
	KubernetesGlooNamespace string `env:"SIMSVC_KUBERNETES_GLOO_NAMESPACE" envDefault:"gloo-system"`
	// PoolSizeLaunchSim is the number of worker threads available to launch simulations.
	PoolSizeLaunchSim int `env:"SIMSVC_POOL_LAUNCH_SIM" envDefault:"10"`
	// PoolSizeTerminateSim is the number of worker threads available to terminate simulations.
	PoolSizeTerminateSim int `env:"SIMSVC_POOL_TERMINATE_SIM" envDefault:"10"`
	// PoolSizeErrorHandler is the number of worker threads available to handle simulation errors.
	PoolSizeErrorHandler int `env:"SIMSVC_POOL_ERROR_HANDLER" envDefault:"20"`
	// Timeout in seconds to wait until a new Pod is ready. Default: 5 minutes.
	PodReadyTimeoutSeconds int `env:"SIMSVC_POD_READY_TIMEOUT_SECONDS" envDefault:"300"`
	// Timeout in seconds to wait until a new Node is ready. Default: 5 minutes.
	NodeReadyTimeoutSeconds int `env:"SIMSVC_NODE_READY_TIMEOUT_SECONDS" envDefault:"300"`
	// The number of live simulations a team can have running in parallel. Zero value means unlimited.
	MaxSimultaneousSimsPerOwner int `env:"SIMSVC_SIMULTANEOUS_SIMS_PER_TEAM" envDefault:"1"`
	// MaxDurationForSimulations is the maximum number of minutes a simulation can run in cloudsim.
	// This is a default value. Specific ApplicationTypes are expected to overwrite this.
	MaxDurationForSimulations int `env:"SIMSVC_SIM_MAX_DURATION_MINUTES" envDefault:"45"`
	// IsTest determines if a service is being used for a test
	IsTest bool
}

// ApplicationType represents an Application (eg. SubT). Applications are used
// to customize launched Simulations.
type ApplicationType interface {
	getApplicationName() string
	GetSchedulableTasks(ctx context.Context, s *Service, tx *gorm.DB) []SchedulableTask
	checkCanShutdownSimulation(ctx context.Context, s *Service, tx *gorm.DB, dep *SimulationDeployment, user *users.User) (bool, *ign.ErrMsg)
	checkValidNumberOfSimulations(ctx context.Context, s *Service, tx *gorm.DB, dep *SimulationDeployment) *ign.ErrMsg
	customizeSimulationRequest(ctx context.Context, s *Service, r *http.Request, tx *gorm.DB,
		createSim *CreateSimulation, username string) *ign.ErrMsg
	// allow specific applications to create multiSimulations from a single CreateSimulation request.
	spawnChildSimulationDeployments(ctx context.Context, tx *gorm.DB, dep *SimulationDeployment) ([]*SimulationDeployment, *ign.ErrMsg)
	// invoked when a simulation is about to be restarted. The old simulation run should be invalidated.
	invalidateSimulation(ctx context.Context, tx *gorm.DB, simDep *SimulationDeployment) error
	deleteApplication(ctx context.Context, s *Service, tx *gorm.DB, dep *SimulationDeployment) *ign.ErrMsg
	// allow specific applications to define the maximum allowed time for simulations. A value of 0 will
	// mean that the Cloudsim's default value should be used (defined by env var SIMSVC_SIM_MAX_DURATION_MINUTES).
	getMaxDurationForSimulation(ctx context.Context, tx *gorm.DB, dep *SimulationDeployment) time.Duration
	getGazeboWorldStatsTopicAndLimit(ctx context.Context, tx *gorm.DB, dep *SimulationDeployment) (string, int, error)
	getGazeboWorldWarmupTopic(ctx context.Context, tx *gorm.DB, dep *SimulationDeployment) (string, error)
	getSimulationWebsocketAddress(ctx context.Context, s *Service, tx *gorm.DB,
		dep *SimulationDeployment) (interface{}, *ign.ErrMsg)
	getSimulationWebsocketHost() string
	getSimulationWebsocketPath(groupID string) string
	getSimulationLogsForDownload(ctx context.Context, tx *gorm.DB, dep *SimulationDeployment,
		robotName *string) (*string, *ign.ErrMsg)
	getSimulationLiveLogs(ctx context.Context, s *Service, tx *gorm.DB, dep *SimulationDeployment,
		robotName *string, lines int64) (interface{}, *ign.ErrMsg)
	launchApplication(ctx context.Context, s *Service, tx *gorm.DB, dep *SimulationDeployment,
		podNamePrefix string, baseLabels map[string]string) (interface{}, *ign.ErrMsg)
	updateMultiSimStatuses(ctx context.Context, tx *gorm.DB, userAccessor useracc.Service, simDep *SimulationDeployment) *ign.ErrMsg
	getCompetitionRobots() (interface{}, *ign.ErrMsg)
	ValidateSimulationLaunch(ctx context.Context, tx *gorm.DB, dep *SimulationDeployment) *ign.ErrMsg
	// TODO: Move simulationIsHeld to SubT implementation.
	simulationIsHeld(ctx context.Context, tx *gorm.DB, dep *SimulationDeployment) bool
}

// JobPool is a pool of Jobs that can accept jobs to be executed.
// For more details see project "github.com/panjf2000/ants".
type JobPool interface {
	Serve(args interface{}) error
}

// PoolFactory is a function responsible of initializing and returning a JobPool.
// Dev note: we created the PoolFactory abstraction to allow tests use
// synchronic pools.
type PoolFactory func(poolSize int, jobF func(interface{})) (JobPool, error)

// ///////////////////////////////////////////////////////////////////////
// ///////////////////////////////////////////////////////////////////////
// ///////////////////////////////////////////////////////////////////////
// ///////////////////////////////////////////////////////////////////////

// NewSimulationsService creates a new simulations service
func NewSimulationsService(ctx context.Context, db *gorm.DB, nm NodeManager, kcli kubernetes.Interface,
	gloo gloo.Clientset, pf PoolFactory, ua useracc.Service, isTest bool) (SimService, error) {

	var err error
	s := Service{}
	s.AllowRequeuing = true
	s.DB = db
	s.baseCtx = ctx
	s.clientset = kcli
	s.glooClientset = gloo
	s.userAccessor = ua
	s.hostsSvc = nm
	s.runningSimulations = map[string]*RunningSimulation{}
	s.lockRunningSimulations = sync.RWMutex{}
	s.applications = map[string]ApplicationType{}
	s.scheduler = scheduler.GetInstance()

	// Read configuration from environment
	s.cfg = simServConfig{
		IsTest: isTest,
	}
	if err := env.Parse(&s.cfg); err != nil {
		return nil, err
	}

	// Configure the worker pools
	// Create the queues of pending user requests to process.
	// We use a buffered channel of a big size to avoid blocking callers (i.e. incoming http requests).
	s.launchHandlerQueue = queues.NewLaunchQueueRepository()
	s.terminationHandlerQueue = make(chan string, 1000)
	s.errorHandlerQueue = make(chan string, 1000)

	if pf == nil {
		pf = defaultPoolFactory
	}
	s.launcher, err = pf(s.cfg.PoolSizeLaunchSim, s.workerStartSimulation)
	if err != nil {
		return nil, err
	}

	s.terminator, err = pf(s.cfg.PoolSizeTerminateSim, s.workerTerminateSimulation)
	if err != nil {
		return nil, err
	}

	s.errorHandler, err = pf(s.cfg.PoolSizeErrorHandler, s.workerErrorHandler)
	if err != nil {
		return nil, err
	}

	// Get logger from context
	loggerCtx := logger(ctx)

	// Initialize AWS session.
	s.SessionAWS, err = session.NewSession()
	if err != nil {
		return nil, err
	}

	// Initialize EC2API
	s.EC2API = ec2.NewAPI(s.SessionAWS)

	// Initialize machines component with EC2API.
	s.machines = ec2.NewMachines(s.EC2API, loggerCtx)

	// Initialize S3API
	s.S3API = s3.NewAPI(s.SessionAWS)

	// Initialize storage component with S3API
	s.storage = s3.NewStorage(s.S3API, loggerCtx)

	// TODO: Initialize env store

	// TODO: Initialize orchestrator.

	// Initialize platform with the different components
	s.platform = platform.NewPlatform(s.machines, s.storage, s.orchestrator, s.envStore)

	// TODO Initialize simService with subt implementation.
	appServices := application.NewServices(s.simService)

	s.simulator = subt.NewSimulator(subt.Config{
		DB:                  db,
		Platform:            s.platform,
		ApplicationServices: appServices,
		ActionService:       actions.NewService(),
	})

	return &s, nil
}

// PoolNotificationCallback type of the listeners
type PoolNotificationCallback func(poolEvent PoolEvent, groupID string, result interface{}, em *ign.ErrMsg)

// PoolEvent registers a single pool event listener that will receive
// notifications any time a pool worker "finishes" its job (either with result or error).
type PoolEvent int

// PoolEvent enum
const (
	PoolStartSimulation PoolEvent = iota
	PoolShutdownSimulation
	PoolRollbackFailedLaunch
	PoolCompleteFailedTermination
)

// SetPoolEventsListener sets a new PoolNotificationCallback to the poolNotificationCallback field.
func (s *Service) SetPoolEventsListener(cb PoolNotificationCallback) {
	s.poolNotificationCallback = cb
}

func (s *Service) notify(poolEvent PoolEvent, groupID string, result interface{}, em *ign.ErrMsg) {
	if s.poolNotificationCallback != nil {
		s.poolNotificationCallback(poolEvent, groupID, result, em)
	}
}

func (s *Service) queueLaunchRequest(groupID string) {
	s.launchHandlerQueue.Enqueue(groupID)
}

func (s *Service) queueShutdownRequest(groupID string) {
	s.terminationHandlerQueue <- groupID
}

func (s *Service) queueErrorHandlerRequest(groupID string) {
	s.errorHandlerQueue <- groupID
}

// defaultPoolFactory is the default implementation of the PoolFactory interface.
// It creates an ants.PoolWithFunc.
func defaultPoolFactory(poolSize int, jobF func(interface{})) (JobPool, error) {
	return ants.NewPoolWithFunc(poolSize, jobF)
}

// CustomizeSimRequest allows registered Applications to customize the incoming CreateSimulation request.
// Eg. reading specific SubT fields.
func (s *Service) CustomizeSimRequest(ctx context.Context, r *http.Request, tx *gorm.DB, createSim *CreateSimulation, username string) *ign.ErrMsg {
	return s.applications[createSim.Application].customizeSimulationRequest(ctx, s, r, tx, createSim, username)
}

// Start starts this simulation service. It needs to be invoked AFTER 'Applications'
// were registerd using 'RegisterApplication'.
func (s *Service) Start(ctx context.Context) error {
	// Start a routine that will move 'launch' requests from the Waiting Queue into
	// the WorkerPool. If all the Workers are busy then this goroutine will block.
	go func() {
		var groupID string
		var ok bool
		for {
			result, err := s.launchHandlerQueue.DequeueOrWait()
			groupID, ok = result.(string)
			if ok && err == nil {
				logger(ctx).Info("launchHandler queue - about to process launch task for groupID: " + groupID)
				// This call will block if all Workers are busy
				if err := s.launcher.Serve(groupID); err != nil {
					logMsg := fmt.Sprintf(
						"launchHandler queue - Error in launch task for groupID [%s]. Error:[%v]\n", groupID, err,
					)
					logger(ctx).Error(logMsg, err)
				}
			}
		}
	}()

	// Start a routine that will move 'shutdown' requests from the Waiting Queue into
	// the WorkerPool. If all the Workers are busy then this goroutine will block.
	go func() {
		for groupID := range s.terminationHandlerQueue {
			logger(ctx).Info("shutdownHandler queue - about to submit shutdown task for groupID: " + groupID)
			// This call will block if all Workers are busy
			if err := s.terminator.Serve(groupID); err != nil {
				logMsg := fmt.Sprintf(
					"shutdownHandler queue - Error in shutdown task for groupID [%s]. Error:[%v]\n", groupID, err,
				)
				logger(ctx).Error(logMsg, err)
			}
		}
	}()

	// Start a routine that will move 'error handler' requests from the Waiting Queue into
	// the WorkerPool. If all the Workers are busy then this goroutine will block.
	go func() {
		for groupID := range s.errorHandlerQueue {
			logger(ctx).Info("errorHandler queue - about to handle error for groupID: " + groupID)
			// This call will block if all Workers are busy
			if err := s.errorHandler.Serve(groupID); err != nil {
				logMsg := fmt.Sprintf(
					"errorHandler queue - Error while handling errors for groupID [%s]. Error:[%v]\n", groupID, err,
				)
				logger(ctx).Error(logMsg, err)
			}
		}
	}()

	// Initialize server state based on data from DB and and from kubernetes cluster Pods.
	// Important note: it is expected that the kubernetes cluster should be running already.
	if err := s.rebuildState(ctx, s.DB); err != nil {
		return err
	}
	s.StartExpiredSimulationsCleaner()
	s.StartMultiSimStatusUpdater()
	RegisterSchedulableTasks(s, ctx, s.DB)
	return nil
}

// Stop stops this Simulations Service
func (s *Service) Stop(ctx context.Context) error {
	s.StopExpiredSimulationsCleaner()
	s.StopMultiSimStatusUpdater()
	close(s.terminationHandlerQueue)
	close(s.errorHandlerQueue)
	return nil
}

// RegisterApplication registers a new application type.
func (s *Service) RegisterApplication(ctx context.Context, app ApplicationType) {
	logger(ctx).Info(fmt.Sprintf("Sim Service - Registered new Application [%s]", app.getApplicationName()))
	s.applications[app.getApplicationName()] = app
}

// GetNodeManager returns the NodeManager saved on hostsSvc
func (s *Service) GetNodeManager() NodeManager {
	return s.hostsSvc
}

// SetNodeManager sets a different to hostsSvc
func (s *Service) SetNodeManager(nm NodeManager) {
	s.hostsSvc = nm
}

// GetApplications returns a map of application name and application type.
func (s *Service) GetApplications() map[string]ApplicationType {
	return s.applications
}

// initializeRunningSimulationsFromCluster finds the existing Pods in the Kubernetes
// cluster and initializes the internal set of runningSimulations.
// Note: after a server restart there can be inconsistencies between DB data and
// live kubernetes. This function is not responsible for sanitizing such inconsistencies.
// TODO: There should be another call for SystemAdmins to list inconsistencies and allow them
// to act on those.
func (s *Service) initializeRunningSimulationsFromCluster(ctx context.Context, tx *gorm.DB) error {

	// Find all Pods associated to cloudsim
	podsInterface := s.clientset.CoreV1().Pods(s.cfg.KubernetesNamespace)
	pods, err := podsInterface.List(metav1.ListOptions{LabelSelector: cloudsimTagLabel})
	if err != nil {
		logger(ctx).Error("Error getting initial list of Cloudsim Pods from cluster", err)
		return err
	}

	// First, filter the simulations that have all its Pods with status PodRunning.
	// Keep in mind that a simulation could have spawned multiple Pods.
	runningSims := make(map[string]bool)

	for _, p := range pods.Items {
		groupID := p.Labels[podLabelKeyGroupID]

		if p.ObjectMeta.DeletionTimestamp != nil {
			// DeletionTimestamp != nil means the system has requested a deletion of this Pod.
			// So, we won't consider this as a Running Pod.
			runningSims[groupID] = false
			continue
		}

		running, found := runningSims[groupID]
		if !found {
			// First pod processed for this simulation. Mark running with initial value to make the "&&"" work later
			running = true
		}
		// is the current pod running. Update the whole simulation running status based on that.
		running = running && (p.Status.Phase == corev1.PodRunning)
		runningSims[groupID] = running

	}

	// Now iterate the simulations marked as 'running' and create RunningSimulations for them.
	for groupID, running := range runningSims {
		if !running {
			continue
		}
		// Get the Simulation record from DB
		simDep, err := GetSimulationDeployment(tx, groupID)
		if err != nil {
			return err
		}

		// Only create a RunningSimulation if the whole simulation status was Running and the DB
		// deploymentStatus is Running as well.
		if simRunning.Eq(*simDep.DeploymentStatus) {
			// Register a new live RunningSimulation
			if err := s.createRunningSimulation(ctx, tx, simDep); err != nil {
				return err
			}

			logger(ctx).Info(fmt.Sprintf("Init - Added RunningSimulation for groupID: [%s]. Deployment Status in DB: [%d]", groupID, *simDep.DeploymentStatus))
		}
	}

	return nil
}

// DeployHeldCircuitSimulations launches the held simulation deployments for a given circuit
func (s *Service) DeployHeldCircuitSimulations(ctx context.Context, tx *gorm.DB, circuit string) error {
	deps, err := GetSimulationDeploymentsByCircuit(tx, circuit, simPending, simPending, boolptr(true))
	if err != nil {
		return err
	}
	for _, dep := range *deps {
		logger(ctx).Info(fmt.Sprintf("Deploying simulations -- Circuit: %s | Group ID: %s", circuit, *dep.GroupID))
		s.DeployHeldSimulation(ctx, tx, &dep)
	}
	return nil
}

// DeployHeldSimulation deploys a simulation that is being held by cloudsim
func (s *Service) DeployHeldSimulation(ctx context.Context, tx *gorm.DB, dep *SimulationDeployment) *ign.ErrMsg {
	if err := dep.UpdateHeldStatus(tx, false); err != nil {
		return NewErrorMessageWithBase(ErrorLaunchHeldSimulation, err)
	}

	simsToLaunch, err := s.getLaunchableSimulations(ctx, tx, dep)
	if err != nil {
		return err
	}

	for _, sim := range simsToLaunch {
		if err := sim.UpdateHeldStatus(tx, false); err != nil {
			return NewErrorMessageWithBase(ErrorLaunchHeldSimulation, err)
		}

		logger(ctx).Info(fmt.Sprintf("DeployHeldSimulation about to submit launch task for groupID: %s", *sim.GroupID))
		if err := LaunchSimulation(s, ctx, tx, &sim); err != nil {
			logger(ctx).Error(fmt.Sprintf("DeployHeldSimulation -- Cannot launch simulation: %s", err.Msg))
		}
	}
	return nil
}

// rebuildState is called during this service startup to (re)build the queue of pending
// simulation requests, and also to mark with an Error status those simulations
// that were in the middle of a "launch" or "shutdown" operation when the server was
// previously stopped. Those simulations with error status will need to be reviewed by an admin.
func (s *Service) rebuildState(ctx context.Context, db *gorm.DB) error {

	// Initialize running simulation from the running kubernetes Pods.
	// Important note: it is expected that the kubernetes cluster should be running already.
	if err := s.initializeRunningSimulationsFromCluster(ctx, db); err != nil {
		return err
	}

	s.lockRunningSimulations.RLock()
	defer s.lockRunningSimulations.RUnlock()

	// Get all "single" or "child" simulations (ie. not Parent Sims) that were not fully terminated yet and without errors.
	// Those simulations could have been running during previous server run.
	var deps SimulationDeployments
	if err := db.Model(&SimulationDeployment{}).Where("error_status IS NULL").Where("multi_sim != ?", multiSimParent).
		Where("deployment_status BETWEEN ? AND ?", int(simPending), int(simTerminatingInstances)).Find(&deps).Error; err != nil {
		return err
	}

	for _, d := range deps {
		groupID := *d.GroupID

		if simPending.Eq(*d.DeploymentStatus) {
			// If still Pending then re-add it to the scheduler, by adding a 'launch simulation'
			// request to the Launcher Jobs-Pool
			logger(ctx).Info("rebuildState -- about to submit launch task for groupID: " + groupID)
			if err := LaunchSimulation(s, ctx, db, &d); err != nil {
				logger(ctx).Error(fmt.Sprintf("rebuildState -- Cannot launch simulation: %s", err.Msg))
			}
			continue
		}

		if simRunning.Eq(*d.DeploymentStatus) {
			_, podRunning := s.runningSimulations[groupID]
			if !podRunning {
				logger(ctx).Info(fmt.Sprintf("rebuildState -- GroupID [%s] expected to be Running "+
					"in DB but there is no matching Pod running. Marking with error", groupID))
				// if the SimulationDeployment DB record has 'running' status but there is no matching
				// running Pod in the cluster then we have an inconsistenty. Mark it as error.
				d.setErrorStatus(db, simErrorServerRestart)
			}
			continue
		}

		// For any other intermediate deployment status, we just mark the Simulation with an
		// Error, as we cannot confirm a successful completion of the ongoing operation
		// after a server restart.
		statusStr := DeploymentStatus(*d.DeploymentStatus).String()
		logger(ctx).Info(fmt.Sprintf("rebuildState -- GroupID [%s] found with intermediate "+
			"DeploymentStatus [%s]. Marking with error", groupID, statusStr))
		d.setErrorStatus(db, simErrorServerRestart)
	}

	return nil
}

// prepareSimulations prepares a Simulation Deployment to be launched and returns an array of simulations to deploy.
// If it is a multisim, it will return the child simulations.
// In any other cases, it will only return one simulation deployment.
func (s *Service) prepareSimulations(ctx context.Context, tx *gorm.DB, dep *SimulationDeployment) ([]*SimulationDeployment, *ign.ErrMsg) {
	simsToLaunch := []*SimulationDeployment{dep}
	childSims, em := s.applications[*dep.Application].spawnChildSimulationDeployments(ctx, tx, dep)
	if em != nil {
		return nil, em
	}

	// Is this a multiSimulation?
	if len(childSims) > 1 {
		if em := dep.MarkAsMultiSimParent(tx); em != nil {
			return nil, em
		}
		for _, child := range childSims {
			// Dev note: this call adds the child SimulationDeployment record to DB
			if em := child.MarkAsMultiSimChild(tx, dep); em != nil {
				return nil, em
			}
		}
		simsToLaunch = childSims
	}
	return simsToLaunch, nil
}

// getLaunchableSimulations returns an array of simulations that are ready to be launched
// If it is a multisim, it will return all the child simulations.
// In any other cases, will return a single simulation.
func (s *Service) getLaunchableSimulations(ctx context.Context, tx *gorm.DB, dep *SimulationDeployment) ([]SimulationDeployment, *ign.ErrMsg) {
	var deps []SimulationDeployment
	if dep.isMultiSimParent() {
		childsims, err := GetChildSimulationDeployments(tx, dep, simPending, simPending)
		if err != nil {
			return nil, ign.NewErrorMessageWithBase(ign.ErrorIDNotFound, err)
		}
		deps = append(deps, *childsims...)
	} else {
		deps = append(deps, *dep)
	}
	return deps, nil
}

// ///////////////////////////////////////////////////////////////////////
// ///////////////////////////////////////////////////////////////////////

// StartMultiSimStatusUpdater initialize the routine that will update the
// DeploymentStatus and ErrorStatus of Parents in Multi-simulations. The statuses
// will be updated based on the status of their children.
func (s *Service) StartMultiSimStatusUpdater() {
	// bind a specific logger to the routing
	newLogger := logger(s.baseCtx).Clone("multisim-status-updater")
	ctx := ign.NewContextWithLogger(s.baseCtx, newLogger)

	s.multisimStatusUpdater = time.NewTicker(20 * time.Second)
	s.multisimStatusUpdaterDone = make(chan bool, 1)

	go func() {
		for {
			select {
			case <-s.multisimStatusUpdaterDone:
				newLogger.Info("MultiSim Parent Status Updater is done.")
				return
			case <-s.multisimStatusUpdater.C:
				s.updateMultiSimStatuses(ctx, s.DB)
			}
		}
	}()
}

// StopMultiSimStatusUpdater stops the update of MultiSim Parents status process.
func (s *Service) StopMultiSimStatusUpdater() {
	s.multisimStatusUpdater.Stop()
	s.multisimStatusUpdaterDone <- true
}

func (s *Service) updateMultiSimStatuses(ctx context.Context, tx *gorm.DB) {
	logger(ctx).Debug("Updating the Statuses of MultiSim Parents...")
	parents, err := GetParentSimulationDeployments(tx, simPending, simTerminatingInstances,
		[]ErrorStatus{simErrorWhenInitializing, simErrorWhenTerminating})
	if err != nil {
		logger(ctx).Error("Error while trying to get Simulation Parents from DB", err)
		return
	}

	// Compute and set the status of each Parent based on its children
	for _, p := range *parents {
		if em := p.updateCompoundStatuses(tx); em != nil {
			logger(ctx).Error("Error computing and updating compound status for Parent: "+*p.GroupID, err)
		}
		s.applications[*p.Application].updateMultiSimStatuses(ctx, tx, s.userAccessor, &p)
	}
}

// ///////////////////////////////////////////////////////////////////////
// ///////////////////////////////////////////////////////////////////////

// StartExpiredSimulationsCleaner initialize the routine that will check for expired
// simulations.
func (s *Service) StartExpiredSimulationsCleaner() {
	// bind a specific logger to the cleaner
	newLogger := logger(s.baseCtx).Clone("expired-simulations-cleaner")
	cleanerCtx := ign.NewContextWithLogger(s.baseCtx, newLogger)

	// We check for expired simulations each minute
	s.expiredSimulationsTicker = time.NewTicker(time.Minute)
	s.expiredSimulationsDone = make(chan bool, 1)

	go func() {
		for {
			select {
			case <-s.expiredSimulationsDone:
				newLogger.Info("Expired Simulations Cleaner is done.")
				return
			case <-s.expiredSimulationsTicker.C:
				_ = s.checkForExpiredSimulations(cleanerCtx)
			}
		}
	}()
}

// StopExpiredSimulationsCleaner stops the cleaner process
func (s *Service) StopExpiredSimulationsCleaner() {
	s.expiredSimulationsTicker.Stop()
	s.expiredSimulationsDone <- true
}

// checkForExpiredSimulations is an internal helper that tests all the runningSimulations
// to check if they were alive more than expected, and in that case, schedules their termination.
func (s *Service) checkForExpiredSimulations(ctx context.Context) error {

	logger(ctx).Debug("Checking for expired simulations...")
	s.lockRunningSimulations.RLock()
	defer s.lockRunningSimulations.RUnlock()

	for groupID := range s.runningSimulations {
		rs := s.runningSimulations[groupID]

		if rs.IsExpired() || rs.Finished {
			dep, err := GetSimulationDeployment(s.DB, groupID)
			if err != nil {
				logger(ctx).Error("Error while trying to get Simulation from DB: "+groupID, err)
				continue
			}

			// Add a 'stop simulation' request to the Terminator Jobs-Pool.
			if err := s.scheduleTermination(ctx, s.DB, dep); err != nil {
				logger(ctx).Error("Error while trying to schedule automatic termination of Simulation: "+groupID, err)
			} else {
				reason := "expired"
				if rs.Finished {
					reason = "finished"
				}
				logger(ctx).Info(fmt.Sprintf("Scheduled automatic termination of %s simulation: %s", reason, groupID))
			}
		}
	}
	return nil
}

// ///////////////////////////////////////////////////////////////////////
// ///////////////////////////////////////////////////////////////////////

// RegisterSchedulableTasks gets the tasks from each application and schedules them on the internal scheduler.
var RegisterSchedulableTasks = func(s *Service, ctx context.Context, tx *gorm.DB) {
	for app := range s.GetApplications() {
		for _, task := range s.applications[app].GetSchedulableTasks(ctx, s, tx) {
			s.scheduler.DoAt(task.Fn, task.Date)
		}
	}
}

// LaunchSimulation receives a simulation deployment as an argument and pushes it to the launch queue.
var LaunchSimulation = func(s *Service, ctx context.Context,
	tx *gorm.DB, dep *SimulationDeployment) *ign.ErrMsg {

	// Pre-hook
	if em := s.applications[*dep.Application].ValidateSimulationLaunch(ctx, tx, dep); em != nil {
		return em
	}

	// Process
	groupID := *dep.GroupID
	s.queueLaunchRequest(groupID)
	return nil
}

// ///////////////////////////////////////////////////////////////////////
// ///////////////////////////////////////////////////////////////////////

// countPods is a test function connects to k8 master and returns the number of pods. It is a helper
// used to quickly check a valid connection to the cluster.
func (s *Service) countPods(ctx context.Context, user *users.User) (interface{}, *ign.ErrMsg) {

	// Only system admins
	if ok := s.userAccessor.IsSystemAdmin(*user.Username); !ok {
		return nil, ign.NewErrorMessage(ign.ErrorUnauthorized)
	}

	pods, err := s.clientset.CoreV1().Pods(s.cfg.KubernetesNamespace).List(metav1.ListOptions{})
	if err != nil {
		return nil, ign.NewErrorMessageWithBase(ign.ErrorUnexpected, err)
	}
	a := fmt.Sprintf("There are %d pods in the cluster", len(pods.Items))
	logger(ctx).Debug(a)
	return &a, nil
}

// ///////////////////////////////////////////////////////////////////////
// ///////////////////////////////////////////////////////////////////////

// workerStartSimulation is a thread pool worker that invokes the startSimulation.
func (s *Service) workerStartSimulation(payload interface{}) {
	groupID, ok := payload.(string)
	if !ok {
		return
	}

	ctx := context.TODO()

	err := s.simulator.Start(ctx, simulations.GroupID(groupID))
	if err != nil {
		logger(ctx).Error(fmt.Sprintf("Failed to initialize simulation [%s]. Error: %v", groupID, err))
	}
	logger(ctx).Info(fmt.Sprintf("Simulation [%s] was successfully launched.", groupID))
}

// ///////////////////////////////////////////////////////////////////////
// ///////////////////////////////////////////////////////////////////////

// workerTerminateSimulation is a thread pool worker that invokes the shutdownSimulation.
func (s *Service) workerTerminateSimulation(payload interface{}) {
	groupID, ok := payload.(string)
	if !ok {
		return
	}
	// bind a specific logger to the worker-
	reqID := fmt.Sprintf("worker-finish-sim-%s", groupID)
	newLogger := logger(s.baseCtx).Clone(reqID)
	workerCtx := ign.NewContextWithLogger(s.baseCtx, newLogger)

	newLogger.Info("Worker about to invoke ShutdownSimulation for groupID: " + groupID)
	res, em := s.shutdownSimulation(workerCtx, s.DB, groupID)
	s.notify(PoolShutdownSimulation, groupID, res, em)
}

// ///////////////////////////////////////////////////////////////////////
// ///////////////////////////////////////////////////////////////////////

// workerErrorHandler is a pool worker responsible of handling errors.
func (s *Service) workerErrorHandler(payload interface{}) {
	groupID, ok := payload.(string)
	if !ok {
		return
	}
	// bind a specific logger to the worker
	reqID := fmt.Sprintf("worker-error-handler-%s", groupID)
	newLogger := logger(s.baseCtx).Clone(reqID)
	workerCtx := ign.NewContextWithLogger(s.baseCtx, newLogger)

	newLogger.Info("Worker about to (try to) handle error for groupID: " + groupID)
	dep, err := GetSimulationDeployment(s.DB, groupID)
	if err != nil {
		logMsg := fmt.Sprintf("workerErrorHandler - Error getting SimulationDeployment from DB for GroupID [%s]", groupID)
		newLogger.Error(logMsg, err)
		return
	}

	if *dep.ErrorStatus == string(simErrorWhenInitializing) {
		res, em := s.rollbackFailedLaunch(workerCtx, s.DB, dep)
		s.notify(PoolRollbackFailedLaunch, groupID, res, em)
	} else if *dep.ErrorStatus == string(simErrorWhenTerminating) {
		res, em := s.completeFailedTermination(workerCtx, s.DB, dep)
		s.notify(PoolCompleteFailedTermination, groupID, res, em)
	}
}

// ///////////////////////////////////////////////////////////////////////
// ///////////////////////////////////////////////////////////////////////

// registerError fires a new request for an async error handling process. When
// this function is invoked, the involved simulationDeployment will be marked with
// an error status , and the error handling thread pool will be notified.
func (s *Service) registerError(ctx context.Context, tx *gorm.DB, simDep *SimulationDeployment, st ErrorStatus) *ign.ErrMsg {
	if em := simDep.setErrorStatus(tx, st); em != nil {
		return em
	}
	s.queueErrorHandlerRequest(*simDep.GroupID)

	return nil
}

// ///////////////////////////////////////////////////////////////////////
// ///////////////////////////////////////////////////////////////////////
// 	Service API
// ///////////////////////////////////////////////////////////////////////
// ///////////////////////////////////////////////////////////////////////

// StartSimulationAsync spawns a task to start a simulation
func (s *Service) StartSimulationAsync(ctx context.Context,
	tx *gorm.DB, createSim *CreateSimulation, user *users.User) (interface{}, *ign.ErrMsg) {

	// TODO: whether a user can read or write to an Organization is defined at ign-fuel's casbin db.
	// Not on cloudsim's casbin. Note: Casbin "caches" the data to avoid accesing the DB all the time.
	// So, a couple of options:
	// 1) allow local casbin to access fuel's casbin db (read-only)
	// and find a way to refresh local casbin keep it in sync with remote DB.
	// To refresh local cache, Casbin uses Watchers (eg. time based watchers, or etcd watcher, etc).
	// 2) Make Users a separate "server" with a REST api for these queries. The problem with this
	// option is that we will need to wait for an http call to return.
	// We are currently using Option 1, with a time-based refresh of permissions.
	// We should add a legend to UI that says "It can take up to 30 seconds to
	// populate new Team memberships and permissions to all servers"

	// Verify and set the owner
	owner := createSim.Owner
	if owner == "" {
		owner = *user.Username
	} else {
		// VerifyOwner checks to see if the 'owner' arg is an organization or a user. If the
		// 'owner' is an organization, it verifies that the given 'user' arg has the expected
		// permission in the organization. If the 'owner' is a user, it verifies that the
		// 'user' arg is the same as the owner.
		if ok, em := s.userAccessor.VerifyOwner(owner, *user.Username, per.Read); !ok {
			return nil, em
		}
	}

	private := true
	if createSim.Private != nil {
		private = *createSim.Private
	}

	isAdmin := s.userAccessor.IsSystemAdmin(*user.Username)

	stopOnEnd := false
	// Only system admins can request instances to stop on end
	if createSim.StopOnEnd != nil && isAdmin {
		stopOnEnd = *createSim.StopOnEnd
	}

	// Create and assign a new GroupID
	groupID := uuid.NewV4().String()

	// Create the SimulationDeployment record in DB. Set initial status.
	creator := *user.Username
	imageStr := SliceToStr(createSim.Image)
	simDep, err := NewSimulationDeployment()
	if err != nil {
		return nil, ign.NewErrorMessageWithBase(ign.ErrorUnexpected, err)
	}
	simDep.Owner = &owner
	simDep.Name = &createSim.Name
	simDep.Creator = &creator
	simDep.Private = &private
	simDep.StopOnEnd = &stopOnEnd
	simDep.Platform = &createSim.Platform
	simDep.Application = &createSim.Application
	simDep.Image = &imageStr
	simDep.GroupID = &groupID
	simDep.DeploymentStatus = simPending.ToPtr()
	simDep.Extra = createSim.Extra
	simDep.ExtraSelector = createSim.ExtraSelector
	simDep.Robots = createSim.Robots
	simDep.Held = false

	// Set the maximum simulation expiration time.
	validFor := s.getMaxDurationForSimulation(ctx, tx, simDep)
	validForStr := validFor.String()
	simDep.ValidFor = &validForStr

	if err := tx.Create(simDep).Error; err != nil {
		return nil, ign.NewErrorMessageWithBase(ign.ErrorDbSave, err)
	}

	// Set held state if the user is not a sysadmin and the simulations needs to be held
	if !isAdmin && s.applications[*simDep.Application].simulationIsHeld(ctx, tx, simDep) {
		err := simDep.UpdateHeldStatus(tx, true)
		if err != nil {
			return nil, ign.NewErrorMessageWithBase(ign.ErrorDbSave, err)
		}

		// Check if the simulation is a submission to a competition circuit.
		// If that's the case, the previous submission should be marked as superseded.
		if IsCompetitionCircuit(*simDep.ExtraSelector) {
			err = MarkPreviousSubmissionsSuperseded(tx, *simDep.GroupID, *simDep.Owner, *simDep.ExtraSelector)
			if err != nil {
				return nil, ign.NewErrorMessageWithBase(ign.ErrorDbSave, err)
			}
		}
	}

	// Set read and write permissions to owner (eg, the team) and to the Application
	// organizing team (eg. subt).
	if em := s.bulkAddPermissions(groupID, []per.Action{per.Read, per.Write}, owner, *simDep.Application); em != nil {
		return nil, em
	}

	// Sanity check: check for maximum number of allowed simultaneous simulations per Owner.
	// Also allow Applications to provide custom validations.
	// Dev note: in this case we check 'after' creating the record in the DB to make
	// sure that in case of a race condition then both records are added with pending state
	// and one of those (or both) can be rejected immediately.
	if em := s.checkValidNumberOfSimulations(ctx, tx, simDep); em != nil {
		// In case of error we delete the simulation request from DB and exit.
		tx.Model(simDep).Update(SimulationDeployment{
			DeploymentStatus: simRejected.ToPtr(),
			ErrorStatus:      simErrorRejected.ToStringPtr(),
		}).Delete(simDep)
		return nil, em
	}

	// By default, we launch a single simulation from a createSimulation request.
	// But we also allow specific ApplicationTypes (eg. SubT) to spawn multiple simulations
	// from a single request. When that happens, we call those "child simulations"
	// and they will be grouped by the same parent simulation's groupID.
	simsToLaunch, em := s.prepareSimulations(ctx, tx, simDep)
	if em != nil {
		return nil, em
	}

	// Add a 'launch simulation' request to the Launcher Jobs-Pool
	for _, sim := range simsToLaunch {
		groupID := *sim.GroupID
		logger(ctx).Info("StartSimulationAsync about to submit launch task for groupID: " + groupID)
		if err := LaunchSimulation(s, ctx, tx, sim); err != nil {
			logger(ctx).Error(fmt.Sprintf("StartSimulationAsync -- Cannot launch simulation: %s", err.Msg))
		}
	}

	return simDep, nil
}

// MarkPreviousSubmissionsSuperseded marks a set of submissions with the simSuperseded status.
func MarkPreviousSubmissionsSuperseded(tx *gorm.DB, groupID, owner, circuit string) error {
	return tx.Model(&SimulationDeployment{}).
		Where("group_id NOT LIKE ?", fmt.Sprintf("%s%%", groupID)).
		Where("owner = ?", owner).
		Where("extra_selector = ?", circuit).
		Where("held = true").
		Update("deployment_status", simSuperseded.ToInt()).Error
}

// LaunchSimulationAsync launches a simulation that is currently being held by cloudsim.
func (s *Service) LaunchSimulationAsync(ctx context.Context, tx *gorm.DB,
	groupID string, user *users.User) (interface{}, *ign.ErrMsg) {

	if !s.userAccessor.IsSystemAdmin(*user.Username) {
		return nil, ign.NewErrorMessage(ign.ErrorUnauthorized)
	}

	dep, err := GetSimulationDeployment(tx, groupID)
	if err != nil {
		return nil, ign.NewErrorMessageWithBase(ign.ErrorSimGroupNotFound, err)
	}

	if dep.IsRunning() {
		err := errors.New("Cannot launch a running simulation")
		return nil, ign.NewErrorMessageWithBase(ign.ErrorSimGroupNotFound, err)
	}

	if err := s.DeployHeldSimulation(ctx, tx, dep); err != nil {
		return nil, err
	}

	return dep, nil
}

// RestartSimulationAsync re-launches a single (children) simulation that previosly
// finished with an error status.
func (s *Service) RestartSimulationAsync(ctx context.Context, tx *gorm.DB,
	groupID string, user *users.User) (interface{}, *ign.ErrMsg) {

	logger(ctx).Info("RestartSimulationAsync requested for groupID: " + groupID)

	mainDep, err := GetSimulationDeployment(tx, groupID)
	if err != nil {
		return nil, ign.NewErrorMessageWithBase(ign.ErrorSimGroupNotFound, err)
	}

	// Is the user authorized to restart the simulation? Only application or system admins
	if ok, em := s.userAccessor.CanPerformWithRole(mainDep.Application, *user.Username, per.Admin); !ok {
		return nil, em
	}

	// Sanity checks
	if mainDep.isMultiSimParent() {
		err := errors.New("Cannot restart a MultiSim parent. Only children simulations")
		return nil, ign.NewErrorMessageWithBase(ign.ErrorSimGroupNotFound, err)
	}

	// Check the simulation is not running already
	if mainDep.IsRunning() {
		err := errors.New("Cannot restart a running simulation")
		return nil, ign.NewErrorMessageWithBase(ign.ErrorSimGroupNotFound, err)
	}

	// Create a clone of the original child simulation and mark it as Pending
	clone := mainDep.Clone()
	clone.DeploymentStatus = simPending.ToPtr()
	clone.ErrorStatus = nil
	clone.DeletedAt = nil
	clone.StoppedAt = nil
	// Update the max runtime limit in case the server configuration was updated
	clone.ValidFor = sptr(s.getMaxDurationForSimulation(ctx, tx, clone).String())
	// Reset the processed field to allow processing when simulations end
	clone.Processed = false
	// Reset the simulation score.
	clone.Score = nil

	// Find out if the old simulation was also a "retry" and get its retry number
	const retryStr = "-r-"
	retryNum := 1
	parts := strings.Split(*clone.GroupID, retryStr)
	baseGroupID := parts[0]
	// if the Split resulted in more than one slice then it was a retry
	if len(parts) > 1 {
		numStr := parts[1]
		if retryNum, err = strconv.Atoi(numStr); err != nil {
			return nil, ign.NewErrorMessageWithBase(ign.ErrorUnexpected, err)
		}
		retryNum++
	}
	clone.GroupID = sptr(fmt.Sprintf("%s%s%d", baseGroupID, retryStr, retryNum))

	// Save a new row with the clone/retry
	if err := tx.Create(clone).Error; err != nil {
		return nil, ign.NewErrorMessageWithBase(ign.ErrorDbSave, err)
	}

	// Set read and write permissions to owner (eg, the team) and to the Application
	// organizing team (eg. subt).
	if em := s.bulkAddPermissions(*clone.GroupID, []per.Action{per.Read, per.Write}, *clone.Owner, *clone.Application); em != nil {
		return nil, em
	}

	// Invalidate the old run (soft delete it)
	if err := tx.Delete(mainDep).Error; err != nil {
		return nil, ign.NewErrorMessageWithBase(ign.ErrorDbDelete, err)
	}
	// Allow the specific Application to invalidate the individual old child run as well.
	// (eg. soft delete its score)
	s.applications[*mainDep.Application].invalidateSimulation(ctx, tx, mainDep)

	// If the restarted sim is a child simulation, then we need to mark the Parent
	// as 'Pending' again so we can compute its aggregated status.
	if mainDep.isMultiSimChild() {
		parentSim, err := GetParentSimulation(tx, mainDep)
		if err != nil {
			return nil, ign.NewErrorMessageWithBase(ign.ErrorSimGroupNotFound, err)
		}
		if err := tx.Model(&parentSim).Update(SimulationDeployment{
			DeploymentStatus: simPending.ToPtr(),
		}).Error; err != nil {
			return nil, ign.NewErrorMessageWithBase(ign.ErrorDbSave, err)
		}
		// This is needed instead of 'nil' to ensure the Update will overrite with
		// NULL an existing value.
		// https://github.com/jinzhu/gorm/issues/1073
		if err := tx.Model(&parentSim).Update("error_status", gorm.Expr("NULL")).Error; err != nil {
			return nil, ign.NewErrorMessageWithBase(ign.ErrorDbSave, err)
		}
	}

	// commit the DB transaction
	// Note: we commit the TX here on purpose, to be able to detect DB errors in
	// advance. And before sending the relaunch to the pending queue.
	if err := tx.Commit().Error; err != nil {
		return nil, ign.NewErrorMessageWithBase(ign.ErrorDbSave, err)
	}

	// Add a new 'launch simulation' request to the Launcher Jobs-Pool
	logger(ctx).Info("RestartSimulationAsync about to submit task to re-launch groupID: " + *clone.GroupID)
	if err := LaunchSimulation(s, ctx, tx, clone); err != nil {
		logger(ctx).Error(fmt.Sprintf("rebuildState -- Cannot launch simulation: %s", err.Msg))
	}

	return clone, nil
}

// bulkAddPermissions adds multiple permissions to multiple owners to access a resource.
func (s *Service) bulkAddPermissions(resID string, permissions []per.Action, owners ...string) *ign.ErrMsg {
	for _, o := range owners {
		for _, p := range permissions {
			if ok, em := s.userAccessor.AddResourcePermission(o, resID, p); !ok {
				return em
			}
		}
	}
	return nil
}

// checkValidNumberOfSimulations checks if the given owner hasn't gone beyond the
// maximum number of allowed concurrent simulations.
func (s *Service) checkValidNumberOfSimulations(ctx context.Context, tx *gorm.DB, dep *SimulationDeployment) *ign.ErrMsg {

	// Default sanity check: check for maximum number of allowed "simultaneous" simulations per Owner.
	// Dev note: we check 'after' creating the record in the DB to make
	// sure that in case of a race condition then both records are added with pending state
	// and one of those (or both) can be rejected immediately.
	owner := *dep.Owner
	app := *dep.Application

	limit := s.cfg.MaxSimultaneousSimsPerOwner
	if limit != 0 {
		runningSims, err := s.getRunningSimulationDeploymentsByOwner(tx, owner)
		if err != nil {
			logger(ctx).Info("Failed to get running simulations by owner")
			return NewErrorMessageWithBase(
				ign.ErrorUnexpected,
				fmt.Errorf("failed to get running simulations by owner %w", err),
			)
		}
		if len(*runningSims) > limit {
			logger(ctx).Info(fmt.Sprintf(
				"Owner [%s] has reached the simultaneous simulations limit [%d]. Running simulations [%v]",
				owner, limit, *runningSims))

			return NewErrorMessageWithBase(
				ErrorOwnerSimulationsLimitReached,
				fmt.Errorf("cannot request new simulation, owner [%s] has reached the simultaneous simulations limit [%d]", owner, limit),
			)
		}
	}

	// Now allow registered Application to provide custom validations
	if em := s.applications[app].checkValidNumberOfSimulations(ctx, s, tx, dep); em != nil {
		return em
	}

	// All OK
	return nil
}

// GetRemainingSubmissions returns the number of remaining submissions for an
// owner in a circuit.
func (s *Service) GetRemainingSubmissions(ctx context.Context, tx *gorm.DB, user *users.User, circuit *string,
	owner *string) (interface{}, *ign.ErrMsg) {
	// TODO: whether a user can read or write to an Organization is defined
	//  at ign-fuel's casbin db. See StartSimulationAsync for more information.

	// Verify and set the owner
	if *owner == "" {
		owner = user.Username
	} else {
		// VerifyOwner checks to see if the 'owner' arg is an organization or a user. If the
		// 'owner' is an organization, it verifies that the given 'user' arg has the expected
		// permission in the organization. If the 'owner' is a user, it verifies that the
		// 'user' arg is the same as the owner.
		if ok, em := s.userAccessor.VerifyOwner(*owner, *user.Username, per.Read); !ok {
			return nil, em
		}
	}

	remaining, err := getRemainingSubmissions(tx, *circuit, *owner)
	if err != nil {
		return 0, ign.NewErrorMessageWithBase(ign.ErrorUnexpected, err)
	}

	if remaining != nil {
		// Ensure no negative values are returned
		val := Max(0, *remaining)
		remaining = &val
	}

	return remaining, nil
}

// CustomRuleList returns a paginated list of circuit custom rules.
// This operation can only be performed by a system administrator and team administrators.
func (s *Service) CustomRuleList(ctx context.Context, p *ign.PaginationRequest, tx *gorm.DB, user *users.User,
	application *string, circuit *string, owner *string, ruleType *CustomRuleType) (*CircuitCustomRules,
	*ign.PaginationResult, *ign.ErrMsg) {
	// Restrict access to application and system admins
	if ok, _ := s.userAccessor.CanPerformWithRole(application, *user.Username, per.Admin); !ok {
		return nil, nil, ign.NewErrorMessage(ign.ErrorUnauthorized)
	}

	// Create the DB query
	var rules CircuitCustomRules
	q := tx.Model(&CircuitCustomRule{})

	if circuit != nil {
		q = q.Where("circuit = ?", *circuit)
	}
	if owner != nil {
		q = q.Where("owner = ?", *owner)
	}
	if ruleType != nil {
		q = q.Where("rule_type = ?", *ruleType)
	}

	pagination, err := ign.PaginateQuery(q, &rules, *p)
	if err != nil {
		return nil, nil, ign.NewErrorMessageWithBase(ign.ErrorInvalidPaginationRequest, err)
	}
	if !pagination.PageFound {
		return nil, nil, ign.NewErrorMessage(ign.ErrorPaginationPageNotFound)
	}

	return &rules, pagination, nil
}

// SetCustomRule creates or updates a custom rule for an owner in a circuit.
// This operation can only be performed by a system administrator and team administrators.
// TODO System and application admins are able to create rules for invalid owners because admin privileges override
//  invalid owner errors.
func (s *Service) SetCustomRule(ctx context.Context, tx *gorm.DB, user *users.User, application *string,
	circuit *string, owner *string, ruleType *CustomRuleType, value *string) (*CircuitCustomRule, *ign.ErrMsg) {
	// Restrict access to application and system admins
	if ok, _ := s.userAccessor.CanPerformWithRole(application, *user.Username, per.Admin); !ok {
		return nil, ign.NewErrorMessage(ign.ErrorUnauthorized)
	}

	// Validate the new/updated rule model instance
	newRule := CircuitCustomRule{
		Circuit:  circuit,
		Owner:    owner,
		RuleType: *ruleType,
		Value:    *value,
	}
	if em := ValidateStruct(newRule); em != nil {
		return nil, em
	}

	// Create or update the rule
	var rule CircuitCustomRule
	tx.Where(&CircuitCustomRule{
		Circuit:  circuit,
		Owner:    owner,
		RuleType: *ruleType,
	}).
		Assign(&newRule).
		FirstOrCreate(&rule)

	return &rule, nil
}

// DeleteCustomRule deletes a custom rule for an owner in a circuit.
// This operation can only be performed by a system administrator and team administrators.
// TODO System and team admins are able to delete rules for invalid owners because admin privileges override
//  invalid owner errors.
func (s *Service) DeleteCustomRule(ctx context.Context, tx *gorm.DB, user *users.User, application *string,
	circuit *string, owner *string, ruleType *CustomRuleType) (interface{}, *ign.ErrMsg) {
	// Restrict access to application and system admins
	if ok, _ := s.userAccessor.CanPerformWithRole(application, *user.Username, per.Admin); !ok {
		return nil, ign.NewErrorMessage(ign.ErrorUnauthorized)
	}

	rule := &CircuitCustomRule{}

	if err := tx.Where(&CircuitCustomRule{
		Circuit:  circuit,
		Owner:    owner,
		RuleType: *ruleType,
	}).
		First(rule).
		Delete(CircuitCustomRule{}).
		Error; err != nil {
		errMsg := fmt.Sprintf("Attempted to delete nonexistent rule [%s] entry for Owner [%s].", string(*ruleType), *owner)
		logger(ctx).Debug(errMsg)
		return nil, NewErrorMessageWithBase(ErrorRuleForOwnerNotFound, errors.Errorf(errMsg))
	}

	return rule, nil
}

// getMaxDurationForSimulation returns the max duration for a simulation, based
// on the chosen Application (eg. SubT).
func (s *Service) getMaxDurationForSimulation(ctx context.Context, tx *gorm.DB,
	dep *SimulationDeployment) time.Duration {

	// Find the max duration for simulations based on the chosen Application.
	maxDuration := s.applications[*dep.Application].getMaxDurationForSimulation(ctx, tx, dep)
	if maxDuration == 0 {
		// Set the max duration if not specified by the Application
		maxDuration = time.Duration(s.cfg.MaxDurationForSimulations) * time.Minute
	}
	return maxDuration
}

// DEPRECATED: startSimulation is the main func to launch a new simulation.
// IMPORTANT: This function is invoked in a separate thread, from a Launcher Worker thread.
// @return: it can return a (launcherRelaunchNeeded) "relaunch" string value as result, which means the
// pool worker will send the simulation again to the Pending queue.
func (s *Service) startSimulation(ctx context.Context, tx *gorm.DB,
	simDep *SimulationDeployment) (interface{}, *ign.ErrMsg) {

	groupID := *simDep.GroupID
	logger(ctx).Info("startSimulation running for groupID: " + groupID)

	// Sanity checks

	// Check the simulation has the correct status
	if em := simDep.assertSimDepStatus(simPending); em != nil {
		logger(ctx).Warning(fmt.Sprintf("startSimulation - Invalid simulation status: %d", *simDep.DeploymentStatus))
		return nil, em
	}

	// Cannot launch a gz simulation from a MultiSim Parent. Only for child simulations
	if simDep.isMultiSimParent() {
		err := errors.New("Cannot launch a gz simulation from a MultiSim Parent. Only for child simulations")
		logger(ctx).Error(fmt.Sprintf("startSimulation - %v", err))
		tx.Model(simDep).Update(SimulationDeployment{
			DeploymentStatus: simRejected.ToPtr(),
			ErrorStatus:      simErrorRejected.ToStringPtr(),
		})
		return nil, ign.NewErrorMessageWithBase(ign.ErrorK8Create, err)
	}

	// Sanity check: Check if the Parent simulation doesn't have an error status already.
	// In that case we stop launching the child simulation.
	if simDep.isMultiSimChild() {
		parentSim, err := GetParentSimulation(tx, simDep)
		if err != nil {
			logger(ctx).Error(fmt.Sprintf("startSimulation - %v", err))
			return nil, ign.NewErrorMessageWithBase(ign.ErrorK8Create, err)
		}
		if parentSim.ErrorStatus != nil {
			err := errors.New("Cannot launch a children simulation when its parent has ErrorStatus already")
			logger(ctx).Error(fmt.Sprintf("startSimulation - %v", err))
			return nil, ign.NewErrorMessageWithBase(ign.ErrorK8Create, err)
		}
	}

	// Everything OK. Log the launch details (to Rollbar)
	str, err := simDep.toJSON()
	if err != nil {
		logger(ctx).Error(fmt.Sprintf("startSimulation - %v", err))
		return nil, ign.NewErrorMessageWithBase(ign.ErrorUnexpected, err)
	}
	logger(ctx).Warning(fmt.Sprintf("startSimulation - SimulationDeployment to launch: [%s]", *str))

	// Move to 'launching nodes' status
	if em := simDep.updateSimDepStatus(tx, simLaunchingNodes); em != nil {
		logger(ctx).Error(fmt.Sprintf("startSimulation - %v", err))
		return nil, em
	}

	tstart := time.Now()

	// Run the following as a block, and in case of an error set the simDep's ErrorStatus field.
	_, em := func() (interface{}, *ign.ErrMsg) {

		// NOTE: This call will block until nodes are created.
		nodeSelectorGroupID, em := s.hostsSvc.launchNodes(ctx, tx, simDep)
		if em != nil {
			return nil, em
		}
		// Wait until Nodes are ready before updating the status.
		timeout := time.Duration(s.cfg.NodeReadyTimeoutSeconds) * time.Second
		if err := WaitForNodesReady(ctx, s.clientset, s.cfg.KubernetesNamespace, *nodeSelectorGroupID, timeout); err != nil {
			return nil, ign.NewErrorMessageWithBase(ign.ErrorK8Create, err)
		}
		timeTrack(ctx, tstart, "startSimulation - launchNodes")

		// switch to next status
		if em := simDep.updateSimDepStatus(tx, simLaunchingPods); em != nil {
			return nil, em
		}

		logger(ctx).Info("startSimulation - about to launch pods for groupID: " + groupID)
		// After getting the nodes ready we can schedule the Pods.
		if _, em := s.launchGazeboServerInGroup(ctx, tx, groupID, simDep); em != nil {
			return nil, em
		}

		// Wait until Pods are actually running and ready before continuing.
		// TODO: wait until Gazebo server is actually running and ready to receive data.
		// Idea, use kubernetes's readinessProbes for that.
		groupIDLabel := getPodLabelSelectorForSearches(groupID)
		timeout = time.Duration(s.cfg.PodReadyTimeoutSeconds) * time.Second
		if err := WaitForPodsReady(ctx, s.clientset, s.cfg.KubernetesNamespace, groupIDLabel, timeout); err != nil {
			return nil, ign.NewErrorMessageWithBase(ign.ErrorK8Create, err)
		}

		// Register a new RunningSimulation
		if err := s.createRunningSimulation(ctx, tx, simDep); err != nil {
			return nil, NewErrorMessageWithBase(ErrorCreatingRunningSimulationNode, err)
		}

		timeTrack(ctx, tstart, "startSimulation - launchGazeboServerInGroup")

		// Finally, change the simulation status to Running
		if em := simDep.updateSimDepStatus(tx, simRunning); em != nil {
			return nil, em
		}
		return simDep, nil
	}()
	if em != nil {
		if em.ErrCode == ign.ErrorLaunchingCloudInstanceNotEnoughResources && s.AllowRequeuing {
			// If the EC2 instances could not be started due to insufficient
			// instances available then requeue this simulation
			return launcherRelaunchNeeded, em
		}
		// Otherwise mark the simulation as failed
		logMsg := fmt.Sprintf("startSimulation - error in startSimulation for groupid [%s]. Error: %v", groupID, em)
		logger(ctx).Error(logMsg, em)
		timeTrack(ctx, tstart, "startSimulation - time tracker until error")
		s.registerError(ctx, tx, simDep, simErrorWhenInitializing)
		return nil, em
	}

	logger(ctx).Info("startSimulation - successfully launched groupID: " + groupID)
	return simDep, nil
}

// createRunningSimulation is a helper func used to create and register a new RunningSimulation.
func (s *Service) createRunningSimulation(ctx context.Context, tx *gorm.DB, dep *SimulationDeployment) error {
	worldStatsTopic, maxSimSeconds, err := s.getGazeboWorldStatsTopicAndLimit(ctx, tx, dep)
	if err != nil {
		return err
	}

	// TODO: warmup topic is not a generic concept as it is specific of SubT. Need to move to a SubT custom code.
	// TODO: Consider allowing Applications to configure the RunningSimulation instance.
	worldWarmupTopic, err := s.getGazeboWorldWarmupTopic(ctx, tx, dep)
	if err != nil {
		return err
	}

	t, err := s.setupRunningSimulationTransportLayer(dep)
	if err != nil {
		return err
	}

	rs, err := NewRunningSimulation(ctx, dep, t, worldStatsTopic, worldWarmupTopic, maxSimSeconds)
	if err != nil {
		return err
	}
	s.addRunningSimulation(rs)
	return nil
}

// setupRunningSimulationTransportLayer initializes a new transport layer for the given simulation deployment.
func (s *Service) setupRunningSimulationTransportLayer(dep *SimulationDeployment) (ignws.PubSubWebsocketTransporter, error) {
	host := s.applications[*dep.Application].getSimulationWebsocketHost()
	path := s.applications[*dep.Application].getSimulationWebsocketPath(*dep.GroupID)

	var t ignws.PubSubWebsocketTransporter
	var err error
	for i := 1; i <= 10; i++ {
		t, err = newTransporter(host, path, *dep.AuthorizationToken, s.cfg.IsTest)
		if err == nil {
			break
		}
		// i * 10s
		Sleep(time.Duration(i*10) * time.Second)
	}
	if err != nil {
		return nil, err
	}

	return t, nil
}

// newTransporter returns a new ign websocket transport.
// If isTest is set to true, it will return the default transport test mock.
func newTransporter(host, path, token string, isTest bool) (ignws.PubSubWebsocketTransporter, error) {
	if isTest {
		if globals.TransportTestMock == nil {
			return nil, errors.New("mock for testing transport not initialized")
		}
		return globals.TransportTestMock, nil
	}
	return ignws.NewIgnWebsocketTransporter(host, path, transport.WebsocketSecureScheme, token)
}

func (s *Service) requeueSimulation(simDep *SimulationDeployment) *ign.ErrMsg {
	// Revert the simulation deployment status to Pending
	if em := simDep.updateSimDepStatus(s.DB, simPending); em != nil {
		return em
	}
	// Wait a little time and requeue the simulation
	Sleep(time.Minute)
	s.queueLaunchRequest(*simDep.GroupID)

	return nil
}

// ///////////////////////////////////////////////////////////////////////
// ///////////////////////////////////////////////////////////////////////
// ///////////////////////////////////////////////////////////////////////
// ///////////////////////////////////////////////////////////////////////

// ShutdownSimulationAsync spawns a task to finish a simulation.
func (s *Service) ShutdownSimulationAsync(ctx context.Context, tx *gorm.DB,
	groupID string, user *users.User) (interface{}, *ign.ErrMsg) {

	logger(ctx).Info("ShutdownSimulationAsync requested for groupID: " + groupID)

	// Is the user authorized to shutdown the simulation? First we check generic
	// permissions. Then we allow specific Applications to reject requests as well.
	if ok, em := s.userAccessor.IsAuthorizedForResource(*user.Username, groupID, per.Read); !ok {
		return nil, em
	}

	mainDep, err := GetSimulationDeployment(tx, groupID)
	if err != nil {
		return nil, ign.NewErrorMessageWithBase(ign.ErrorSimGroupNotFound, err)
	}

	// Allow specific Application to reject the permissions too.
	if ok, em := s.applications[*mainDep.Application].checkCanShutdownSimulation(ctx, s, tx, mainDep, user); !ok {
		return nil, em
	}

	// Check the simulation has the correct status
	if em := mainDep.assertSimDepStatus(simRunning); em != nil {
		return nil, em
	}

	var depsToTerminate *SimulationDeployments

	// Is this a multiSim?
	if mainDep.isMultiSimParent() {
		// Get all child simulations that have status simRunning.
		depsToTerminate, err = GetChildSimulationDeployments(tx, mainDep, simRunning, simRunning)
		if err != nil {
			return nil, ign.NewErrorMessageWithBase(ign.ErrorSimGroupNotFound, err)
		}
	} else {
		depsToTerminate = &SimulationDeployments{*mainDep}
	}

	// Schedule the terminations
	for _, d := range *depsToTerminate {
		if em := s.scheduleTermination(ctx, tx, &d); em != nil {
			return nil, em
		}
	}
	return mainDep, nil
}

// scheduleTermination marks a simulation as "to be terminated" and queues it
// into the Termination Pool.
func (s *Service) scheduleTermination(ctx context.Context, tx *gorm.DB, dep *SimulationDeployment) *ign.ErrMsg {
	// Do not continue if the simulation has already started termination
	if *dep.DeploymentStatus >= int(simTerminateRequested) {
		depStatus := DeploymentStatus(*dep.DeploymentStatus)
		logger(ctx).Warning(fmt.Sprintf(
			"Attempted to terminate simulation [%s] with status %s.", *dep.GroupID, depStatus.String(),
		))
		return nil
	}

	if em := dep.updateSimDepStatus(tx, simTerminateRequested); em != nil {
		return em
	}
	// Add a 'stop simulation' request to the Terminator Jobs-Pool.
	s.queueShutdownRequest(*dep.GroupID)

	return nil
}

// internalShutdownSimulation is an internal helper function used to free
// resources. It is invoked by the normal shutdown simulation and by the
// error handlers.
func (s *Service) internalShutdownSimulation(ctx context.Context, tx *gorm.DB,
	dep *SimulationDeployment, logPrefix string) (interface{}, *ign.ErrMsg) {

	if dep.isMultiSimParent() {
		// Parents aren't real simulations. They just spawn child simulations.
		// So they cannot be shutdown. If a Parent Sim is here then that's an error.
		err := errors.New("Cannot shutdown a MultiSim Parent. Only child simulations")
		return nil, ign.NewErrorMessageWithBase(ign.ErrorK8Delete, err)
	}

	groupID := *dep.GroupID

	rs := s.removeRunningSimulation(groupID)
	if rs != nil {
		rs.Free(ctx)
	}

	// Mark the simulation as stopped
	if em := dep.recordStop(tx); em != nil {
		return nil, em
	}

	if *dep.DeploymentStatus == int(simDeletingPods) {
		// Delete the pods, services , etc
		logger(ctx).Info(fmt.Sprintf("%s - about to delete pods for groupID: %s", logPrefix, groupID))
		// It is expected that deleteGazeboServerInGroup will block until Pods and Services
		// were cleanly terminated (including preStop scripts, etc).
		// Blocking is needed because after this call, the host/node will be killed (or reused).
		if em := s.deleteGazeboServerInGroup(ctx, tx, dep); em != nil {
			return nil, em
		}
		// Switch to next state to allow the next block to run
		if em := dep.updateSimDepStatus(tx, simDeletingNodes); em != nil {
			return nil, em
		}
	}

	if *dep.DeploymentStatus == int(simDeletingNodes) {
		// Delete the kubernetes nodes
		_, em := s.hostsSvc.deleteK8Nodes(ctx, tx, *dep.GroupID)
		// We allow for cases where were not used and thus are not found now
		if em != nil && em.ErrCode != int(ErrorLabeledNodeNotFound) {
			return nil, em
		}
		// Switch to next state to allow the next block to run
		if em := dep.updateSimDepStatus(tx, simTerminatingInstances); em != nil {
			return nil, em
		}
	}

	if *dep.DeploymentStatus == int(simTerminatingInstances) {
		// ask the Cloud instances manager to terminate the instances
		_, em := s.hostsSvc.deleteHosts(ctx, tx, dep)
		if em != nil {
			return nil, em
		}
		// Switch to next state, marking is as terminated
		if em := dep.updateSimDepStatus(tx, simTerminated); em != nil {
			return nil, em
		}
	}

	return dep, nil
}

// ShutdownSimulation finishes all resources associated to a cloudsim simulation.
// (eg. Nodes, Hosts, Pods)
// IMPORTANT: this function is invoked in a separate thread, from a Terminator Worker thread.
func (s *Service) shutdownSimulation(ctx context.Context, tx *gorm.DB, groupID string) (interface{}, *ign.ErrMsg) {

	dep, err := GetSimulationDeployment(tx, groupID)
	if err != nil {
		return nil, ign.NewErrorMessageWithBase(ign.ErrorSimGroupNotFound, err)
	}

	// Check the simulation has the correct status
	if em := dep.assertSimDepStatus(simTerminateRequested); em != nil {
		return nil, em
	}

	if em := dep.updateSimDepStatus(tx, simDeletingPods); em != nil {
		return nil, em
	}

	tstart := time.Now()

	// Run the following as a block, and in case of error set the simDep error status field.
	_, em := func() (interface{}, *ign.ErrMsg) {
		return s.internalShutdownSimulation(ctx, tx, dep, "shutdownSimulation")
	}()
	if em != nil {
		// If the simulation failed to upload logs, the EC2 instances will be kept alive to allow
		// admins to manually extract logs.
		if em.ErrCode == int(ErrorFailedToUploadLogs) {
			// Set the simulation error status
			if em := dep.setErrorStatus(tx, simErrorFailedToUploadLogs); em != nil {
				logger(ctx).Error(fmt.Sprintf("Could not update error status to %s.", simErrorFailedToUploadLogs))
			}
			logMsg := "shutdownSimulation - Errors occurred while uploading log files. Resources will not be terminated."
			logger(ctx).Error(logMsg, em)
			timeTrack(ctx, tstart, "shutdownSimulation - time tracker until error")
			// Return without calling the error handler to avoid it from terminating this simulation's resources
			return nil, em
		}
		logMsg := fmt.Sprintf("shutdownSimulation - error in shutdownSimulation for groupid [%s]. Error: %v", *dep.GroupID, em)
		logger(ctx).Error(logMsg, em)
		timeTrack(ctx, tstart, "shutdownSimulation - time tracker until error")
		return nil, em
	}

	logger(ctx).Info("shutdownSimulation - successfully removed groupID: " + groupID)
	timeTrack(ctx, tstart, "shutdownSimulation - Success")
	return dep, nil
}

// ///////////////////////////////////////////////////////////////////////
// ///////////////////////////////////////////////////////////////////////
// ///////////////////////////////////////////////////////////////////////
// ///////////////////////////////////////////////////////////////////////

// rollbackFailedLaunch tries to undo a failed launch, to release resources.
// It is invoked by the ErrorHandler worker.
func (s *Service) rollbackFailedLaunch(ctx context.Context, tx *gorm.DB,
	dep *SimulationDeployment) (interface{}, *ign.ErrMsg) {

	// Need to release the resources. Based on the status reached at launch, set the
	// equivalent status from the shutdown process and start the shutdown.
	var newSt DeploymentStatus
	switch st := *dep.DeploymentStatus; st {
	case int(simLaunchingPods):
		newSt = simDeletingPods
	case int(simLaunchingNodes):
		newSt = simDeletingNodes
	}

	tstart := time.Now()

	// Run the following as a block, and in case of error set the simDep error status field.
	_, em := func() (interface{}, *ign.ErrMsg) {
		if em := dep.updateSimDepStatus(tx, newSt); em != nil {
			return nil, em
		}
		return s.internalShutdownSimulation(ctx, tx, dep, "rollbackFailedLaunch")
	}()
	if em != nil {
		logMsg := fmt.Sprintf("rollbackFailedLaunch - error while doing rollback in groupid [%s]. Marking for Admin review. Error: %v", *dep.GroupID, em)
		logger(ctx).Error(logMsg, em)
		timeTrack(ctx, tstart, "rollbackFailedLaunch - time tracker until error")
		// There was an error during error handling. Marking for Admin Review
		dep.setErrorStatus(tx, simErrorAdminReview)
		return nil, em
	}
	timeTrack(ctx, tstart, "rollbackFailedLaunch - Success")
	return dep, nil
}

// completeFailedTermination tries to finish a failed termination, to release resources.
// It is invoked by the ErrorHandler worker.
func (s *Service) completeFailedTermination(ctx context.Context, tx *gorm.DB,
	dep *SimulationDeployment) (interface{}, *ign.ErrMsg) {

	tstart := time.Now()

	// Run the following as a block, and in case of error set the simDep error status field.
	_, em := func() (interface{}, *ign.ErrMsg) {
		return s.internalShutdownSimulation(ctx, tx, dep, "completeFailedTermination")
	}()
	if em != nil {
		logMsg := fmt.Sprintf("completeFailedTermination - error while completing failed termination for groupid [%s]. Marking for Admin review. Error: %v", *dep.GroupID, em)
		logger(ctx).Error(logMsg, em)
		timeTrack(ctx, tstart, "completeFailedTermination - time tracker until error")
		// There was an error during error handling. Marking for Admin Review
		dep.setErrorStatus(tx, simErrorAdminReview)
		return nil, em
	}
	timeTrack(ctx, tstart, "completeFailedTermination - Success")
	return dep, nil
}

// ///////////////////////////////////////////////////////////////////////
// ///////////////////////////////////////////////////////////////////////
// ///////////////////////////////////////////////////////////////////////
// ///////////////////////////////////////////////////////////////////////

// DeleteNodesAndHostsForGroup starts the shutdown of all the kubernetes nodes
// and associated Hosts (instances) of a given Cloudsim Simulation.
func (s *Service) DeleteNodesAndHostsForGroup(ctx context.Context, tx *gorm.DB,
	dep *SimulationDeployment, user *users.User) (interface{}, *ign.ErrMsg) {

	// make sure the requesting user has the correct permissions
	// Only admins of the Application team (eg. subt Org) can do that at the moment.
	if ok, em := s.userAccessor.CanPerformWithRole(dep.Application, *user.Username, per.Admin); !ok {
		return nil, em
	}

	if em := dep.updateSimDepStatus(tx, simDeletingNodes); em != nil {
		return nil, em
	}

	return s.internalShutdownSimulation(ctx, tx, dep, "DeleteNodesAndHostsForGroup")
}

// ///////////////////////////////////////////////////////////////////////
// ///////////////////////////////////////////////////////////////////////

// getSimulationPodNamePrefix returns the pod name prefix for a simulation
func getSimulationPodNamePrefix(groupID string) string {
	return fmt.Sprintf("sim-%s", groupID)
}

// launchGazeboServerInGroup launches a set of gzserver pods and associated services in the
// given group.
func (s *Service) launchGazeboServerInGroup(ctx context.Context, tx *gorm.DB, groupID string,
	dep *SimulationDeployment) (interface{}, *ign.ErrMsg) {

	// It is quite important that application's specific launchers do add the following
	// labels to the created Pods / Services.
	podName := getSimulationPodNamePrefix(groupID)
	labels := map[string]string{
		cloudsimTagLabelKey: "true",
		podLabelPodGroup:    podName,
		podLabelKeyGroupID:  groupID,
	}

	// Add the parent's groupID to the labels as well.
	if dep.isMultiSimChild() {
		labels["parent-group-id"] = *dep.ParentGroupID
	}

	// Find the specific Application handler and ask it to launch the app, using
	// the given base labels and groupID.
	return s.applications[*dep.Application].launchApplication(ctx, s, tx, dep, podName, labels)
}

// getPodLabelSelectorForSearches is a helper function to return the full groupID label
// used for searching Pods associated to a groupID.
func getPodLabelSelectorForSearches(groupID string) string {
	return podLabelKeyGroupID + "=" + groupID
}

// deleteGazeboServerInGroup removes an existing gzserver pod and its services from a group.
func (s *Service) deleteGazeboServerInGroup(ctx context.Context, tx *gorm.DB, dep *SimulationDeployment) *ign.ErrMsg {
	// Find the specific Application handler and ask it to delete the app, using
	// the given groupID to find the involved pods/services.
	return s.applications[*dep.Application].deleteApplication(ctx, s, tx, dep)
}

// getGazeboWorldStatsTopicAndLimit returns the topic to subscribe to get notifications about the simulation
// state (eg. /world/default/stats) and time, as well as the Maximum allowed
// Sim time seconds (before marking the simulation as expired).
// This request is delegated to the specific application being launched.
func (s *Service) getGazeboWorldStatsTopicAndLimit(ctx context.Context, tx *gorm.DB, dep *SimulationDeployment) (string, int, error) {
	return s.applications[*dep.Application].getGazeboWorldStatsTopicAndLimit(ctx, tx, dep)
}

// getGazeboWorldWarmupTopic returns the topic to subscribe to get notifications about the simulation.
// finishing the Warmup period (ie. being ready to start).
// This request is delegated to the specific application being launched.
func (s *Service) getGazeboWorldWarmupTopic(ctx context.Context, tx *gorm.DB, dep *SimulationDeployment) (string, error) {
	return s.applications[*dep.Application].getGazeboWorldWarmupTopic(ctx, tx, dep)
}

// ///////////////////////////////////////////////////////////////////////
// ///////////////////////////////////////////////////////////////////////

// SimulationDeploymentList returns a paginated list with cloudsim simulations.
// Members of the submitting team can see the list of simulations they submitted.
// Members of the organizing application (eg. members of SubT Organization) can see all
// simulations for that application.
func (s *Service) SimulationDeploymentList(ctx context.Context, p *ign.PaginationRequest,
	tx *gorm.DB, byStatus *DeploymentStatus, invertStatus bool,
	byErrStatus *ErrorStatus, invertErrStatus bool, byCircuit *string, user *users.User,
	application *string, includeChildren bool) (*SimulationDeployments, *ign.PaginationResult, *ign.ErrMsg) {

	// Create the DB query
	var sims SimulationDeployments
	q := tx.Model(&SimulationDeployment{})
	// Return the newest simulations first
	q = q.Order("created_at desc, id", true)

	if application == nil {
		// The user is requesting ALL simulations from all applications. Only system admins can do that.
		if ok := s.userAccessor.IsSystemAdmin(*user.Username); !ok {
			return nil, nil, ign.NewErrorMessage(ign.ErrorUnauthorized)
		}
	} else {
		// Only simulations from the given application (eg. subt).
		q = q.Where("application = ?", *application)
	}

	// Restrict including children to application and system admins
	if ok, _ := s.userAccessor.CanPerformWithRole(application, *user.Username, per.Admin); !ok {
		// Regardless of the value passed as argument, we set it to False if the requestor
		// is neither an application or system admin.
		includeChildren = false
	}

	if !includeChildren {
		// Only Top Level simulations (ie. not child sims from MultiSims)
		q = q.Where("multi_sim != ?", multiSimChild)
	}

	// Filter by status
	if byStatus != nil {
		if invertStatus {
			q = q.Where("deployment_status != ?", int(*byStatus))
		} else {
			q = q.Where("deployment_status = ?", int(*byStatus))
		}
	}

	// Filter by error status
	if byErrStatus != nil {
		if invertErrStatus {
			q = q.Where("error_status != ?", string(*byErrStatus))
		} else {
			q = q.Where("error_status = ?", string(*byErrStatus))
		}
	}

	// Filter by circuit
	// TODO: This is SubT specific and should be moved
	if byCircuit != nil {
		q = q.Where("extra_selector = ?", *byCircuit)
	}

	// If user belongs to the application's main Org, then he can see all simulations.
	// Otherwise, only those simulations created by the user's team.
	if ok, _ := s.userAccessor.CanPerformWithRole(application, *user.Username, per.Member); !ok {
		// filter resources based on privacy setting
		q = s.userAccessor.QueryForResourceVisibility(q, nil, user)
	}

	pagination, err := ign.PaginateQuery(q, &sims, *p)
	if err != nil {
		return nil, nil, ign.NewErrorMessageWithBase(ign.ErrorInvalidPaginationRequest, err)
	}
	if !pagination.PageFound {
		return nil, nil, ign.NewErrorMessage(ign.ErrorPaginationPageNotFound)
	}

	return &sims, pagination, nil
}

// ///////////////////////////////////////////////////////////////////////
// ///////////////////////////////////////////////////////////////////////

// GetSimulationDeployment returns a single simulation deployment based on its groupID
func (s *Service) GetSimulationDeployment(ctx context.Context, tx *gorm.DB,
	groupID string, user *users.User) (interface{}, *ign.ErrMsg) {

	// make sure the user has the correct permissions
	if ok, em := s.userAccessor.IsAuthorizedForResource(*user.Username, groupID, per.Read); !ok {
		return nil, em
	}

	var dep *SimulationDeployment
	var err error

	dep, err = GetSimulationDeployment(tx, groupID)
	if err != nil {
		return nil, ign.NewErrorMessageWithBase(ign.ErrorSimGroupNotFound, err)
	}

	var extra *ExtraInfoSubT
	extra, err = ReadExtraInfoSubT(dep)
	if err != nil {
		return nil, ign.NewErrorMessageWithBase(ign.ErrorUnexpected, err)
	}

	// If the user is not a system admin, remove the RunIndex and WorldIndex fields.
	if ok := s.userAccessor.IsSystemAdmin(*user.Username); !ok {
		extra.RunIndex = nil
		extra.WorldIndex = nil
	}

	dep.Extra, err = extra.ToJSON()
	if err != nil {
		return nil, ign.NewErrorMessageWithBase(ign.ErrorUnexpected, err)
	}

	return dep, nil
}

// ///////////////////////////////////////////////////////////////////////
// ///////////////////////////////////////////////////////////////////////

// GetSimulationWebsocketAddress returns a live simulation's websocket server address and authorization token.
// If the simulation is not running, an error is returned.
func (s *Service) GetSimulationWebsocketAddress(ctx context.Context, tx *gorm.DB, user *users.User,
	groupID string) (interface{}, *ign.ErrMsg) {

	dep, err := GetSimulationDeployment(tx, groupID)
	if err != nil {
		return nil, ign.NewErrorMessageWithBase(ign.ErrorSimGroupNotFound, err)
	}

	// Check that the requesting user has the correct permissions
	username := *user.Username
	// Parent simulations are not valid as they do not run simulations directly
	if dep.isMultiSimParent() {
		return nil, ign.NewErrorMessage(ign.ErrorInvalidSimulationStatus)
	}
	// Multisim child simulations can only be accessed by admins
	if dep.isMultiSimChild() && !s.userAccessor.IsSystemAdmin(username) {
		return nil, ign.NewErrorMessage(ign.ErrorUnauthorized)
	}
	// Check access permissions
	if ok, em := s.userAccessor.IsAuthorizedForResource(username, groupID, per.Read); !ok {
		return nil, em
	}

	// Find the specific Application handler and ask for the live logs
	return s.applications[*dep.Application].getSimulationWebsocketAddress(ctx, s, tx, dep)
}

// ///////////////////////////////////////////////////////////////////////
// ///////////////////////////////////////////////////////////////////////

// GetSimulationLogsForDownload returns the generated logs from a simulation.
func (s *Service) GetSimulationLogsForDownload(ctx context.Context, tx *gorm.DB,
	user *users.User, groupID string, robotName *string) (*string, *ign.ErrMsg) {

	dep, err := GetSimulationDeployment(tx, groupID)
	if err != nil {
		return nil, ign.NewErrorMessageWithBase(ign.ErrorSimGroupNotFound, err)
	}

	// make sure the requesting user has the correct permissions
	if ok, em := s.userAccessor.IsAuthorizedForResource(*user.Username, groupID, per.Read); !ok {
		return nil, em
	}

	// Find the specific Application handler and ask it to generate the link to download logs.
	return s.applications[*dep.Application].getSimulationLogsForDownload(ctx, tx, dep, robotName)
}

// ///////////////////////////////////////////////////////////////////////
// ///////////////////////////////////////////////////////////////////////

// GetSimulationLiveLogs returns the live logs from a simulation.
func (s *Service) GetSimulationLiveLogs(ctx context.Context, tx *gorm.DB, user *users.User, groupID string,
	robotName *string, lines *int64) (interface{}, *ign.ErrMsg) {

	dep, err := GetSimulationDeployment(tx, groupID)

	if err != nil {
		return nil, ign.NewErrorMessageWithBase(ign.ErrorSimGroupNotFound, err)
	}

	// make sure the requesting user has the correct permissions
	if ok, em := s.userAccessor.IsAuthorizedForResource(*user.Username, groupID, per.Read); !ok {
		return nil, em
	}

	// Find the specific Application handler and ask for the live logs
	return s.applications[*dep.Application].getSimulationLiveLogs(ctx, s, tx, dep, robotName, *lines)
}

// ///////////////////////////////////////////////////////////////////////
// ///////////////////////////////////////////////////////////////////////

// GetCloudMachineInstances returns a paginated list with all cloud instances.
func (s *Service) GetCloudMachineInstances(ctx context.Context, p *ign.PaginationRequest,
	tx *gorm.DB, byStatus *MachineStatus, invertStatus bool, groupID *string, user *users.User,
	application *string) (*MachineInstances, *ign.PaginationResult, *ign.ErrMsg) {

	// check if the requesting user has permission to access machines in the given
	// application. Only members of the Application team (ie. Org) can do that.

	// Dev Note: we assume that each "application" has a corresponding Organization
	// with the same name. Members of that Organization will be considered Admins
	// of the application.
	if ok, em := s.userAccessor.CanPerformWithRole(application, *user.Username, per.Member); !ok {
		return nil, nil, em
	}

	return s.hostsSvc.CloudMachinesList(ctx, p, tx, byStatus, invertStatus, groupID, application)
}

// ///////////////////////////////////////////////////////////////////////
// ///////////////////////////////////////////////////////////////////////

// removeRunningSimulation deletes and return a RunningSimulation
func (s *Service) removeRunningSimulation(groupID string) *RunningSimulation {
	s.lockRunningSimulations.Lock()
	defer s.lockRunningSimulations.Unlock()
	rs := s.runningSimulations[groupID]
	delete(s.runningSimulations, groupID)
	return rs
}

// addRunningSimulation registers a new RunningSimulation
func (s *Service) addRunningSimulation(rs *RunningSimulation) {
	s.lockRunningSimulations.Lock()
	defer s.lockRunningSimulations.Unlock()
	s.runningSimulations[rs.GroupID] = rs
}

// ///////////////////////////////////////////////////////////////////////
// ///////////////////////////////////////////////////////////////////////

// getRunningSimulationDeploymentsByOwner returns all the top level SimulationDeployments
// requests (multiSimSingle or multiSimParent -- not childs) that can be considered 'running',
// filtered by a given owner. It is used to count the number of active pending / running
// requests a user has made simulteneously.
func (s *Service) getRunningSimulationDeploymentsByOwner(tx *gorm.DB, owner string) (*SimulationDeployments, error) {
	deps, err := GetSimulationDeploymentsByOwner(tx, owner, simPending, simRunning)
	if err != nil {
		return nil, err
	}
	running := make(SimulationDeployments, 0)
	for _, d := range *deps {
		if !d.isMultiSimChild() && d.IsRunning() {
			running = append(running, d)
		}
	}
	return &running, nil
}

// GetCompetitionRobots returns the list of available robot configurations for a competition.
func (s *Service) GetCompetitionRobots(applicationName string) (interface{}, *ign.ErrMsg) {
	return s.applications[applicationName].getCompetitionRobots()
}

// ///////////////////////////////////////////////////////////////////////
// ///////////////////////////////////////////////////////////////////////

// QueueGetElements returns a paginated list of elements from the launch queue.
// If no page or perPage arguments are passed, it sets those value to 0 and 10 respectively.
func (s *Service) QueueGetElements(ctx context.Context, user *users.User, page, perPage *int) ([]interface{}, *ign.ErrMsg) {
	if ok := s.userAccessor.IsSystemAdmin(*user.Username); !ok {
		return nil, ign.NewErrorMessage(ign.ErrorUnauthorized)
	}
	if page == nil {
		page = intptr(0)
	}
	if perPage == nil {
		perPage = intptr(10)
	}
	offset := *page * *perPage
	limit := *perPage
	return s.launchHandlerQueue.Get(&offset, &limit)
}

// QueueCount returns the element count from the launch queue.
func (s *Service) QueueCount(ctx context.Context, user *users.User) (interface{}, *ign.ErrMsg) {
	if ok := s.userAccessor.IsSystemAdmin(*user.Username); !ok {
		return nil, ign.NewErrorMessage(ign.ErrorUnauthorized)
	}
	return s.launchHandlerQueue.Count(), nil
}

// QueueMoveElementToFront moves an element by the given groupID to the front of the queue.
func (s *Service) QueueMoveElementToFront(ctx context.Context, user *users.User, groupID string) (interface{}, *ign.ErrMsg) {
	if ok := s.userAccessor.IsSystemAdmin(*user.Username); !ok {
		return nil, ign.NewErrorMessage(ign.ErrorUnauthorized)
	}
	return s.launchHandlerQueue.MoveToFront(groupID)
}

// QueueMoveElementToBack moves an element by the given groupID to the back of the queue.
func (s *Service) QueueMoveElementToBack(ctx context.Context, user *users.User, groupID string) (interface{}, *ign.ErrMsg) {
	if ok := s.userAccessor.IsSystemAdmin(*user.Username); !ok {
		return nil, ign.NewErrorMessage(ign.ErrorUnauthorized)
	}
	return s.launchHandlerQueue.MoveToBack(groupID)
}

// QueueSwapElements swaps positions of groupIDs A and B.
func (s *Service) QueueSwapElements(ctx context.Context, user *users.User, groupIDA, groupIDB string) (interface{}, *ign.ErrMsg) {
	if ok := s.userAccessor.IsSystemAdmin(*user.Username); !ok {
		return nil, ign.NewErrorMessage(ign.ErrorUnauthorized)
	}
	return s.launchHandlerQueue.Swap(groupIDA, groupIDB)
}

// QueueRemoveElement removes an element by the given groupID from the queue
func (s *Service) QueueRemoveElement(ctx context.Context, user *users.User, groupID string) (interface{}, *ign.ErrMsg) {
	if ok := s.userAccessor.IsSystemAdmin(*user.Username); !ok {
		return nil, ign.NewErrorMessage(ign.ErrorUnauthorized)
	}
	return s.launchHandlerQueue.Remove(groupID)
}<|MERGE_RESOLUTION|>--- conflicted
+++ resolved
@@ -3,32 +3,15 @@
 import (
 	"context"
 	"fmt"
-	"github.com/aws/aws-sdk-go/aws/session"
-	"github.com/aws/aws-sdk-go/service/ec2/ec2iface"
-	"github.com/aws/aws-sdk-go/service/s3/s3iface"
 	"github.com/caarlos0/env"
 	"github.com/jinzhu/gorm"
 	"github.com/panjf2000/ants"
 	"github.com/pkg/errors"
 	"github.com/satori/go.uuid"
 	"gitlab.com/ignitionrobotics/web/cloudsim/globals"
-<<<<<<< HEAD
-	subt "gitlab.com/ignitionrobotics/web/cloudsim/internal/subt/simulator"
-	"gitlab.com/ignitionrobotics/web/cloudsim/pkg/actions"
-	"gitlab.com/ignitionrobotics/web/cloudsim/pkg/application"
-	"gitlab.com/ignitionrobotics/web/cloudsim/pkg/cloud"
-	"gitlab.com/ignitionrobotics/web/cloudsim/pkg/cloud/aws/ec2"
-	"gitlab.com/ignitionrobotics/web/cloudsim/pkg/cloud/aws/s3"
-	"gitlab.com/ignitionrobotics/web/cloudsim/pkg/orchestrator"
-	"gitlab.com/ignitionrobotics/web/cloudsim/pkg/platform"
-	"gitlab.com/ignitionrobotics/web/cloudsim/pkg/simulations"
-	"gitlab.com/ignitionrobotics/web/cloudsim/pkg/simulator"
-	"gitlab.com/ignitionrobotics/web/cloudsim/pkg/store"
-=======
 	"gitlab.com/ignitionrobotics/web/cloudsim/pkg/transport"
 	ignws "gitlab.com/ignitionrobotics/web/cloudsim/pkg/transport/ign"
 	useracc "gitlab.com/ignitionrobotics/web/cloudsim/pkg/users"
->>>>>>> e4c39c60
 	"gitlab.com/ignitionrobotics/web/cloudsim/queues"
 	"gitlab.com/ignitionrobotics/web/cloudsim/simulations/gloo"
 	"gitlab.com/ignitionrobotics/web/fuelserver/bundles/users"
@@ -184,18 +167,6 @@
 	userAccessor             useracc.Service
 	poolNotificationCallback PoolNotificationCallback
 	scheduler                *scheduler.Scheduler
-
-	// simulator is used to launch a specific set of jobs to start, restart and stop simulations.
-	simulator    simulator.Simulator
-	SessionAWS   *session.Session
-	EC2API       ec2iface.EC2API
-	machines     cloud.Machines
-	platform     platform.Platform
-	storage      cloud.Storage
-	orchestrator orchestrator.Cluster
-	envStore     store.Store
-	simService   simulations.Service
-	S3API        s3iface.S3API
 }
 
 // SimServImpl holds the instance of the Simulations Service. It is set at initialization.
@@ -328,44 +299,6 @@
 		return nil, err
 	}
 
-	// Get logger from context
-	loggerCtx := logger(ctx)
-
-	// Initialize AWS session.
-	s.SessionAWS, err = session.NewSession()
-	if err != nil {
-		return nil, err
-	}
-
-	// Initialize EC2API
-	s.EC2API = ec2.NewAPI(s.SessionAWS)
-
-	// Initialize machines component with EC2API.
-	s.machines = ec2.NewMachines(s.EC2API, loggerCtx)
-
-	// Initialize S3API
-	s.S3API = s3.NewAPI(s.SessionAWS)
-
-	// Initialize storage component with S3API
-	s.storage = s3.NewStorage(s.S3API, loggerCtx)
-
-	// TODO: Initialize env store
-
-	// TODO: Initialize orchestrator.
-
-	// Initialize platform with the different components
-	s.platform = platform.NewPlatform(s.machines, s.storage, s.orchestrator, s.envStore)
-
-	// TODO Initialize simService with subt implementation.
-	appServices := application.NewServices(s.simService)
-
-	s.simulator = subt.NewSimulator(subt.Config{
-		DB:                  db,
-		Platform:            s.platform,
-		ApplicationServices: appServices,
-		ActionService:       actions.NewService(),
-	})
-
 	return &s, nil
 }
 
@@ -896,13 +829,24 @@
 		return
 	}
 
-	ctx := context.TODO()
-
-	err := s.simulator.Start(ctx, simulations.GroupID(groupID))
-	if err != nil {
-		logger(ctx).Error(fmt.Sprintf("Failed to initialize simulation [%s]. Error: %v", groupID, err))
-	}
-	logger(ctx).Info(fmt.Sprintf("Simulation [%s] was successfully launched.", groupID))
+	// bind a specific logger to the worker
+	reqID := fmt.Sprintf("worker-start-sim-%s", groupID)
+	newLogger := logger(s.baseCtx).Clone(reqID)
+	workerCtx := ign.NewContextWithLogger(s.baseCtx, newLogger)
+
+	newLogger.Info("Worker about to invoke StartSimulation for groupID: " + groupID)
+
+	simDep, err := GetSimulationDeployment(s.DB, groupID)
+	if err != nil {
+		logger(workerCtx).Error(fmt.Sprintf("startSimulation - %v", err))
+		return
+	}
+
+	res, em := s.startSimulation(workerCtx, s.DB, simDep)
+	if res == launcherRelaunchNeeded {
+		s.requeueSimulation(simDep)
+	}
+	s.notify(PoolStartSimulation, groupID, res, em)
 }
 
 // ///////////////////////////////////////////////////////////////////////
@@ -1459,7 +1403,7 @@
 	return maxDuration
 }
 
-// DEPRECATED: startSimulation is the main func to launch a new simulation.
+// StartSimulation is the main func to launch a new simulation.
 // IMPORTANT: This function is invoked in a separate thread, from a Launcher Worker thread.
 // @return: it can return a (launcherRelaunchNeeded) "relaunch" string value as result, which means the
 // pool worker will send the simulation again to the Pending queue.
