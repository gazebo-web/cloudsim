package simulations

import (
	"context"
	"fmt"
	"github.com/aws/aws-sdk-go/aws/session"
	"github.com/aws/aws-sdk-go/service/ses"
	"github.com/caarlos0/env"
	"github.com/jinzhu/gorm"
	"github.com/panjf2000/ants"
	"github.com/pkg/errors"
	"github.com/satori/go.uuid"
	"gitlab.com/ignitionrobotics/web/cloudsim/globals"
	subtapp "gitlab.com/ignitionrobotics/web/cloudsim/internal/subt/application"
	subtSimulator "gitlab.com/ignitionrobotics/web/cloudsim/internal/subt/simulator"
	"gitlab.com/ignitionrobotics/web/cloudsim/internal/subt/summaries"
	"gitlab.com/ignitionrobotics/web/cloudsim/pkg/actions"
	"gitlab.com/ignitionrobotics/web/cloudsim/pkg/application"
	"gitlab.com/ignitionrobotics/web/cloudsim/pkg/cloud/aws/ec2"
	"gitlab.com/ignitionrobotics/web/cloudsim/pkg/cloud/aws/s3"
	"gitlab.com/ignitionrobotics/web/cloudsim/pkg/email"
	envVars "gitlab.com/ignitionrobotics/web/cloudsim/pkg/env"
	"gitlab.com/ignitionrobotics/web/cloudsim/pkg/orchestrator"
	"gitlab.com/ignitionrobotics/web/cloudsim/pkg/orchestrator/gloo"
	"gitlab.com/ignitionrobotics/web/cloudsim/pkg/orchestrator/kubernetes"
	"gitlab.com/ignitionrobotics/web/cloudsim/pkg/orchestrator/kubernetes/network"
	"gitlab.com/ignitionrobotics/web/cloudsim/pkg/orchestrator/kubernetes/nodes"
	"gitlab.com/ignitionrobotics/web/cloudsim/pkg/orchestrator/kubernetes/pods"
	"gitlab.com/ignitionrobotics/web/cloudsim/pkg/orchestrator/kubernetes/services"
	"gitlab.com/ignitionrobotics/web/cloudsim/pkg/orchestrator/kubernetes/spdy"
	"gitlab.com/ignitionrobotics/web/cloudsim/pkg/platform"
	"gitlab.com/ignitionrobotics/web/cloudsim/pkg/runsim"
	"gitlab.com/ignitionrobotics/web/cloudsim/pkg/secrets"
	"gitlab.com/ignitionrobotics/web/cloudsim/pkg/simulations"
	"gitlab.com/ignitionrobotics/web/cloudsim/pkg/simulator"
	"gitlab.com/ignitionrobotics/web/cloudsim/pkg/transport"
	ignws "gitlab.com/ignitionrobotics/web/cloudsim/pkg/transport/ign"
	useracc "gitlab.com/ignitionrobotics/web/cloudsim/pkg/users"
	"gitlab.com/ignitionrobotics/web/cloudsim/queues"
	gloocli "gitlab.com/ignitionrobotics/web/cloudsim/simulations/gloo"
	"gitlab.com/ignitionrobotics/web/fuelserver/bundles/users"
	per "gitlab.com/ignitionrobotics/web/fuelserver/permissions"
	"gitlab.com/ignitionrobotics/web/ign-go"
	"gitlab.com/ignitionrobotics/web/ign-go/scheduler"
	corev1 "k8s.io/api/core/v1"
	metav1 "k8s.io/apimachinery/pkg/apis/meta/v1"
	kubecli "k8s.io/client-go/kubernetes"
	"net/http"
	"strconv"
	"strings"
	"sync"
	"time"
)

/*
	The Simulations Service is in charge of launching and terminating Gazebo simulations. And,
	in case of an error, it is responsible of rolling back the failed operation.

	To do this and handle some concurrency without exhausting the host, it has
	one worker-thread-pool for each main activity (launch, terminate, error handling).
	The `launch` and `terminate` pools can launch 10 concurrent workers (eg. the launcher can
	launch 10 simulations in parallel). The error handler pool only has one worker.

	In addition, the SimService has a background go routine that checks for expired
	simulations and send those to automatic termination.

	The Simulations Service interacts with a given NodeManager to start and terminate
	Nodes in the Kubernetes cluster.
	Some examples of NodeManager implementations are EC2Client and LocalNodes.

	This service also delegates to "Application" and "Platform" specific handlers, so they can
	manage the specific details of the simulations to launch. As an example, a competition
	can have custom request for the Nodes to be launched and the simulation details.

*/

// TODO pending set 1 pod per Node in Affinity or other conf.

// SimService is an interface that supports managing simulation instances.
type SimService interface {
	Start(ctx context.Context) error
	Stop(ctx context.Context) error
	CustomizeSimRequest(ctx context.Context, r *http.Request, tx *gorm.DB, createSim *CreateSimulation, username string) *ign.ErrMsg
	GetCloudMachineInstances(ctx context.Context, p *ign.PaginationRequest,
		tx *gorm.DB, byStatus *MachineStatus, invertStatus bool, groupID *string, user *users.User, application *string) (*MachineInstances, *ign.PaginationResult, *ign.ErrMsg)
	DeleteNodesAndHostsForGroup(ctx context.Context, tx *gorm.DB,
		dep *SimulationDeployment, user *users.User) (interface{}, *ign.ErrMsg)
	GetSimulationDeployment(ctx context.Context, tx *gorm.DB, groupID string,
		user *users.User) (interface{}, *ign.ErrMsg)
	GetSimulationWebsocketAddress(ctx context.Context, tx *gorm.DB, user *users.User,
		groupID string) (interface{}, *ign.ErrMsg)
	GetSimulationLiveLogs(ctx context.Context, tx *gorm.DB, user *users.User, groupID string,
		robotName *string, lines *int64) (interface{}, *ign.ErrMsg)
	GetSimulationLogsForDownload(ctx context.Context, tx *gorm.DB, user *users.User, groupID string,
		robotName *string) (*string, *ign.ErrMsg)
	RegisterApplication(ctx context.Context, app ApplicationType)
	ShutdownSimulationAsync(ctx context.Context, tx *gorm.DB,
		groupID string, user *users.User) (interface{}, *ign.ErrMsg)
	SimulationDeploymentList(ctx context.Context, p *ign.PaginationRequest, tx *gorm.DB, byStatus *DeploymentStatus,
		invertStatus bool, byErrStatus *ErrorStatus, invertErrStatus bool, byCircuit *string, user *users.User,
		application *string, includeChildren bool, owner *string, private *bool) (*SimulationDeployments, *ign.PaginationResult, *ign.ErrMsg)
	StartSimulationAsync(ctx context.Context, tx *gorm.DB, createSim *CreateSimulation,
		user *users.User) (interface{}, *ign.ErrMsg)
	LaunchSimulationAsync(ctx context.Context, tx *gorm.DB, groupID string,
		user *users.User) (interface{}, *ign.ErrMsg)
	RestartSimulationAsync(ctx context.Context, tx *gorm.DB, groupID string,
		user *users.User) (interface{}, *ign.ErrMsg)
	GetRemainingSubmissions(ctx context.Context, tx *gorm.DB, user *users.User, circuit *string,
		owner *string) (interface{}, *ign.ErrMsg)
	CustomRuleList(ctx context.Context, p *ign.PaginationRequest, tx *gorm.DB, user *users.User, application *string,
		circuit *string, owner *string, ruleType *CustomRuleType) (*CircuitCustomRules, *ign.PaginationResult, *ign.ErrMsg)
	SetCustomRule(ctx context.Context, tx *gorm.DB, user *users.User, application *string,
		circuit *string, owner *string, ruleType *CustomRuleType, value *string) (*CircuitCustomRule, *ign.ErrMsg)
	DeleteCustomRule(ctx context.Context, tx *gorm.DB, user *users.User, application *string, circuit *string,
		owner *string, ruleType *CustomRuleType) (interface{}, *ign.ErrMsg)
	GetCompetitionRobots(applicationName string) (interface{}, *ign.ErrMsg)
	QueueGetElements(ctx context.Context, user *users.User, page, pageSize *int) ([]interface{}, *ign.ErrMsg)
	QueueMoveElementToFront(ctx context.Context, user *users.User, groupID string) (interface{}, *ign.ErrMsg)
	QueueMoveElementToBack(ctx context.Context, user *users.User, groupID string) (interface{}, *ign.ErrMsg)
	QueueSwapElements(ctx context.Context, user *users.User, groupIDA, groupIDB string) (interface{}, *ign.ErrMsg)
	QueueRemoveElement(ctx context.Context, user *users.User, groupID string) (interface{}, *ign.ErrMsg)
	QueueCount(ctx context.Context, user *users.User) (interface{}, *ign.ErrMsg)
}

// NodeManager is responsible of creating and removing cloud instances, and
// kubernetes nodes.
// NodeManager is the expected interface to be implemented by Cloudsim NodeManagers.
// Example implementations can be found in `ec2_machines.go` and `local_machines.go`.
type NodeManager interface {
	CloudMachinesList(ctx context.Context, p *ign.PaginationRequest,
		tx *gorm.DB, byStatus *MachineStatus, invertStatus bool, groupID *string, application *string) (*MachineInstances, *ign.PaginationResult, *ign.ErrMsg)
	// Requests the NodeManager to terminate the hosts (or instances or VMs) used to run a GroupID.
	// It also updates the MachineInstance DB records with the status of the terminated hosts.
	deleteHosts(ctx context.Context, tx *gorm.DB, dep *SimulationDeployment) (interface{}, *ign.ErrMsg)
	// Requests the NodeManager to delete involved k8 nodes.
	// It is expected that if the labeled Nodes cannot be found, then this function should return an ErrorLabeledNodeNotFound.
	deleteK8Nodes(ctx context.Context, tx *gorm.DB, groupID string) (interface{}, *ign.ErrMsg)
	// asks the NodeManager to launch a set of nodes to run a simulation
	launchNodes(ctx context.Context, tx *gorm.DB, dep *SimulationDeployment) (*string, *ign.ErrMsg)
}

const (
	podLabelPodGroup       = "pod-group"
	podLabelKeyGroupID     = "cloudsim-group-id"
	cloudsimTagLabelKey    = "cloudsim"
	cloudsimTagLabel       = "cloudsim=true"
	launcherRelaunchNeeded = "relaunch"
)

// Service is the main struct exported by this Simulations service.
type Service struct {
	// Whether this service will automatically requeue instances that failed with
	// ErrorLaunchingCloudInstanceNotEnoughResources error. True by default.
	AllowRequeuing bool
	// A reference to the kubernetes client
	clientset kubecli.Interface
	// A reference to the Gloo client
	glooClientset gloocli.Clientset
	// A reference to the nodes manager implementation
	hostsSvc NodeManager
	DB       *gorm.DB
	// Workers (ie. Thread Pools)
	launcher     JobPool
	terminator   JobPool
	errorHandler JobPool
	// A buffered channel used to buffer requests to create simulations.
	// Items from this channel will be then used to feed the 'launcher' JobPool.
	launchHandlerQueue *queues.LaunchQueueRepository
	// A buffered channel used to buffer requests to shutdown simulations.
	// Items from this channel will be then used to feed the 'terminator' JobPool.
	terminationHandlerQueue chan string
	// A buffered channel used to buffer requests to handle simulation errors.
	// Items from this channel will be then used to feed the 'error handler' JobPool.
	errorHandlerQueue chan string
	// The base Context from the main application
	baseCtx context.Context
	// The service config. Read from environment variables
	cfg simServConfig
	// A map with the current live RunningSimulations
	runningSimulations map[string]*RunningSimulation
	// A mutex to protect access to read/write operations over the map
	lockRunningSimulations sync.RWMutex
	// Expired simulations cleaning process
	expiredSimulationsTicker *time.Ticker
	expiredSimulationsDone   chan bool
	// MultiSim Parent status updater routine
	multisimStatusUpdater     *time.Ticker
	multisimStatusUpdaterDone chan bool
	applications              map[string]ApplicationType
	// The Service to check for Users/Orgs permissions
	userAccessor             useracc.Service
	poolNotificationCallback PoolNotificationCallback
	scheduler                *scheduler.Scheduler

	// From aws go documentation:
	// Sessions should be cached when possible, because creating a new Session
	// will load all configuration values from the environment, and config files
	// each time the Session is created. Sharing the Session value across all of
	// your service clients will ensure the configuration is loaded the fewest
	// number of times possible.
	session *session.Session

	platform            platform.Platform
	logger              ign.Logger
	applicationServices subtapp.Services
	actionService       actions.Servicer
	simulator           simulator.Simulator
	serviceAdaptor      simulations.Service
}

// SimServImpl holds the instance of the Simulations Service. It is set at initialization.
var SimServImpl SimService

type simServConfig struct {
	// KubernetesNamespace is the Kubernetes namespace for simulation resources.
	KubernetesNamespace string `env:"SIMSVC_KUBERNETES_NAMESPACE" envDefault:"default"`
	// KubernetesGlooNamespace is the Gloo namespace in the Kubernetes cluster.
	KubernetesGlooNamespace string `env:"SIMSVC_KUBERNETES_GLOO_NAMESPACE" envDefault:"gloo-system"`
	// PoolSizeLaunchSim is the number of worker threads available to launch simulations.
	PoolSizeLaunchSim int `env:"SIMSVC_POOL_LAUNCH_SIM" envDefault:"10"`
	// PoolSizeTerminateSim is the number of worker threads available to terminate simulations.
	PoolSizeTerminateSim int `env:"SIMSVC_POOL_TERMINATE_SIM" envDefault:"10"`
	// PoolSizeErrorHandler is the number of worker threads available to handle simulation errors.
	PoolSizeErrorHandler int `env:"SIMSVC_POOL_ERROR_HANDLER" envDefault:"20"`
	// Timeout in seconds to wait until a new Pod is ready. Default: 5 minutes.
	PodReadyTimeoutSeconds int `env:"SIMSVC_POD_READY_TIMEOUT_SECONDS" envDefault:"300"`
	// Timeout in seconds to wait until a new Node is ready. Default: 5 minutes.
	NodeReadyTimeoutSeconds int `env:"SIMSVC_NODE_READY_TIMEOUT_SECONDS" envDefault:"300"`
	// The number of live simulations a team can have running in parallel. Zero value means unlimited.
	MaxSimultaneousSimsPerOwner int `env:"SIMSVC_SIMULTANEOUS_SIMS_PER_TEAM" envDefault:"1"`
	// MaxDurationForSimulations is the maximum number of minutes a simulation can run in cloudsim.
	// This is a default value. Specific ApplicationTypes are expected to overwrite this.
	MaxDurationForSimulations int `env:"SIMSVC_SIM_MAX_DURATION_MINUTES" envDefault:"45"`
	// IsTest determines if a service is being used for a test
	IsTest bool
}

// ApplicationType represents an Application (eg. SubT). Applications are used
// to customize launched Simulations.
type ApplicationType interface {
	getApplicationName() string
	GetSchedulableTasks(ctx context.Context, s *Service, tx *gorm.DB) []SchedulableTask
	checkCanShutdownSimulation(ctx context.Context, s *Service, tx *gorm.DB, dep *SimulationDeployment, user *users.User) (bool, *ign.ErrMsg)
	checkValidNumberOfSimulations(ctx context.Context, s *Service, tx *gorm.DB, dep *SimulationDeployment) *ign.ErrMsg
	customizeSimulationRequest(ctx context.Context, s *Service, r *http.Request, tx *gorm.DB,
		createSim *CreateSimulation, username string) *ign.ErrMsg
	// allow specific applications to create multiSimulations from a single CreateSimulation request.
	spawnChildSimulationDeployments(ctx context.Context, tx *gorm.DB, dep *SimulationDeployment) ([]*SimulationDeployment, *ign.ErrMsg)
	// invoked when a simulation is about to be restarted. The old simulation run should be invalidated.
	invalidateSimulation(ctx context.Context, tx *gorm.DB, simDep *SimulationDeployment) error
	deleteApplication(ctx context.Context, s *Service, tx *gorm.DB, dep *SimulationDeployment) *ign.ErrMsg
	// allow specific applications to define the maximum allowed time for simulations. A value of 0 will
	// mean that the Cloudsim's default value should be used (defined by env var SIMSVC_SIM_MAX_DURATION_MINUTES).
	getMaxDurationForSimulation(ctx context.Context, tx *gorm.DB, dep *SimulationDeployment) time.Duration
	getGazeboWorldStatsTopicAndLimit(ctx context.Context, tx *gorm.DB, dep *SimulationDeployment) (string, int, error)
	getGazeboWorldWarmupTopic(ctx context.Context, tx *gorm.DB, dep *SimulationDeployment) (string, error)
	getSimulationWebsocketAddress(ctx context.Context, s *Service, tx *gorm.DB,
		dep *SimulationDeployment) (interface{}, *ign.ErrMsg)
	getSimulationWebsocketHost() string
	getSimulationWebsocketPath(groupID string) string
	getSimulationLogsForDownload(ctx context.Context, tx *gorm.DB, dep *SimulationDeployment,
		robotName *string) (*string, *ign.ErrMsg)
	getSimulationLiveLogs(ctx context.Context, s *Service, tx *gorm.DB, dep *SimulationDeployment,
		robotName *string, lines int64) (interface{}, *ign.ErrMsg)
	launchApplication(ctx context.Context, s *Service, tx *gorm.DB, dep *SimulationDeployment,
		podNamePrefix string, baseLabels map[string]string) (interface{}, *ign.ErrMsg)
	updateMultiSimStatuses(ctx context.Context, tx *gorm.DB, userAccessor useracc.Service, simDep *SimulationDeployment) *ign.ErrMsg
	getCompetitionRobots() (interface{}, *ign.ErrMsg)
	ValidateSimulationLaunch(ctx context.Context, tx *gorm.DB, dep *SimulationDeployment) *ign.ErrMsg
	// TODO: Move simulationIsHeld to SubT implementation.
	simulationIsHeld(ctx context.Context, tx *gorm.DB, dep *SimulationDeployment) bool
}

// JobPool is a pool of Jobs that can accept jobs to be executed.
// For more details see project "github.com/panjf2000/ants".
type JobPool interface {
	Serve(args interface{}) error
}

// PoolFactory is a function responsible of initializing and returning a JobPool.
// Dev note: we created the PoolFactory abstraction to allow tests use
// synchronic pools.
type PoolFactory func(poolSize int, jobF func(interface{})) (JobPool, error)

// ///////////////////////////////////////////////////////////////////////
// ///////////////////////////////////////////////////////////////////////
// ///////////////////////////////////////////////////////////////////////
// ///////////////////////////////////////////////////////////////////////

// NewSimulationsService creates a new simulations service
func NewSimulationsService(ctx context.Context, db *gorm.DB, nm NodeManager, kcli kubecli.Interface, gloo gloocli.Clientset, pf PoolFactory, ua useracc.Service, isTest bool, session *session.Session) (SimService, error) {

	var err error
	s := Service{}
	s.AllowRequeuing = true
	s.DB = db
	s.baseCtx = ctx
	s.clientset = kcli
	s.glooClientset = gloo
	s.userAccessor = ua
	s.hostsSvc = nm
	s.runningSimulations = map[string]*RunningSimulation{}
	s.lockRunningSimulations = sync.RWMutex{}
	s.applications = map[string]ApplicationType{}
	s.scheduler = scheduler.GetInstance()
	s.session = session

	// Read configuration from environment
	s.cfg = simServConfig{
		IsTest: isTest,
	}
	if err := env.Parse(&s.cfg); err != nil {
		return nil, err
	}

	// Configure the worker pools
	// Create the queues of pending user requests to process.
	// We use a buffered channel of a big size to avoid blocking callers (i.e. incoming http requests).
	s.launchHandlerQueue = queues.NewLaunchQueueRepository()
	s.terminationHandlerQueue = make(chan string, 1000)
	s.errorHandlerQueue = make(chan string, 1000)

	if pf == nil {
		pf = defaultPoolFactory
	}
	s.launcher, err = pf(s.cfg.PoolSizeLaunchSim, s.workerStartSimulation)
	if err != nil {
		return nil, err
	}

	s.terminator, err = pf(s.cfg.PoolSizeTerminateSim, s.workerTerminateSimulation)
	if err != nil {
		return nil, err
	}

	s.errorHandler, err = pf(s.cfg.PoolSizeErrorHandler, s.workerErrorHandler)
	if err != nil {
		return nil, err
	}

	return &s, nil
}

// PoolNotificationCallback type of the listeners
type PoolNotificationCallback func(poolEvent PoolEvent, groupID string, result interface{}, em *ign.ErrMsg)

// PoolEvent registers a single pool event listener that will receive
// notifications any time a pool worker "finishes" its job (either with result or error).
type PoolEvent int

// PoolEvent enum
const (
	PoolStartSimulation PoolEvent = iota
	PoolShutdownSimulation
	PoolRollbackFailedLaunch
	PoolCompleteFailedTermination
)

// SetPoolEventsListener sets a new PoolNotificationCallback to the poolNotificationCallback field.
func (s *Service) SetPoolEventsListener(cb PoolNotificationCallback) {
	s.poolNotificationCallback = cb
}

func (s *Service) notify(poolEvent PoolEvent, groupID string, result interface{}, em *ign.ErrMsg) {
	if s.poolNotificationCallback != nil {
		s.poolNotificationCallback(poolEvent, groupID, result, em)
	}
}

func (s *Service) queueLaunchRequest(groupID string) {
	s.launchHandlerQueue.Enqueue(groupID)
}

func (s *Service) queueShutdownRequest(groupID string) {
	s.terminationHandlerQueue <- groupID
}

func (s *Service) queueErrorHandlerRequest(groupID string) {
	s.errorHandlerQueue <- groupID
}

// defaultPoolFactory is the default implementation of the PoolFactory interface.
// It creates an ants.PoolWithFunc.
func defaultPoolFactory(poolSize int, jobF func(interface{})) (JobPool, error) {
	return ants.NewPoolWithFunc(poolSize, jobF)
}

// CustomizeSimRequest allows registered Applications to customize the incoming CreateSimulation request.
// Eg. reading specific SubT fields.
func (s *Service) CustomizeSimRequest(ctx context.Context, r *http.Request, tx *gorm.DB, createSim *CreateSimulation, username string) *ign.ErrMsg {
	return s.applications[createSim.Application].customizeSimulationRequest(ctx, s, r, tx, createSim, username)
}

// Start starts this simulation service. It needs to be invoked AFTER 'Applications'
// were registerd using 'RegisterApplication'.
func (s *Service) Start(ctx context.Context) error {
	// Start logger
	s.logger = ign.NewLoggerNoRollbar("[Ignition Cloudsim - SubT]", ign.VerbosityDebug)

	// Start a routine that will move 'launch' requests from the Waiting Queue into
	// the WorkerPool. If all the Workers are busy then this goroutine will block.
	go func() {
		var groupID string
		var ok bool
		for {
			result, err := s.launchHandlerQueue.DequeueOrWait()
			groupID, ok = result.(string)
			if ok && err == nil {
				logger(ctx).Info("launchHandler queue - about to process launch task for groupID: " + groupID)
				// This call will block if all Workers are busy
				if err := s.launcher.Serve(groupID); err != nil {
					logMsg := fmt.Sprintf(
						"launchHandler queue - Error in launch task for groupID [%s]. Error:[%v]\n", groupID, err,
					)
					logger(ctx).Error(logMsg, err)
				}
			}
		}
	}()

	// Start a routine that will move 'shutdown' requests from the Waiting Queue into
	// the WorkerPool. If all the Workers are busy then this goroutine will block.
	go func() {
		for groupID := range s.terminationHandlerQueue {
			logger(ctx).Info("shutdownHandler queue - about to submit shutdown task for groupID: " + groupID)
			// This call will block if all Workers are busy
			if err := s.terminator.Serve(groupID); err != nil {
				logMsg := fmt.Sprintf(
					"shutdownHandler queue - Error in shutdown task for groupID [%s]. Error:[%v]\n", groupID, err,
				)
				logger(ctx).Error(logMsg, err)
			}
		}
	}()

	// Start a routine that will move 'error handler' requests from the Waiting Queue into
	// the WorkerPool. If all the Workers are busy then this goroutine will block.
	go func() {
		for groupID := range s.errorHandlerQueue {
			logger(ctx).Info("errorHandler queue - about to handle error for groupID: " + groupID)
			// This call will block if all Workers are busy
			if err := s.errorHandler.Serve(groupID); err != nil {
				logMsg := fmt.Sprintf(
					"errorHandler queue - Error while handling errors for groupID [%s]. Error:[%v]\n", groupID, err,
				)
				logger(ctx).Error(logMsg, err)
			}
		}
	}()

	// Initialize server state based on data from DB and and from kubernetes cluster Pods.
	// Important note: it is expected that the kubernetes cluster should be running already.
	if err := s.rebuildState(ctx, s.DB); err != nil {
		return err
	}
	s.StartExpiredSimulationsCleaner()
	s.StartMultiSimStatusUpdater()
	RegisterSchedulableTasks(s, ctx, s.DB)

	var err error

	s.logger.Info("Initializing Cloudsim platform")
	s.platform, err = s.initPlatform()
	if err != nil {
		return err
	}

	s.logger.Info("Initializing application services")
	s.applicationServices = s.initApplicationServices()

	s.logger.Info("Initializing action service")

	// TODO: Make Verbosity depend on env var
	s.actionService = actions.NewService(ign.NewLoggerNoRollbar("Worker", ign.VerbosityDebug))

	s.logger.Info("Initializing Simulator using Kubernetes and AWS")
	s.simulator = s.initSimulator()

	return nil
}

// Stop stops this Simulations Service
func (s *Service) Stop(ctx context.Context) error {
	s.StopExpiredSimulationsCleaner()
	s.StopMultiSimStatusUpdater()
	close(s.terminationHandlerQueue)
	close(s.errorHandlerQueue)
	return nil
}

// RegisterApplication registers a new application type.
func (s *Service) RegisterApplication(ctx context.Context, app ApplicationType) {
	logger(ctx).Info(fmt.Sprintf("Sim Service - Registered new Application [%s]", app.getApplicationName()))
	s.applications[app.getApplicationName()] = app
}

// GetNodeManager returns the NodeManager saved on hostsSvc
func (s *Service) GetNodeManager() NodeManager {
	return s.hostsSvc
}

// SetNodeManager sets a different to hostsSvc
func (s *Service) SetNodeManager(nm NodeManager) {
	s.hostsSvc = nm
}

// GetApplications returns a map of application name and application type.
func (s *Service) GetApplications() map[string]ApplicationType {
	return s.applications
}

// initializeRunningSimulationsFromCluster finds the existing Pods in the Kubernetes
// cluster and initializes the internal set of runningSimulations.
// Note: after a server restart there can be inconsistencies between DB data and
// live kubecli. This function is not responsible for sanitizing such inconsistencies.
// TODO: There should be another call for SystemAdmins to list inconsistencies and allow them
// to act on those.
func (s *Service) initializeRunningSimulationsFromCluster(ctx context.Context, tx *gorm.DB) error {

	// Find all Pods associated to cloudsim
	podsInterface := s.clientset.CoreV1().Pods(s.cfg.KubernetesNamespace)
	pods, err := podsInterface.List(metav1.ListOptions{LabelSelector: cloudsimTagLabel})
	if err != nil {
		logger(ctx).Error("Error getting initial list of Cloudsim Pods from cluster", err)
		return err
	}

	// First, filter the simulations that have all its Pods with status PodRunning.
	// Keep in mind that a simulation could have spawned multiple Pods.
	runningSims := make(map[string]bool)

	for _, p := range pods.Items {
		groupID := p.Labels[podLabelKeyGroupID]

		if p.ObjectMeta.DeletionTimestamp != nil {
			// DeletionTimestamp != nil means the system has requested a deletion of this Pod.
			// So, we won't consider this as a Running Pod.
			runningSims[groupID] = false
			continue
		}

		running, found := runningSims[groupID]
		if !found {
			// First pod processed for this simulation. Mark running with initial value to make the "&&"" work later
			running = true
		}
		// is the current pod running. Update the whole simulation running status based on that.
		running = running && (p.Status.Phase == corev1.PodRunning)
		runningSims[groupID] = running

	}

	// Now iterate the simulations marked as 'running' and create RunningSimulations for them.
	for groupID, running := range runningSims {
		if !running {
			continue
		}
		// Get the Simulation record from DB
		simDep, err := GetSimulationDeployment(tx, groupID)
		if err != nil {
			return err
		}

		// Only create a RunningSimulation if the whole simulation status was Running and the DB
		// deploymentStatus is Running as well.
		if simRunning.Eq(*simDep.DeploymentStatus) {
			// Register a new live RunningSimulation
			if err := s.createRunningSimulation(ctx, tx, simDep); err != nil {
				return err
			}

			logger(ctx).Info(fmt.Sprintf("Init - Added RunningSimulation for groupID: [%s]. Deployment Status in DB: [%d]", groupID, *simDep.DeploymentStatus))
		}
	}

	return nil
}

// DeployHeldCircuitSimulations launches the held simulation deployments for a given circuit
func (s *Service) DeployHeldCircuitSimulations(ctx context.Context, tx *gorm.DB, circuit string) error {
	deps, err := GetSimulationDeploymentsByCircuit(tx, circuit, simPending, simPending, boolptr(true))
	if err != nil {
		return err
	}
	for _, dep := range *deps {
		logger(ctx).Info(fmt.Sprintf("Deploying simulations -- Circuit: %s | Group ID: %s", circuit, *dep.GroupID))
		s.DeployHeldSimulation(ctx, tx, &dep)
	}
	return nil
}

// DeployHeldSimulation deploys a simulation that is being held by cloudsim
func (s *Service) DeployHeldSimulation(ctx context.Context, tx *gorm.DB, dep *SimulationDeployment) *ign.ErrMsg {
	if err := dep.UpdateHeldStatus(tx, false); err != nil {
		return NewErrorMessageWithBase(ErrorLaunchHeldSimulation, err)
	}

	simsToLaunch, err := s.getLaunchableSimulations(ctx, tx, dep)
	if err != nil {
		return err
	}

	for _, sim := range simsToLaunch {
		if err := sim.UpdateHeldStatus(tx, false); err != nil {
			return NewErrorMessageWithBase(ErrorLaunchHeldSimulation, err)
		}

		logger(ctx).Info(fmt.Sprintf("DeployHeldSimulation about to submit launch task for groupID: %s", *sim.GroupID))
		if err := LaunchSimulation(s, ctx, tx, &sim); err != nil {
			logger(ctx).Error(fmt.Sprintf("DeployHeldSimulation -- Cannot launch simulation: %s", err.Msg))
		}
	}
	return nil
}

// rebuildState is called during this service startup to (re)build the queue of pending
// simulation requests, and also to mark with an Error status those simulations
// that were in the middle of a "launch" or "shutdown" operation when the server was
// previously stopped. Those simulations with error status will need to be reviewed by an admin.
func (s *Service) rebuildState(ctx context.Context, db *gorm.DB) error {

	// Initialize running simulation from the running kubernetes Pods.
	// Important note: it is expected that the kubernetes cluster should be running already.
	if err := s.initializeRunningSimulationsFromCluster(ctx, db); err != nil {
		return err
	}

	s.lockRunningSimulations.RLock()
	defer s.lockRunningSimulations.RUnlock()

	// Get all "single" or "child" simulations (ie. not Parent Sims) that were not fully terminated yet and without errors.
	// Those simulations could have been running during previous server run.
	var deps SimulationDeployments
	if err := db.Model(&SimulationDeployment{}).Where("error_status IS NULL").Where("multi_sim != ?", multiSimParent).
		Where("deployment_status BETWEEN ? AND ?", int(simPending), int(simTerminatingInstances)).Find(&deps).Error; err != nil {
		return err
	}

	for _, d := range deps {
		groupID := *d.GroupID

		if simPending.Eq(*d.DeploymentStatus) {
			// If still Pending then re-add it to the scheduler, by adding a 'launch simulation'
			// request to the Launcher Jobs-Pool
			logger(ctx).Info("rebuildState -- about to submit launch task for groupID: " + groupID)
			if err := LaunchSimulation(s, ctx, db, &d); err != nil {
				logger(ctx).Error(fmt.Sprintf("rebuildState -- Cannot launch simulation: %s", err.Msg))
			}
			continue
		}

		if simRunning.Eq(*d.DeploymentStatus) {
			_, podRunning := s.runningSimulations[groupID]
			if !podRunning {
				logger(ctx).Info(fmt.Sprintf("rebuildState -- GroupID [%s] expected to be Running "+
					"in DB but there is no matching Pod running. Marking with error", groupID))
				// if the SimulationDeployment DB record has 'running' status but there is no matching
				// running Pod in the cluster then we have an inconsistenty. Mark it as error.
				d.setErrorStatus(db, simErrorServerRestart)
			}
			continue
		}

		// For any other intermediate deployment status, we just mark the Simulation with an
		// Error, as we cannot confirm a successful completion of the ongoing operation
		// after a server restart.
		statusStr := DeploymentStatus(*d.DeploymentStatus).String()
		logger(ctx).Info(fmt.Sprintf("rebuildState -- GroupID [%s] found with intermediate "+
			"DeploymentStatus [%s]. Marking with error", groupID, statusStr))
		d.setErrorStatus(db, simErrorServerRestart)
	}

	return nil
}

// prepareSimulations prepares a Simulation Deployment to be launched and returns an array of simulations to deploy.
// If it is a multisim, it will return the child simulations.
// In any other cases, it will only return one simulation deployment.
func (s *Service) prepareSimulations(ctx context.Context, tx *gorm.DB, dep *SimulationDeployment) ([]*SimulationDeployment, *ign.ErrMsg) {
	simsToLaunch := []*SimulationDeployment{dep}
	childSims, em := s.applications[*dep.Application].spawnChildSimulationDeployments(ctx, tx, dep)
	if em != nil {
		return nil, em
	}

	// Is this a multiSimulation?
	if len(childSims) > 1 {
		if em := dep.MarkAsMultiSimParent(tx); em != nil {
			return nil, em
		}
		for _, child := range childSims {
			// Dev note: this call adds the child SimulationDeployment record to DB
			if em := child.MarkAsMultiSimChild(tx, dep); em != nil {
				return nil, em
			}
		}
		simsToLaunch = childSims
	}
	return simsToLaunch, nil
}

// getLaunchableSimulations returns an array of simulations that are ready to be launched
// If it is a multisim, it will return all the child simulations.
// In any other cases, will return a single simulation.
func (s *Service) getLaunchableSimulations(ctx context.Context, tx *gorm.DB, dep *SimulationDeployment) ([]SimulationDeployment, *ign.ErrMsg) {
	var deps []SimulationDeployment
	if dep.isMultiSimParent() {
		childsims, err := GetChildSimulationDeployments(tx, dep, simPending, simPending)
		if err != nil {
			return nil, ign.NewErrorMessageWithBase(ign.ErrorIDNotFound, err)
		}
		deps = append(deps, *childsims...)
	} else {
		deps = append(deps, *dep)
	}
	return deps, nil
}

// ///////////////////////////////////////////////////////////////////////
// ///////////////////////////////////////////////////////////////////////

// StartMultiSimStatusUpdater initialize the routine that will update the
// DeploymentStatus and ErrorStatus of Parents in Multi-simulations. The statuses
// will be updated based on the status of their children.
func (s *Service) StartMultiSimStatusUpdater() {
	// bind a specific logger to the routing
	newLogger := logger(s.baseCtx).Clone("multisim-status-updater")
	ctx := ign.NewContextWithLogger(s.baseCtx, newLogger)

	s.multisimStatusUpdater = time.NewTicker(20 * time.Second)
	s.multisimStatusUpdaterDone = make(chan bool, 1)

	go func() {
		for {
			select {
			case <-s.multisimStatusUpdaterDone:
				newLogger.Info("MultiSim Parent Status Updater is done.")
				return
			case <-s.multisimStatusUpdater.C:
				s.updateMultiSimStatuses(ctx, s.DB)
			}
		}
	}()
}

// StopMultiSimStatusUpdater stops the update of MultiSim Parents status process.
func (s *Service) StopMultiSimStatusUpdater() {
	s.multisimStatusUpdater.Stop()
	s.multisimStatusUpdaterDone <- true
}

func (s *Service) updateMultiSimStatuses(ctx context.Context, tx *gorm.DB) {
	logger(ctx).Debug("Updating the Statuses of MultiSim Parents...")
	parents, err := GetParentSimulationDeployments(tx, simPending, simTerminatingInstances,
		[]ErrorStatus{simErrorWhenInitializing, simErrorWhenTerminating})
	if err != nil {
		logger(ctx).Error("Error while trying to get Simulation Parents from DB", err)
		return
	}

	// Compute and set the status of each Parent based on its children
	for _, p := range *parents {
		if em := p.updateCompoundStatuses(tx); em != nil {
			logger(ctx).Error("Error computing and updating compound status for Parent: "+*p.GroupID, err)
		}
		s.applications[*p.Application].updateMultiSimStatuses(ctx, tx, s.userAccessor, &p)
	}
}

// ///////////////////////////////////////////////////////////////////////
// ///////////////////////////////////////////////////////////////////////

// StartExpiredSimulationsCleaner initialize the routine that will check for expired
// simulations.
func (s *Service) StartExpiredSimulationsCleaner() {
	// bind a specific logger to the cleaner

	// We check for expired simulations each minute
	s.expiredSimulationsTicker = time.NewTicker(time.Minute)
	s.expiredSimulationsDone = make(chan bool, 1)

	go func() {
		for {
			select {
			case <-s.expiredSimulationsDone:
				s.logger.Info("Expired Simulations Cleaner is done.")
				return
			case <-s.expiredSimulationsTicker.C:
				_ = s.checkForExpiredSimulations(s.baseCtx)
			}
		}
	}()
}

// StopExpiredSimulationsCleaner stops the cleaner process
func (s *Service) StopExpiredSimulationsCleaner() {
	s.expiredSimulationsTicker.Stop()
	s.expiredSimulationsDone <- true
}

// checkForExpiredSimulations is an internal helper that tests all the runningSimulations
// to check if they were alive more than expected, and in that case, schedules their termination.
func (s *Service) checkForExpiredSimulations(ctx context.Context) error {

	s.logger.Debug("Checking for expired simulations...")

	rss := s.platform.RunningSimulations().ListExpiredSimulations()
	for _, rs := range rss {

		if rs.IsExpired() || rs.Finished {
			dep, err := GetSimulationDeployment(s.DB, rs.GroupID.String())
			if err != nil {
<<<<<<< HEAD
				s.logger.Error("Error while trying to get Simulation from DB: "+rs.GroupID.String(), err)
=======
				s.logger.Error(fmt.Sprintf("Error while trying to get Simulation from DB: %s", rs.GroupID.String()), err)
>>>>>>> 45a3ec36
				continue
			}

			// Add a 'stop simulation' request to the Terminator Jobs-Pool.
			if err := s.scheduleTermination(ctx, s.DB, dep); err != nil {
<<<<<<< HEAD
				s.logger.Error("Error while trying to schedule automatic termination of Simulation: "+rs.GroupID.String(), err)
=======
				s.logger.Error(fmt.Sprintf("Error while trying to schedule automatic termination of Simulation: %s", rs.GroupID.String()), err)
>>>>>>> 45a3ec36
			} else {
				reason := "expired"
				if rs.Finished {
					reason = "finished"
				}
				s.logger.Info(fmt.Sprintf("Scheduled automatic termination of %s simulation: %s", reason, rs.GroupID.String()))
			}
		}
	}
	return nil
}

// ///////////////////////////////////////////////////////////////////////
// ///////////////////////////////////////////////////////////////////////

// RegisterSchedulableTasks gets the tasks from each application and schedules them on the internal scheduler.
var RegisterSchedulableTasks = func(s *Service, ctx context.Context, tx *gorm.DB) {
	for app := range s.GetApplications() {
		for _, task := range s.applications[app].GetSchedulableTasks(ctx, s, tx) {
			s.scheduler.DoAt(task.Fn, task.Date)
		}
	}
}

// LaunchSimulation receives a simulation deployment as an argument and pushes it to the launch queue.
var LaunchSimulation = func(s *Service, ctx context.Context,
	tx *gorm.DB, dep *SimulationDeployment) *ign.ErrMsg {

	// Pre-hook
	if em := s.applications[*dep.Application].ValidateSimulationLaunch(ctx, tx, dep); em != nil {
		return em
	}

	// Process
	groupID := *dep.GroupID
	s.queueLaunchRequest(groupID)
	return nil
}

// ///////////////////////////////////////////////////////////////////////
// ///////////////////////////////////////////////////////////////////////

// countPods is a test function connects to k8 master and returns the number of pods. It is a helper
// used to quickly check a valid connection to the cluster.
func (s *Service) countPods(ctx context.Context, user *users.User) (interface{}, *ign.ErrMsg) {

	// Only system admins
	if ok := s.userAccessor.IsSystemAdmin(*user.Username); !ok {
		return nil, ign.NewErrorMessage(ign.ErrorUnauthorized)
	}

	pods, err := s.clientset.CoreV1().Pods(s.cfg.KubernetesNamespace).List(metav1.ListOptions{})
	if err != nil {
		return nil, ign.NewErrorMessageWithBase(ign.ErrorUnexpected, err)
	}
	a := fmt.Sprintf("There are %d pods in the cluster", len(pods.Items))
	logger(ctx).Debug(a)
	return &a, nil
}

// ///////////////////////////////////////////////////////////////////////
// ///////////////////////////////////////////////////////////////////////

// workerStartSimulation is a thread pool worker that invokes the startSimulation.
func (s *Service) workerStartSimulation(payload interface{}) {
	groupID, ok := payload.(string)
	if !ok {
		return
	}

	s.logger.Info("Worker about to invoke StartSimulation for groupID: " + groupID)

	simDep, err := GetSimulationDeployment(s.DB, groupID)
	if err != nil {
		s.logger.Error(fmt.Sprintf("startSimulation - %v", err))
		return
	}

	err = s.simulator.Start(s.baseCtx, simulations.GroupID(groupID))
	// TODO Only respond to retryable errors
	if err != nil {
		// s.requeueSimulation(simDep)
		s.notify(PoolStartSimulation, groupID, nil, ign.NewErrorMessageWithBase(ign.ErrorUnexpected, err))
		return
	}

	s.notify(PoolStartSimulation, groupID, simDep, nil)
}

// ///////////////////////////////////////////////////////////////////////
// ///////////////////////////////////////////////////////////////////////

// workerTerminateSimulation is a thread pool worker that invokes the shutdownSimulation.
func (s *Service) workerTerminateSimulation(payload interface{}) {
	groupID, ok := payload.(string)
	if !ok {
		return
	}

	err := s.simulator.Stop(s.baseCtx, simulations.GroupID(groupID))
	if err != nil {
		s.notify(PoolShutdownSimulation, groupID, nil, ign.NewErrorMessageWithBase(ign.ErrorUnexpected, err))
		return
	}

	simDep, err := GetSimulationDeployment(s.DB, groupID)
	if err != nil {
		s.logger.Error(fmt.Sprintf("stopSimulation - %v", err))
		return
	}
	s.notify(PoolShutdownSimulation, groupID, simDep, nil)
}

// ///////////////////////////////////////////////////////////////////////
// ///////////////////////////////////////////////////////////////////////

// workerErrorHandler is a pool worker responsible of handling errors.
func (s *Service) workerErrorHandler(payload interface{}) {
	groupID, ok := payload.(string)
	if !ok {
		return
	}
	// bind a specific logger to the worker
	reqID := fmt.Sprintf("worker-error-handler-%s", groupID)
	newLogger := logger(s.baseCtx).Clone(reqID)
	workerCtx := ign.NewContextWithLogger(s.baseCtx, newLogger)

	newLogger.Info("Worker about to (try to) handle error for groupID: " + groupID)
	dep, err := GetSimulationDeployment(s.DB, groupID)
	if err != nil {
		logMsg := fmt.Sprintf("workerErrorHandler - Error getting SimulationDeployment from DB for GroupID [%s]", groupID)
		newLogger.Error(logMsg, err)
		return
	}

	if *dep.ErrorStatus == string(simErrorWhenInitializing) {
		res, em := s.rollbackFailedLaunch(workerCtx, s.DB, dep)
		s.notify(PoolRollbackFailedLaunch, groupID, res, em)
	} else if *dep.ErrorStatus == string(simErrorWhenTerminating) {
		res, em := s.completeFailedTermination(workerCtx, s.DB, dep)
		s.notify(PoolCompleteFailedTermination, groupID, res, em)
	}
}

// ///////////////////////////////////////////////////////////////////////
// ///////////////////////////////////////////////////////////////////////

// registerError fires a new request for an async error handling process. When
// this function is invoked, the involved simulationDeployment will be marked with
// an error status , and the error handling thread pool will be notified.
func (s *Service) registerError(ctx context.Context, tx *gorm.DB, simDep *SimulationDeployment, st ErrorStatus) *ign.ErrMsg {
	if em := simDep.setErrorStatus(tx, st); em != nil {
		return em
	}
	s.queueErrorHandlerRequest(*simDep.GroupID)

	return nil
}

// ///////////////////////////////////////////////////////////////////////
// ///////////////////////////////////////////////////////////////////////
// 	Service API
// ///////////////////////////////////////////////////////////////////////
// ///////////////////////////////////////////////////////////////////////

// StartSimulationAsync spawns a task to start a simulation
func (s *Service) StartSimulationAsync(ctx context.Context,
	tx *gorm.DB, createSim *CreateSimulation, user *users.User) (interface{}, *ign.ErrMsg) {

	// TODO: whether a user can read or write to an Organization is defined at ign-fuel's casbin db.
	// Not on cloudsim's casbin. Note: Casbin "caches" the data to avoid accesing the DB all the time.
	// So, a couple of options:
	// 1) allow local casbin to access fuel's casbin db (read-only)
	// and find a way to refresh local casbin keep it in sync with remote DB.
	// To refresh local cache, Casbin uses Watchers (eg. time based watchers, or etcd watcher, etc).
	// 2) Make Users a separate "server" with a REST api for these queries. The problem with this
	// option is that we will need to wait for an http call to return.
	// We are currently using Option 1, with a time-based refresh of permissions.
	// We should add a legend to UI that says "It can take up to 30 seconds to
	// populate new Team memberships and permissions to all servers"

	// Verify and set the owner
	owner := createSim.Owner
	if owner == "" {
		owner = *user.Username
	} else {
		// VerifyOwner checks to see if the 'owner' arg is an organization or a user. If the
		// 'owner' is an organization, it verifies that the given 'user' arg has the expected
		// permission in the organization. If the 'owner' is a user, it verifies that the
		// 'user' arg is the same as the owner.
		if ok, em := s.userAccessor.VerifyOwner(owner, *user.Username, per.Read); !ok {
			return nil, em
		}
	}

	private := true
	if createSim.Private != nil {
		private = *createSim.Private
	}

	isAdmin := s.userAccessor.IsSystemAdmin(*user.Username)

	stopOnEnd := false
	// Only system admins can request instances to stop on end
	if createSim.StopOnEnd != nil && isAdmin {
		stopOnEnd = *createSim.StopOnEnd
	}

	// Create and assign a new GroupID
	groupID := uuid.NewV4().String()

	// Create the SimulationDeployment record in DB. Set initial status.
	creator := *user.Username
	imageStr := SliceToStr(createSim.Image)
	simDep, err := NewSimulationDeployment()
	if err != nil {
		return nil, ign.NewErrorMessageWithBase(ign.ErrorUnexpected, err)
	}
	simDep.Owner = &owner
	simDep.Name = &createSim.Name
	simDep.Creator = &creator
	simDep.Private = &private
	simDep.StopOnEnd = &stopOnEnd
	simDep.Platform = &createSim.Platform
	simDep.Application = &createSim.Application
	simDep.Image = &imageStr
	simDep.GroupID = &groupID
	simDep.DeploymentStatus = simPending.ToPtr()
	simDep.Extra = createSim.Extra
	simDep.ExtraSelector = createSim.ExtraSelector
	simDep.Robots = createSim.Robots
	simDep.Held = false

	// Set the maximum simulation expiration time.
	validFor := s.getMaxDurationForSimulation(ctx, tx, simDep)
	validForStr := validFor.String()
	simDep.ValidFor = &validForStr

	if err := tx.Create(simDep).Error; err != nil {
		return nil, ign.NewErrorMessageWithBase(ign.ErrorDbSave, err)
	}

	// Set held state if the user is not a sysadmin and the simulations needs to be held
	if !isAdmin && s.applications[*simDep.Application].simulationIsHeld(ctx, tx, simDep) {
		err := simDep.UpdateHeldStatus(tx, true)
		if err != nil {
			return nil, ign.NewErrorMessageWithBase(ign.ErrorDbSave, err)
		}

		// Check if the simulation is a submission to a competition circuit.
		// If that's the case, the previous submission should be marked as superseded.
		if IsCompetitionCircuit(*simDep.ExtraSelector) {
			err = MarkPreviousSubmissionsSuperseded(tx, *simDep.GroupID, *simDep.Owner, *simDep.ExtraSelector)
			if err != nil {
				return nil, ign.NewErrorMessageWithBase(ign.ErrorDbSave, err)
			}
		}
	}

	// Set read and write permissions to owner (eg, the team) and to the Application
	// organizing team (eg. subt).
	if em := s.bulkAddPermissions(groupID, []per.Action{per.Read, per.Write}, owner, *simDep.Application); em != nil {
		return nil, em
	}

	// Sanity check: check for maximum number of allowed simultaneous simulations per Owner.
	// Also allow Applications to provide custom validations.
	// Dev note: in this case we check 'after' creating the record in the DB to make
	// sure that in case of a race condition then both records are added with pending state
	// and one of those (or both) can be rejected immediately.
	if em := s.checkValidNumberOfSimulations(ctx, tx, simDep); em != nil {
		// In case of error we delete the simulation request from DB and exit.
		tx.Model(simDep).Update(SimulationDeployment{
			DeploymentStatus: simRejected.ToPtr(),
			ErrorStatus:      simErrorRejected.ToStringPtr(),
		}).Delete(simDep)
		return nil, em
	}

	// By default, we launch a single simulation from a createSimulation request.
	// But we also allow specific ApplicationTypes (eg. SubT) to spawn multiple simulations
	// from a single request. When that happens, we call those "child simulations"
	// and they will be grouped by the same parent simulation's groupID.
	simsToLaunch, em := s.prepareSimulations(ctx, tx, simDep)
	if em != nil {
		return nil, em
	}

	// Add a 'launch simulation' request to the Launcher Jobs-Pool
	for _, sim := range simsToLaunch {
		groupID := *sim.GroupID
		logger(ctx).Info("StartSimulationAsync about to submit launch task for groupID: " + groupID)
		if err := LaunchSimulation(s, ctx, tx, sim); err != nil {
			logger(ctx).Error(fmt.Sprintf("StartSimulationAsync -- Cannot launch simulation: %s", err.Msg))
		}
	}

	return simDep, nil
}

// MarkPreviousSubmissionsSuperseded marks a set of submissions with the simSuperseded status.
func MarkPreviousSubmissionsSuperseded(tx *gorm.DB, groupID, owner, circuit string) error {
	return tx.Model(&SimulationDeployment{}).
		Where("group_id NOT LIKE ?", fmt.Sprintf("%s%%", groupID)).
		Where("owner = ?", owner).
		Where("extra_selector = ?", circuit).
		Where("held = true").
		Update("deployment_status", simSuperseded.ToInt()).Error
}

// LaunchSimulationAsync launches a simulation that is currently being held by cloudsim.
func (s *Service) LaunchSimulationAsync(ctx context.Context, tx *gorm.DB,
	groupID string, user *users.User) (interface{}, *ign.ErrMsg) {

	if !s.userAccessor.IsSystemAdmin(*user.Username) {
		return nil, ign.NewErrorMessage(ign.ErrorUnauthorized)
	}

	dep, err := GetSimulationDeployment(tx, groupID)
	if err != nil {
		return nil, ign.NewErrorMessageWithBase(ign.ErrorSimGroupNotFound, err)
	}

	if dep.IsRunning() {
		err := errors.New("Cannot launch a running simulation")
		return nil, ign.NewErrorMessageWithBase(ign.ErrorSimGroupNotFound, err)
	}

	if err := s.DeployHeldSimulation(ctx, tx, dep); err != nil {
		return nil, err
	}

	return dep, nil
}

// RestartSimulationAsync re-launches a single (children) simulation that previosly
// finished with an error status.
func (s *Service) RestartSimulationAsync(ctx context.Context, tx *gorm.DB,
	groupID string, user *users.User) (interface{}, *ign.ErrMsg) {

	logger(ctx).Info("RestartSimulationAsync requested for groupID: " + groupID)

	mainDep, err := GetSimulationDeployment(tx, groupID)
	if err != nil {
		return nil, ign.NewErrorMessageWithBase(ign.ErrorSimGroupNotFound, err)
	}

	// Is the user authorized to restart the simulation? Only application or system admins
	if ok, em := s.userAccessor.CanPerformWithRole(mainDep.Application, *user.Username, per.Admin); !ok {
		return nil, em
	}

	// Sanity checks
	if mainDep.isMultiSimParent() {
		err := errors.New("Cannot restart a MultiSim parent. Only children simulations")
		return nil, ign.NewErrorMessageWithBase(ign.ErrorSimGroupNotFound, err)
	}

	// Check the simulation is not running already
	if mainDep.IsRunning() {
		err := errors.New("Cannot restart a running simulation")
		return nil, ign.NewErrorMessageWithBase(ign.ErrorSimGroupNotFound, err)
	}

	// Create a clone of the original child simulation and mark it as Pending
	clone := mainDep.Clone()
	clone.DeploymentStatus = simPending.ToPtr()
	clone.ErrorStatus = nil
	clone.DeletedAt = nil
	clone.StoppedAt = nil
	// Update the max runtime limit in case the server configuration was updated
	clone.ValidFor = sptr(s.getMaxDurationForSimulation(ctx, tx, clone).String())
	// Reset the processed field to allow processing when simulations end
	clone.Processed = false
	// Reset the simulation score.
	clone.Score = nil

	// Find out if the old simulation was also a "retry" and get its retry number
	const retryStr = "-r-"
	retryNum := 1
	parts := strings.Split(*clone.GroupID, retryStr)
	baseGroupID := parts[0]
	// if the Split resulted in more than one slice then it was a retry
	if len(parts) > 1 {
		numStr := parts[1]
		if retryNum, err = strconv.Atoi(numStr); err != nil {
			return nil, ign.NewErrorMessageWithBase(ign.ErrorUnexpected, err)
		}
		retryNum++
	}
	clone.GroupID = sptr(fmt.Sprintf("%s%s%d", baseGroupID, retryStr, retryNum))

	// Save a new row with the clone/retry
	if err := tx.Create(clone).Error; err != nil {
		return nil, ign.NewErrorMessageWithBase(ign.ErrorDbSave, err)
	}

	// Set read and write permissions to owner (eg, the team) and to the Application
	// organizing team (eg. subt).
	if em := s.bulkAddPermissions(*clone.GroupID, []per.Action{per.Read, per.Write}, *clone.Owner, *clone.Application); em != nil {
		return nil, em
	}

	// Invalidate the old run (soft delete it)
	if err := tx.Delete(mainDep).Error; err != nil {
		return nil, ign.NewErrorMessageWithBase(ign.ErrorDbDelete, err)
	}
	// Allow the specific Application to invalidate the individual old child run as well.
	// (eg. soft delete its score)
	s.applications[*mainDep.Application].invalidateSimulation(ctx, tx, mainDep)

	// If the restarted sim is a child simulation, then we need to mark the Parent
	// as 'Pending' again so we can compute its aggregated status.
	if mainDep.isMultiSimChild() {
		parentSim, err := GetParentSimulation(tx, mainDep)
		if err != nil {
			return nil, ign.NewErrorMessageWithBase(ign.ErrorSimGroupNotFound, err)
		}
		if err := tx.Model(&parentSim).Update(SimulationDeployment{
			DeploymentStatus: simPending.ToPtr(),
		}).Error; err != nil {
			return nil, ign.NewErrorMessageWithBase(ign.ErrorDbSave, err)
		}
		// This is needed instead of 'nil' to ensure the Update will overrite with
		// NULL an existing value.
		// https://github.com/jinzhu/gorm/issues/1073
		if err := tx.Model(&parentSim).Update("error_status", gorm.Expr("NULL")).Error; err != nil {
			return nil, ign.NewErrorMessageWithBase(ign.ErrorDbSave, err)
		}
	}

	// commit the DB transaction
	// Note: we commit the TX here on purpose, to be able to detect DB errors in
	// advance. And before sending the relaunch to the pending queue.
	if err := tx.Commit().Error; err != nil {
		return nil, ign.NewErrorMessageWithBase(ign.ErrorDbSave, err)
	}

	// Add a new 'launch simulation' request to the Launcher Jobs-Pool
	logger(ctx).Info("RestartSimulationAsync about to submit task to re-launch groupID: " + *clone.GroupID)
	if err := LaunchSimulation(s, ctx, tx, clone); err != nil {
		logger(ctx).Error(fmt.Sprintf("rebuildState -- Cannot launch simulation: %s", err.Msg))
	}

	return clone, nil
}

// bulkAddPermissions adds multiple permissions to multiple owners to access a resource.
func (s *Service) bulkAddPermissions(resID string, permissions []per.Action, owners ...string) *ign.ErrMsg {
	for _, o := range owners {
		for _, p := range permissions {
			if ok, em := s.userAccessor.AddResourcePermission(o, resID, p); !ok {
				return em
			}
		}
	}
	return nil
}

// checkValidNumberOfSimulations checks if the given owner hasn't gone beyond the
// maximum number of allowed concurrent simulations.
func (s *Service) checkValidNumberOfSimulations(ctx context.Context, tx *gorm.DB, dep *SimulationDeployment) *ign.ErrMsg {

	// Default sanity check: check for maximum number of allowed "simultaneous" simulations per Owner.
	// Dev note: we check 'after' creating the record in the DB to make
	// sure that in case of a race condition then both records are added with pending state
	// and one of those (or both) can be rejected immediately.
	owner := *dep.Owner
	app := *dep.Application

	limit := s.cfg.MaxSimultaneousSimsPerOwner
	if limit != 0 {
		runningSims, err := s.getRunningSimulationDeploymentsByOwner(tx, owner)
		if err != nil {
			logger(ctx).Info("Failed to get running simulations by owner")
			return NewErrorMessageWithBase(
				ign.ErrorUnexpected,
				fmt.Errorf("failed to get running simulations by owner %w", err),
			)
		}
		if len(*runningSims) > limit {
			logger(ctx).Info(fmt.Sprintf(
				"Owner [%s] has reached the simultaneous simulations limit [%d]. Running simulations [%v]",
				owner, limit, *runningSims))

			return NewErrorMessageWithBase(
				ErrorOwnerSimulationsLimitReached,
				fmt.Errorf("cannot request new simulation, owner [%s] has reached the simultaneous simulations limit [%d]", owner, limit),
			)
		}
	}

	// Now allow registered Application to provide custom validations
	if em := s.applications[app].checkValidNumberOfSimulations(ctx, s, tx, dep); em != nil {
		return em
	}

	// All OK
	return nil
}

// GetRemainingSubmissions returns the number of remaining submissions for an
// owner in a circuit.
func (s *Service) GetRemainingSubmissions(ctx context.Context, tx *gorm.DB, user *users.User, circuit *string,
	owner *string) (interface{}, *ign.ErrMsg) {
	// TODO: whether a user can read or write to an Organization is defined
	//  at ign-fuel's casbin db. See StartSimulationAsync for more information.

	// Verify and set the owner
	if *owner == "" {
		owner = user.Username
	} else {
		// VerifyOwner checks to see if the 'owner' arg is an organization or a user. If the
		// 'owner' is an organization, it verifies that the given 'user' arg has the expected
		// permission in the organization. If the 'owner' is a user, it verifies that the
		// 'user' arg is the same as the owner.
		if ok, em := s.userAccessor.VerifyOwner(*owner, *user.Username, per.Read); !ok {
			return nil, em
		}
	}

	remaining, err := getRemainingSubmissions(tx, *circuit, *owner)
	if err != nil {
		return 0, ign.NewErrorMessageWithBase(ign.ErrorUnexpected, err)
	}

	if remaining != nil {
		// Ensure no negative values are returned
		val := Max(0, *remaining)
		remaining = &val
	}

	return remaining, nil
}

// CustomRuleList returns a paginated list of circuit custom rules.
// This operation can only be performed by a system administrator and team administrators.
func (s *Service) CustomRuleList(ctx context.Context, p *ign.PaginationRequest, tx *gorm.DB, user *users.User,
	application *string, circuit *string, owner *string, ruleType *CustomRuleType) (*CircuitCustomRules,
	*ign.PaginationResult, *ign.ErrMsg) {
	// Restrict access to application and system admins
	if ok, _ := s.userAccessor.CanPerformWithRole(application, *user.Username, per.Admin); !ok {
		return nil, nil, ign.NewErrorMessage(ign.ErrorUnauthorized)
	}

	// Create the DB query
	var rules CircuitCustomRules
	q := tx.Model(&CircuitCustomRule{})

	if circuit != nil {
		q = q.Where("circuit = ?", *circuit)
	}
	if owner != nil {
		q = q.Where("owner = ?", *owner)
	}
	if ruleType != nil {
		q = q.Where("rule_type = ?", *ruleType)
	}

	pagination, err := ign.PaginateQuery(q, &rules, *p)
	if err != nil {
		return nil, nil, ign.NewErrorMessageWithBase(ign.ErrorInvalidPaginationRequest, err)
	}
	if !pagination.PageFound {
		return nil, nil, ign.NewErrorMessage(ign.ErrorPaginationPageNotFound)
	}

	return &rules, pagination, nil
}

// SetCustomRule creates or updates a custom rule for an owner in a circuit.
// This operation can only be performed by a system administrator and team administrators.
// TODO System and application admins are able to create rules for invalid owners because admin privileges override
//  invalid owner errors.
func (s *Service) SetCustomRule(ctx context.Context, tx *gorm.DB, user *users.User, application *string,
	circuit *string, owner *string, ruleType *CustomRuleType, value *string) (*CircuitCustomRule, *ign.ErrMsg) {
	// Restrict access to application and system admins
	if ok, _ := s.userAccessor.CanPerformWithRole(application, *user.Username, per.Admin); !ok {
		return nil, ign.NewErrorMessage(ign.ErrorUnauthorized)
	}

	// Validate the new/updated rule model instance
	newRule := CircuitCustomRule{
		Circuit:  circuit,
		Owner:    owner,
		RuleType: *ruleType,
		Value:    *value,
	}
	if em := ValidateStruct(newRule); em != nil {
		return nil, em
	}

	// Create or update the rule
	var rule CircuitCustomRule
	tx.Where(&CircuitCustomRule{
		Circuit:  circuit,
		Owner:    owner,
		RuleType: *ruleType,
	}).
		Assign(&newRule).
		FirstOrCreate(&rule)

	return &rule, nil
}

// DeleteCustomRule deletes a custom rule for an owner in a circuit.
// This operation can only be performed by a system administrator and team administrators.
// TODO System and team admins are able to delete rules for invalid owners because admin privileges override
//  invalid owner errors.
func (s *Service) DeleteCustomRule(ctx context.Context, tx *gorm.DB, user *users.User, application *string,
	circuit *string, owner *string, ruleType *CustomRuleType) (interface{}, *ign.ErrMsg) {
	// Restrict access to application and system admins
	if ok, _ := s.userAccessor.CanPerformWithRole(application, *user.Username, per.Admin); !ok {
		return nil, ign.NewErrorMessage(ign.ErrorUnauthorized)
	}

	rule := &CircuitCustomRule{}

	if err := tx.Where(&CircuitCustomRule{
		Circuit:  circuit,
		Owner:    owner,
		RuleType: *ruleType,
	}).
		First(rule).
		Delete(CircuitCustomRule{}).
		Error; err != nil {
		errMsg := fmt.Sprintf("Attempted to delete nonexistent rule [%s] entry for Owner [%s].", string(*ruleType), *owner)
		logger(ctx).Debug(errMsg)
		return nil, NewErrorMessageWithBase(ErrorRuleForOwnerNotFound, errors.Errorf(errMsg))
	}

	return rule, nil
}

// getMaxDurationForSimulation returns the max duration for a simulation, based
// on the chosen Application (eg. SubT).
func (s *Service) getMaxDurationForSimulation(ctx context.Context, tx *gorm.DB,
	dep *SimulationDeployment) time.Duration {

	// Find the max duration for simulations based on the chosen Application.
	maxDuration := s.applications[*dep.Application].getMaxDurationForSimulation(ctx, tx, dep)
	if maxDuration == 0 {
		// Set the max duration if not specified by the Application
		maxDuration = time.Duration(s.cfg.MaxDurationForSimulations) * time.Minute
	}
	return maxDuration
}

// StartSimulation is the main func to launch a new simulation.
// IMPORTANT: This function is invoked in a separate thread, from a Launcher Worker thread.
// @return: it can return a (launcherRelaunchNeeded) "relaunch" string value as result, which means the
// pool worker will send the simulation again to the Pending queue.
func (s *Service) startSimulation(ctx context.Context, tx *gorm.DB,
	simDep *SimulationDeployment) (interface{}, *ign.ErrMsg) {

	groupID := *simDep.GroupID
	logger(ctx).Info("startSimulation running for groupID: " + groupID)

	// Sanity checks

	// Check the simulation has the correct status
	if em := simDep.assertSimDepStatus(simPending); em != nil {
		logger(ctx).Warning(fmt.Sprintf("startSimulation - Invalid simulation status: %d", *simDep.DeploymentStatus))
		return nil, em
	}

	// Cannot launch a gz simulation from a MultiSim Parent. Only for child simulations
	if simDep.isMultiSimParent() {
		err := errors.New("Cannot launch a gz simulation from a MultiSim Parent. Only for child simulations")
		logger(ctx).Error(fmt.Sprintf("startSimulation - %v", err))
		tx.Model(simDep).Update(SimulationDeployment{
			DeploymentStatus: simRejected.ToPtr(),
			ErrorStatus:      simErrorRejected.ToStringPtr(),
		})
		return nil, ign.NewErrorMessageWithBase(ign.ErrorK8Create, err)
	}

	// Sanity check: Check if the Parent simulation doesn't have an error status already.
	// In that case we stop launching the child simulation.
	if simDep.isMultiSimChild() {
		parentSim, err := GetParentSimulation(tx, simDep)
		if err != nil {
			logger(ctx).Error(fmt.Sprintf("startSimulation - %v", err))
			return nil, ign.NewErrorMessageWithBase(ign.ErrorK8Create, err)
		}
		if parentSim.ErrorStatus != nil {
			err := errors.New("Cannot launch a children simulation when its parent has ErrorStatus already")
			logger(ctx).Error(fmt.Sprintf("startSimulation - %v", err))
			return nil, ign.NewErrorMessageWithBase(ign.ErrorK8Create, err)
		}
	}

	// Everything OK. Log the launch details (to Rollbar)
	str, err := simDep.toJSON()
	if err != nil {
		logger(ctx).Error(fmt.Sprintf("startSimulation - %v", err))
		return nil, ign.NewErrorMessageWithBase(ign.ErrorUnexpected, err)
	}
	logger(ctx).Warning(fmt.Sprintf("startSimulation - SimulationDeployment to launch: [%s]", *str))

	// Move to 'launching nodes' status
	if em := simDep.updateSimDepStatus(tx, simLaunchingNodes); em != nil {
		logger(ctx).Error(fmt.Sprintf("startSimulation - %v", err))
		return nil, em
	}

	tstart := time.Now()

	// Run the following as a block, and in case of an error set the simDep's ErrorStatus field.
	_, em := func() (interface{}, *ign.ErrMsg) {

		// NOTE: This call will block until nodes are created.
		nodeSelectorGroupID, em := s.hostsSvc.launchNodes(ctx, tx, simDep)
		if em != nil {
			return nil, em
		}
		// Wait until Nodes are ready before updating the status.
		timeout := time.Duration(s.cfg.NodeReadyTimeoutSeconds) * time.Second
		if err := WaitForNodesReady(ctx, s.clientset, s.cfg.KubernetesNamespace, *nodeSelectorGroupID, timeout); err != nil {
			return nil, ign.NewErrorMessageWithBase(ign.ErrorK8Create, err)
		}
		timeTrack(ctx, tstart, "startSimulation - launchNodes")

		// switch to next status
		if em := simDep.updateSimDepStatus(tx, simLaunchingPods); em != nil {
			return nil, em
		}

		logger(ctx).Info("startSimulation - about to launch pods for groupID: " + groupID)
		// After getting the nodes ready we can schedule the Pods.
		if _, em := s.launchGazeboServerInGroup(ctx, tx, groupID, simDep); em != nil {
			return nil, em
		}

		// Wait until Pods are actually running and ready before continuing.
		// TODO: wait until Gazebo server is actually running and ready to receive data.
		// Idea, use kubernetes's readinessProbes for that.
		groupIDLabel := getPodLabelSelectorForSearches(groupID)
		timeout = time.Duration(s.cfg.PodReadyTimeoutSeconds) * time.Second
		if err := WaitForPodsReady(ctx, s.clientset, s.cfg.KubernetesNamespace, groupIDLabel, timeout); err != nil {
			return nil, ign.NewErrorMessageWithBase(ign.ErrorK8Create, err)
		}

		// Register a new RunningSimulation
		if err := s.createRunningSimulation(ctx, tx, simDep); err != nil {
			return nil, NewErrorMessageWithBase(ErrorCreatingRunningSimulationNode, err)
		}

		timeTrack(ctx, tstart, "startSimulation - launchGazeboServerInGroup")

		// Finally, change the simulation status to Running
		if em := simDep.updateSimDepStatus(tx, simRunning); em != nil {
			return nil, em
		}
		return simDep, nil
	}()
	if em != nil {
		if em.ErrCode == ign.ErrorLaunchingCloudInstanceNotEnoughResources && s.AllowRequeuing {
			// If the EC2 instances could not be started due to insufficient
			// instances available then requeue this simulation
			return launcherRelaunchNeeded, em
		}
		// Otherwise mark the simulation as failed
		logMsg := fmt.Sprintf("startSimulation - error in startSimulation for groupid [%s]. Error: %v", groupID, em)
		logger(ctx).Error(logMsg, em)
		timeTrack(ctx, tstart, "startSimulation - time tracker until error")
		s.registerError(ctx, tx, simDep, simErrorWhenInitializing)
		return nil, em
	}

	logger(ctx).Info("startSimulation - successfully launched groupID: " + groupID)
	return simDep, nil
}

// createRunningSimulation is a helper func used to create and register a new RunningSimulation.
func (s *Service) createRunningSimulation(ctx context.Context, tx *gorm.DB, dep *SimulationDeployment) error {
	worldStatsTopic, maxSimSeconds, err := s.getGazeboWorldStatsTopicAndLimit(ctx, tx, dep)
	if err != nil {
		return err
	}

	// TODO: warmup topic is not a generic concept as it is specific of SubT. Need to move to a SubT custom code.
	// TODO: Consider allowing Applications to configure the RunningSimulation instance.
	worldWarmupTopic, err := s.getGazeboWorldWarmupTopic(ctx, tx, dep)
	if err != nil {
		return err
	}

	t, err := s.setupRunningSimulationTransportLayer(dep)
	if err != nil {
		return err
	}

	rs, err := NewRunningSimulation(ctx, dep, t, worldStatsTopic, worldWarmupTopic, maxSimSeconds)
	if err != nil {
		return err
	}
	s.addRunningSimulation(rs)
	return nil
}

// setupRunningSimulationTransportLayer initializes a new transport layer for the given simulation deployment.
func (s *Service) setupRunningSimulationTransportLayer(dep *SimulationDeployment) (ignws.PubSubWebsocketTransporter, error) {
	host := s.applications[*dep.Application].getSimulationWebsocketHost()
	path := s.applications[*dep.Application].getSimulationWebsocketPath(*dep.GroupID)

	var t ignws.PubSubWebsocketTransporter
	var err error
	for i := 1; i <= 10; i++ {
		t, err = newTransporter(host, path, *dep.AuthorizationToken, s.cfg.IsTest)
		if err == nil {
			break
		}
		// i * 10s
		Sleep(time.Duration(i*10) * time.Second)
	}
	if err != nil {
		return nil, err
	}

	return t, nil
}

// newTransporter returns a new ign websocket transport.
// If isTest is set to true, it will return the default transport test mock.
func newTransporter(host, path, token string, isTest bool) (ignws.PubSubWebsocketTransporter, error) {
	if isTest {
		if globals.TransportTestMock == nil {
			return nil, errors.New("mock for testing transport not initialized")
		}
		return globals.TransportTestMock, nil
	}
	return ignws.NewIgnWebsocketTransporter(host, path, transport.WebsocketSecureScheme, token)
}

func (s *Service) requeueSimulation(simDep *SimulationDeployment) *ign.ErrMsg {
	// Revert the simulation deployment status to Pending
	if em := simDep.updateSimDepStatus(s.DB, simPending); em != nil {
		return em
	}
	// Wait a little time and requeue the simulation
	Sleep(time.Minute)
	s.queueLaunchRequest(*simDep.GroupID)

	return nil
}

// ///////////////////////////////////////////////////////////////////////
// ///////////////////////////////////////////////////////////////////////
// ///////////////////////////////////////////////////////////////////////
// ///////////////////////////////////////////////////////////////////////

// ShutdownSimulationAsync spawns a task to finish a simulation.
func (s *Service) ShutdownSimulationAsync(ctx context.Context, tx *gorm.DB,
	groupID string, user *users.User) (interface{}, *ign.ErrMsg) {

	logger(ctx).Info("ShutdownSimulationAsync requested for groupID: " + groupID)

	// Is the user authorized to shutdown the simulation? First we check generic
	// permissions. Then we allow specific Applications to reject requests as well.
	if ok, em := s.userAccessor.IsAuthorizedForResource(*user.Username, groupID, per.Read); !ok {
		return nil, em
	}

	mainDep, err := GetSimulationDeployment(tx, groupID)
	if err != nil {
		return nil, ign.NewErrorMessageWithBase(ign.ErrorSimGroupNotFound, err)
	}

	// Allow specific Application to reject the permissions too.
	if ok, em := s.applications[*mainDep.Application].checkCanShutdownSimulation(ctx, s, tx, mainDep, user); !ok {
		return nil, em
	}

	// Check the simulation has the correct status
	if em := mainDep.assertSimDepStatus(simRunning); em != nil {
		return nil, em
	}

	var depsToTerminate *SimulationDeployments

	// Is this a multiSim?
	if mainDep.isMultiSimParent() {
		// Get all child simulations that have status simRunning.
		depsToTerminate, err = GetChildSimulationDeployments(tx, mainDep, simRunning, simRunning)
		if err != nil {
			return nil, ign.NewErrorMessageWithBase(ign.ErrorSimGroupNotFound, err)
		}
	} else {
		depsToTerminate = &SimulationDeployments{*mainDep}
	}

	// Schedule the terminations
	for _, d := range *depsToTerminate {
		if em := s.scheduleTermination(ctx, tx, &d); em != nil {
			return nil, em
		}
	}
	return mainDep, nil
}

// scheduleTermination marks a simulation as "to be terminated" and queues it
// into the Termination Pool.
func (s *Service) scheduleTermination(ctx context.Context, tx *gorm.DB, dep *SimulationDeployment) *ign.ErrMsg {
	// Do not continue if the simulation has already started termination
	if *dep.DeploymentStatus >= int(simTerminateRequested) {
		depStatus := DeploymentStatus(*dep.DeploymentStatus)
		s.logger.Warning(fmt.Sprintf(
			"Attempted to terminate simulation [%s] with status %s.", *dep.GroupID, depStatus.String(),
		))
		return nil
	}

	if em := dep.updateSimDepStatus(tx, simTerminateRequested); em != nil {
		return em
	}
	// Add a 'stop simulation' request to the Terminator Jobs-Pool.
	s.queueShutdownRequest(*dep.GroupID)

	return nil
}

// internalShutdownSimulation is an internal helper function used to free
// resources. It is invoked by the normal shutdown simulation and by the
// error handlers.
func (s *Service) internalShutdownSimulation(ctx context.Context, tx *gorm.DB,
	dep *SimulationDeployment, logPrefix string) (interface{}, *ign.ErrMsg) {

	if dep.isMultiSimParent() {
		// Parents aren't real simulations. They just spawn child simulations.
		// So they cannot be shutdown. If a Parent Sim is here then that's an error.
		err := errors.New("Cannot shutdown a MultiSim Parent. Only child simulations")
		return nil, ign.NewErrorMessageWithBase(ign.ErrorK8Delete, err)
	}

	groupID := *dep.GroupID

	rs := s.removeRunningSimulation(groupID)
	if rs != nil {
		rs.Free(ctx)
	}

	// Mark the simulation as stopped
	if em := dep.recordStop(tx); em != nil {
		return nil, em
	}

	if *dep.DeploymentStatus == int(simDeletingPods) {
		// Delete the pods, services , etc
		logger(ctx).Info(fmt.Sprintf("%s - about to delete pods for groupID: %s", logPrefix, groupID))
		// It is expected that deleteGazeboServerInGroup will block until Pods and Services
		// were cleanly terminated (including preStop scripts, etc).
		// Blocking is needed because after this call, the host/node will be killed (or reused).
		if em := s.deleteGazeboServerInGroup(ctx, tx, dep); em != nil {
			return nil, em
		}
		// Switch to next state to allow the next block to run
		if em := dep.updateSimDepStatus(tx, simDeletingNodes); em != nil {
			return nil, em
		}
	}

	if *dep.DeploymentStatus == int(simDeletingNodes) {
		// Delete the kubernetes nodes
		_, em := s.hostsSvc.deleteK8Nodes(ctx, tx, *dep.GroupID)
		// We allow for cases where were not used and thus are not found now
		if em != nil && em.ErrCode != int(ErrorLabeledNodeNotFound) {
			return nil, em
		}
		// Switch to next state to allow the next block to run
		if em := dep.updateSimDepStatus(tx, simTerminatingInstances); em != nil {
			return nil, em
		}
	}

	if *dep.DeploymentStatus == int(simTerminatingInstances) {
		// ask the Cloud instances manager to terminate the instances
		_, em := s.hostsSvc.deleteHosts(ctx, tx, dep)
		if em != nil {
			return nil, em
		}
		// Switch to next state, marking is as terminated
		if em := dep.updateSimDepStatus(tx, simTerminated); em != nil {
			return nil, em
		}
	}

	return dep, nil
}

// ShutdownSimulation finishes all resources associated to a cloudsim simulation.
// (eg. Nodes, Hosts, Pods)
// IMPORTANT: this function is invoked in a separate thread, from a Terminator Worker thread.
func (s *Service) shutdownSimulation(ctx context.Context, tx *gorm.DB, groupID string) (interface{}, *ign.ErrMsg) {

	dep, err := GetSimulationDeployment(tx, groupID)
	if err != nil {
		return nil, ign.NewErrorMessageWithBase(ign.ErrorSimGroupNotFound, err)
	}

	// Check the simulation has the correct status
	if em := dep.assertSimDepStatus(simTerminateRequested); em != nil {
		return nil, em
	}

	if em := dep.updateSimDepStatus(tx, simDeletingPods); em != nil {
		return nil, em
	}

	tstart := time.Now()

	// Run the following as a block, and in case of error set the simDep error status field.
	_, em := func() (interface{}, *ign.ErrMsg) {
		return s.internalShutdownSimulation(ctx, tx, dep, "shutdownSimulation")
	}()
	if em != nil {
		// If the simulation failed to upload logs, the EC2 instances will be kept alive to allow
		// admins to manually extract logs.
		if em.ErrCode == int(ErrorFailedToUploadLogs) {
			// Set the simulation error status
			if em := dep.setErrorStatus(tx, simErrorFailedToUploadLogs); em != nil {
				logger(ctx).Error(fmt.Sprintf("Could not update error status to %s.", simErrorFailedToUploadLogs))
			}
			logMsg := "shutdownSimulation - Errors occurred while uploading log files. Resources will not be terminated."
			logger(ctx).Error(logMsg, em)
			timeTrack(ctx, tstart, "shutdownSimulation - time tracker until error")
			// Return without calling the error handler to avoid it from terminating this simulation's resources
			return nil, em
		}
		logMsg := fmt.Sprintf("shutdownSimulation - error in shutdownSimulation for groupid [%s]. Error: %v", *dep.GroupID, em)
		logger(ctx).Error(logMsg, em)
		timeTrack(ctx, tstart, "shutdownSimulation - time tracker until error")
		return nil, em
	}

	logger(ctx).Info("shutdownSimulation - successfully removed groupID: " + groupID)
	timeTrack(ctx, tstart, "shutdownSimulation - Success")
	return dep, nil
}

// ///////////////////////////////////////////////////////////////////////
// ///////////////////////////////////////////////////////////////////////
// ///////////////////////////////////////////////////////////////////////
// ///////////////////////////////////////////////////////////////////////

// rollbackFailedLaunch tries to undo a failed launch, to release resources.
// It is invoked by the ErrorHandler worker.
func (s *Service) rollbackFailedLaunch(ctx context.Context, tx *gorm.DB,
	dep *SimulationDeployment) (interface{}, *ign.ErrMsg) {

	// Need to release the resources. Based on the status reached at launch, set the
	// equivalent status from the shutdown process and start the shutdown.
	var newSt DeploymentStatus
	switch st := *dep.DeploymentStatus; st {
	case int(simLaunchingPods):
		newSt = simDeletingPods
	case int(simLaunchingNodes):
		newSt = simDeletingNodes
	}

	tstart := time.Now()

	// Run the following as a block, and in case of error set the simDep error status field.
	_, em := func() (interface{}, *ign.ErrMsg) {
		if em := dep.updateSimDepStatus(tx, newSt); em != nil {
			return nil, em
		}
		return s.internalShutdownSimulation(ctx, tx, dep, "rollbackFailedLaunch")
	}()
	if em != nil {
		logMsg := fmt.Sprintf("rollbackFailedLaunch - error while doing rollback in groupid [%s]. Marking for Admin review. Error: %v", *dep.GroupID, em)
		logger(ctx).Error(logMsg, em)
		timeTrack(ctx, tstart, "rollbackFailedLaunch - time tracker until error")
		// There was an error during error handling. Marking for Admin Review
		dep.setErrorStatus(tx, simErrorAdminReview)
		return nil, em
	}
	timeTrack(ctx, tstart, "rollbackFailedLaunch - Success")
	return dep, nil
}

// completeFailedTermination tries to finish a failed termination, to release resources.
// It is invoked by the ErrorHandler worker.
func (s *Service) completeFailedTermination(ctx context.Context, tx *gorm.DB,
	dep *SimulationDeployment) (interface{}, *ign.ErrMsg) {

	tstart := time.Now()

	// Run the following as a block, and in case of error set the simDep error status field.
	_, em := func() (interface{}, *ign.ErrMsg) {
		return s.internalShutdownSimulation(ctx, tx, dep, "completeFailedTermination")
	}()
	if em != nil {
		logMsg := fmt.Sprintf("completeFailedTermination - error while completing failed termination for groupid [%s]. Marking for Admin review. Error: %v", *dep.GroupID, em)
		logger(ctx).Error(logMsg, em)
		timeTrack(ctx, tstart, "completeFailedTermination - time tracker until error")
		// There was an error during error handling. Marking for Admin Review
		dep.setErrorStatus(tx, simErrorAdminReview)
		return nil, em
	}
	timeTrack(ctx, tstart, "completeFailedTermination - Success")
	return dep, nil
}

// ///////////////////////////////////////////////////////////////////////
// ///////////////////////////////////////////////////////////////////////
// ///////////////////////////////////////////////////////////////////////
// ///////////////////////////////////////////////////////////////////////

// DeleteNodesAndHostsForGroup starts the shutdown of all the kubernetes nodes
// and associated Hosts (instances) of a given Cloudsim Simulation.
func (s *Service) DeleteNodesAndHostsForGroup(ctx context.Context, tx *gorm.DB,
	dep *SimulationDeployment, user *users.User) (interface{}, *ign.ErrMsg) {

	// make sure the requesting user has the correct permissions
	// Only admins of the Application team (eg. subt Org) can do that at the moment.
	if ok, em := s.userAccessor.CanPerformWithRole(dep.Application, *user.Username, per.Admin); !ok {
		return nil, em
	}

	if em := dep.updateSimDepStatus(tx, simDeletingNodes); em != nil {
		return nil, em
	}

	return s.internalShutdownSimulation(ctx, tx, dep, "DeleteNodesAndHostsForGroup")
}

// ///////////////////////////////////////////////////////////////////////
// ///////////////////////////////////////////////////////////////////////

// getSimulationPodNamePrefix returns the pod name prefix for a simulation
func getSimulationPodNamePrefix(groupID string) string {
	return fmt.Sprintf("sim-%s", groupID)
}

// launchGazeboServerInGroup launches a set of gzserver pods and associated services in the
// given group.
func (s *Service) launchGazeboServerInGroup(ctx context.Context, tx *gorm.DB, groupID string,
	dep *SimulationDeployment) (interface{}, *ign.ErrMsg) {

	// It is quite important that application's specific launchers do add the following
	// labels to the created Pods / Services.
	podName := getSimulationPodNamePrefix(groupID)
	labels := map[string]string{
		cloudsimTagLabelKey: "true",
		podLabelPodGroup:    podName,
		podLabelKeyGroupID:  groupID,
	}

	// Add the parent's groupID to the labels as well.
	if dep.isMultiSimChild() {
		labels["parent-group-id"] = *dep.ParentGroupID
	}

	// Find the specific Application handler and ask it to launch the app, using
	// the given base labels and groupID.
	return s.applications[*dep.Application].launchApplication(ctx, s, tx, dep, podName, labels)
}

// getPodLabelSelectorForSearches is a helper function to return the full groupID label
// used for searching Pods associated to a groupID.
func getPodLabelSelectorForSearches(groupID string) string {
	return podLabelKeyGroupID + "=" + groupID
}

// deleteGazeboServerInGroup removes an existing gzserver pod and its services from a group.
func (s *Service) deleteGazeboServerInGroup(ctx context.Context, tx *gorm.DB, dep *SimulationDeployment) *ign.ErrMsg {
	// Find the specific Application handler and ask it to delete the app, using
	// the given groupID to find the involved pods/services.
	return s.applications[*dep.Application].deleteApplication(ctx, s, tx, dep)
}

// getGazeboWorldStatsTopicAndLimit returns the topic to subscribe to get notifications about the simulation
// state (eg. /world/default/stats) and time, as well as the Maximum allowed
// Sim time seconds (before marking the simulation as expired).
// This request is delegated to the specific application being launched.
func (s *Service) getGazeboWorldStatsTopicAndLimit(ctx context.Context, tx *gorm.DB, dep *SimulationDeployment) (string, int, error) {
	return s.applications[*dep.Application].getGazeboWorldStatsTopicAndLimit(ctx, tx, dep)
}

// getGazeboWorldWarmupTopic returns the topic to subscribe to get notifications about the simulation.
// finishing the Warmup period (ie. being ready to start).
// This request is delegated to the specific application being launched.
func (s *Service) getGazeboWorldWarmupTopic(ctx context.Context, tx *gorm.DB, dep *SimulationDeployment) (string, error) {
	return s.applications[*dep.Application].getGazeboWorldWarmupTopic(ctx, tx, dep)
}

// ///////////////////////////////////////////////////////////////////////
// ///////////////////////////////////////////////////////////////////////

// SimulationDeploymentList returns a paginated list with cloudsim simulations.
// Members of the submitting team can see the list of simulations they submitted.
// Members of the organizing application (eg. members of SubT Organization) can see all
// simulations for that application.
func (s *Service) SimulationDeploymentList(ctx context.Context, p *ign.PaginationRequest,
	tx *gorm.DB, byStatus *DeploymentStatus, invertStatus bool,
	byErrStatus *ErrorStatus, invertErrStatus bool, byCircuit *string, user *users.User,
	application *string, includeChildren bool, owner *string, private *bool) (*SimulationDeployments, *ign.PaginationResult, *ign.ErrMsg) {

	// Create the DB query
	var sims SimulationDeployments
	q := tx.Model(&SimulationDeployment{})
	// Return the newest simulations first
	q = q.Order("created_at desc, id", true)

	if application == nil {
		// The user is requesting ALL simulations from all applications. Only system admins can do that.
		if ok := s.userAccessor.IsSystemAdmin(*user.Username); !ok {
			return nil, nil, ign.NewErrorMessage(ign.ErrorUnauthorized)
		}
	} else {
		// Only simulations from the given application (eg. subt).
		q = q.Where("application = ?", *application)
	}

	// Restrict including children to application and system admins
	if user != nil {
		if ok, _ := s.userAccessor.CanPerformWithRole(application, *user.Username, per.Admin); !ok {
			// Regardless of the value passed as argument, we set it to False if the requestor
			// is neither an application or system admin.
			includeChildren = false
		}
	} else {
		includeChildren = false
	}

	if !includeChildren {
		// Only Top Level simulations (ie. not child sims from MultiSims)
		q = q.Where("multi_sim != ?", multiSimChild)
	}

	// Filter by status
	if byStatus != nil {
		if invertStatus {
			q = q.Where("deployment_status != ?", int(*byStatus))
		} else {
			q = q.Where("deployment_status = ?", int(*byStatus))
		}
	}

	// Filter by error status
	if byErrStatus != nil {
		if invertErrStatus {
			q = q.Where("error_status != ?", string(*byErrStatus))
		} else {
			q = q.Where("error_status = ?", string(*byErrStatus))
		}
	}

	// Filter by circuit
	// TODO: This is SubT specific and should be moved
	if byCircuit != nil {
		q = q.Where("extra_selector = ?", *byCircuit)
	}

	// If user belongs to the application's main Org, then he can see all simulations.
	// Otherwise, only those simulations created by the user's team.
	// If there is no user, only public ones.
	if user != nil {
		if ok, _ := s.userAccessor.CanPerformWithRole(application, *user.Username, per.Member); !ok {
			// filter resources based on privacy setting
			q = s.userAccessor.QueryForResourceVisibility(q, nil, user)
		}
	} else {
		q = s.userAccessor.QueryForResourceVisibility(q, nil, nil)
	}

	// Filter by owner if present
	if owner != nil {
		q = q.Where("owner = ?", *owner)
	}

	// Filter by privacy if present
	if private != nil {
		q = q.Where("private = ?", *private)
	}

	pagination, err := ign.PaginateQuery(q, &sims, *p)
	if err != nil {
		return nil, nil, ign.NewErrorMessageWithBase(ign.ErrorInvalidPaginationRequest, err)
	}
	if !pagination.PageFound {
		return nil, nil, ign.NewErrorMessage(ign.ErrorPaginationPageNotFound)
	}

	return &sims, pagination, nil
}

// ///////////////////////////////////////////////////////////////////////
// ///////////////////////////////////////////////////////////////////////

// GetSimulationDeployment returns a single simulation deployment based on its groupID
func (s *Service) GetSimulationDeployment(ctx context.Context, tx *gorm.DB,
	groupID string, user *users.User) (interface{}, *ign.ErrMsg) {

	var dep *SimulationDeployment
	var err error

	dep, err = GetSimulationDeployment(tx, groupID)
	if err != nil {
		return nil, ign.NewErrorMessageWithBase(ign.ErrorSimGroupNotFound, err)
	}

	// Check for user permissions if the simulation is private.
	if err := s.VerifyPermissionOverPrivateSimulation(user, dep); err != nil {
		return nil, err
	}

	var extra *ExtraInfoSubT
	extra, err = ReadExtraInfoSubT(dep)
	if err != nil {
		return nil, ign.NewErrorMessageWithBase(ign.ErrorUnexpected, err)
	}

	// If the user is not a system admin, remove the RunIndex and WorldIndex fields.
	ok := false
	if user != nil {
		ok = s.userAccessor.IsSystemAdmin(*user.Username)
	}
	if !ok || user == nil {
		extra.RunIndex = nil
		extra.WorldIndex = nil
	}

	dep.Extra, err = extra.ToJSON()
	if err != nil {
		return nil, ign.NewErrorMessageWithBase(ign.ErrorUnexpected, err)
	}

	return dep, nil
}

// ///////////////////////////////////////////////////////////////////////
// ///////////////////////////////////////////////////////////////////////

// GetSimulationWebsocketAddress returns a live simulation's websocket server address and authorization token.
// If the simulation is not running, an error is returned.
func (s *Service) GetSimulationWebsocketAddress(ctx context.Context, tx *gorm.DB, user *users.User,
	groupID string) (interface{}, *ign.ErrMsg) {

	dep, err := GetSimulationDeployment(tx, groupID)
	if err != nil {
		return nil, ign.NewErrorMessageWithBase(ign.ErrorSimGroupNotFound, err)
	}

	// Check for user permissions if the simulation is private.
	if err := s.VerifyPermissionOverPrivateSimulation(user, dep); err != nil {
		return nil, err
	}

	// Parent simulations are not valid as they do not run simulations directly
	if dep.isMultiSimParent() {
		return nil, ign.NewErrorMessage(ign.ErrorInvalidSimulationStatus)
	}

	// Multisim child simulations can only be accessed by admins
	if dep.isMultiSimChild() && (user == nil || !s.userAccessor.IsSystemAdmin(*user.Username)) {
		return nil, ign.NewErrorMessage(ign.ErrorUnauthorized)
	}

	// Find the specific Application handler and ask for the websocket address
	return s.applications[*dep.Application].getSimulationWebsocketAddress(ctx, s, tx, dep)
}

// ///////////////////////////////////////////////////////////////////////
// ///////////////////////////////////////////////////////////////////////

// GetSimulationLogsForDownload returns the generated logs from a simulation.
func (s *Service) GetSimulationLogsForDownload(ctx context.Context, tx *gorm.DB,
	user *users.User, groupID string, robotName *string) (*string, *ign.ErrMsg) {

	dep, err := GetSimulationDeployment(tx, groupID)
	if err != nil {
		return nil, ign.NewErrorMessageWithBase(ign.ErrorSimGroupNotFound, err)
	}

	// make sure the requesting user has the correct permissions
	if ok, em := s.userAccessor.IsAuthorizedForResource(*user.Username, groupID, per.Read); !ok {
		return nil, em
	}

	// Find the specific Application handler and ask it to generate the link to download logs.
	return s.applications[*dep.Application].getSimulationLogsForDownload(ctx, tx, dep, robotName)
}

// ///////////////////////////////////////////////////////////////////////
// ///////////////////////////////////////////////////////////////////////

// GetSimulationLiveLogs returns the live logs from a simulation.
func (s *Service) GetSimulationLiveLogs(ctx context.Context, tx *gorm.DB, user *users.User, groupID string,
	robotName *string, lines *int64) (interface{}, *ign.ErrMsg) {

	dep, err := GetSimulationDeployment(tx, groupID)

	if err != nil {
		return nil, ign.NewErrorMessageWithBase(ign.ErrorSimGroupNotFound, err)
	}

	// make sure the requesting user has the correct permissions
	if ok, em := s.userAccessor.IsAuthorizedForResource(*user.Username, groupID, per.Read); !ok {
		return nil, em
	}

	// Find the specific Application handler and ask for the live logs
	return s.applications[*dep.Application].getSimulationLiveLogs(ctx, s, tx, dep, robotName, *lines)
}

// ///////////////////////////////////////////////////////////////////////
// ///////////////////////////////////////////////////////////////////////

// GetCloudMachineInstances returns a paginated list with all cloud instances.
func (s *Service) GetCloudMachineInstances(ctx context.Context, p *ign.PaginationRequest,
	tx *gorm.DB, byStatus *MachineStatus, invertStatus bool, groupID *string, user *users.User,
	application *string) (*MachineInstances, *ign.PaginationResult, *ign.ErrMsg) {

	// check if the requesting user has permission to access machines in the given
	// application. Only members of the Application team (ie. Org) can do that.

	// Dev Note: we assume that each "application" has a corresponding Organization
	// with the same name. Members of that Organization will be considered Admins
	// of the application.
	if ok, em := s.userAccessor.CanPerformWithRole(application, *user.Username, per.Member); !ok {
		return nil, nil, em
	}

	return s.hostsSvc.CloudMachinesList(ctx, p, tx, byStatus, invertStatus, groupID, application)
}

// ///////////////////////////////////////////////////////////////////////
// ///////////////////////////////////////////////////////////////////////

// removeRunningSimulation deletes and return a RunningSimulation
func (s *Service) removeRunningSimulation(groupID string) *RunningSimulation {
	s.lockRunningSimulations.Lock()
	defer s.lockRunningSimulations.Unlock()
	rs := s.runningSimulations[groupID]
	delete(s.runningSimulations, groupID)
	return rs
}

// addRunningSimulation registers a new RunningSimulation
func (s *Service) addRunningSimulation(rs *RunningSimulation) {
	s.lockRunningSimulations.Lock()
	defer s.lockRunningSimulations.Unlock()
	s.runningSimulations[rs.GroupID] = rs
}

// ///////////////////////////////////////////////////////////////////////
// ///////////////////////////////////////////////////////////////////////

// getRunningSimulationDeploymentsByOwner returns all the top level SimulationDeployments
// requests (multiSimSingle or multiSimParent -- not childs) that can be considered 'running',
// filtered by a given owner. It is used to count the number of active pending / running
// requests a user has made simulteneously.
func (s *Service) getRunningSimulationDeploymentsByOwner(tx *gorm.DB, owner string) (*SimulationDeployments, error) {
	deps, err := GetSimulationDeploymentsByOwner(tx, owner, simPending, simRunning)
	if err != nil {
		return nil, err
	}
	running := make(SimulationDeployments, 0)
	for _, d := range *deps {
		if !d.isMultiSimChild() && d.IsRunning() {
			running = append(running, d)
		}
	}
	return &running, nil
}

// GetCompetitionRobots returns the list of available robot configurations for a competition.
func (s *Service) GetCompetitionRobots(applicationName string) (interface{}, *ign.ErrMsg) {
	return s.applications[applicationName].getCompetitionRobots()
}

// ///////////////////////////////////////////////////////////////////////
// ///////////////////////////////////////////////////////////////////////

// VerifyPermissionOverPrivateSimulation Checks if the given user has permissions over a private simulation.
func (s *Service) VerifyPermissionOverPrivateSimulation(user *users.User, dep *SimulationDeployment) *ign.ErrMsg {
	// Sanity check. Make sure the simulation deployment exists.
	if dep == nil {
		return ign.NewErrorMessage(ign.ErrorSimGroupNotFound)
	}

	// Private Simulation. Check if user has permission over it.
	if dep.Private != nil && *dep.Private == true {
		// Anonymous users have no permission over private simulations.
		if user == nil {
			return ign.NewErrorMessage(ign.ErrorUnauthorized)
		}

		// Make sure the user has the correct permissions
		if ok, em := s.userAccessor.IsAuthorizedForResource(*user.Username, *dep.GroupID, per.Read); !ok {
			return em
		}
	}

	return nil
}

// ///////////////////////////////////////////////////////////////////////
// ///////////////////////////////////////////////////////////////////////

// QueueGetElements returns a paginated list of elements from the launch queue.
// If no page or perPage arguments are passed, it sets those value to 0 and 10 respectively.
func (s *Service) QueueGetElements(ctx context.Context, user *users.User, page, perPage *int) ([]interface{}, *ign.ErrMsg) {
	if ok := s.userAccessor.IsSystemAdmin(*user.Username); !ok {
		return nil, ign.NewErrorMessage(ign.ErrorUnauthorized)
	}
	if page == nil {
		page = intptr(0)
	}
	if perPage == nil {
		perPage = intptr(10)
	}
	offset := *page * *perPage
	limit := *perPage
	return s.launchHandlerQueue.Get(&offset, &limit)
}

// QueueCount returns the element count from the launch queue.
func (s *Service) QueueCount(ctx context.Context, user *users.User) (interface{}, *ign.ErrMsg) {
	if ok := s.userAccessor.IsSystemAdmin(*user.Username); !ok {
		return nil, ign.NewErrorMessage(ign.ErrorUnauthorized)
	}
	return s.launchHandlerQueue.Count(), nil
}

// QueueMoveElementToFront moves an element by the given groupID to the front of the queue.
func (s *Service) QueueMoveElementToFront(ctx context.Context, user *users.User, groupID string) (interface{}, *ign.ErrMsg) {
	if ok := s.userAccessor.IsSystemAdmin(*user.Username); !ok {
		return nil, ign.NewErrorMessage(ign.ErrorUnauthorized)
	}
	return s.launchHandlerQueue.MoveToFront(groupID)
}

// QueueMoveElementToBack moves an element by the given groupID to the back of the queue.
func (s *Service) QueueMoveElementToBack(ctx context.Context, user *users.User, groupID string) (interface{}, *ign.ErrMsg) {
	if ok := s.userAccessor.IsSystemAdmin(*user.Username); !ok {
		return nil, ign.NewErrorMessage(ign.ErrorUnauthorized)
	}
	return s.launchHandlerQueue.MoveToBack(groupID)
}

// QueueSwapElements swaps positions of groupIDs A and B.
func (s *Service) QueueSwapElements(ctx context.Context, user *users.User, groupIDA, groupIDB string) (interface{}, *ign.ErrMsg) {
	if ok := s.userAccessor.IsSystemAdmin(*user.Username); !ok {
		return nil, ign.NewErrorMessage(ign.ErrorUnauthorized)
	}
	return s.launchHandlerQueue.Swap(groupIDA, groupIDB)
}

// QueueRemoveElement removes an element by the given groupID from the queue
func (s *Service) QueueRemoveElement(ctx context.Context, user *users.User, groupID string) (interface{}, *ign.ErrMsg) {
	if ok := s.userAccessor.IsSystemAdmin(*user.Username); !ok {
		return nil, ign.NewErrorMessage(ign.ErrorUnauthorized)
	}
	return s.launchHandlerQueue.Remove(groupID)
}

// TODO: Make initPlatform independent of Service by receiving arguments with the needed config.
func (s *Service) initPlatform() (platform.Platform, error) {

	machines := ec2.NewMachines(globals.EC2Svc, s.logger)

	storage := s3.NewStorage(globals.S3Svc, s.logger)

	var cluster orchestrator.Cluster
	var secretManager secrets.Secrets
	if !s.cfg.IsTest {
		restConfig, err := kubernetes.GetConfig()
		if err != nil {
			return nil, err
		}

		kubernetesClient, err := kubernetes.NewAPI(restConfig)
		if err != nil {
			return nil, err
		}

		secretManager = secrets.NewKubernetesSecrets(kubernetesClient.CoreV1())

		cluster = kubernetes.NewCustomKubernetes(kubernetes.Config{
			Nodes:           nodes.NewNodes(kubernetesClient, s.logger),
			Pods:            pods.NewPods(kubernetesClient, spdy.NewSPDYInitializer(restConfig), s.logger),
			Ingresses:       gloo.NewVirtualServices(s.glooClientset.Gateway(), s.logger, s.glooClientset.Gloo()),
			IngressRules:    gloo.NewVirtualHosts(s.glooClientset.Gateway(), s.logger),
			Services:        services.NewServices(kubernetesClient, s.logger),
			NetworkPolicies: network.NewNetworkPolicies(kubernetesClient, s.logger),
		})
	} else {
		cluster = kubernetes.NewFakeKubernetes(s.logger)
		secretManager = secrets.NewFakeSecrets()
	}

	store, err := envVars.NewStore()
	if err != nil {
		return nil, err
	}

	sesAPI := ses.New(s.session)
	emailSender := email.NewEmailSender(sesAPI)

	runningSimulations := runsim.NewManager()

	return platform.NewPlatform(platform.Components{
		Machines:           machines,
		Storage:            storage,
		Cluster:            cluster,
		Store:              store,
		Secrets:            secretManager,
		EmailSender:        emailSender,
		RunningSimulations: runningSimulations,
	}), nil
}

// TODO: Make initApplicationServices independent of Service by receiving arguments with the needed config.
func (s *Service) initApplicationServices() subtapp.Services {
	s.serviceAdaptor = NewSubTSimulationServiceAdaptor(s.DB)
	base := application.NewServices(s.serviceAdaptor, s.userAccessor)
	trackService := NewTracksService(s.DB, s.logger)
	summaryService := summaries.NewService(s.DB)
	return subtapp.NewServices(base, trackService, summaryService)
}

// TODO: Make initSimulator independent of Service by receiving arguments with the needed config.
func (s *Service) initSimulator() simulator.Simulator {
	return subtSimulator.NewSimulator(subtSimulator.Config{
		DB:                    s.DB,
		Platform:              s.platform,
		ApplicationServices:   s.applicationServices,
		ActionService:         s.actionService,
		DisableDefaultActions: false,
	})
}<|MERGE_RESOLUTION|>--- conflicted
+++ resolved
@@ -810,21 +810,13 @@
 		if rs.IsExpired() || rs.Finished {
 			dep, err := GetSimulationDeployment(s.DB, rs.GroupID.String())
 			if err != nil {
-<<<<<<< HEAD
-				s.logger.Error("Error while trying to get Simulation from DB: "+rs.GroupID.String(), err)
-=======
 				s.logger.Error(fmt.Sprintf("Error while trying to get Simulation from DB: %s", rs.GroupID.String()), err)
->>>>>>> 45a3ec36
 				continue
 			}
 
 			// Add a 'stop simulation' request to the Terminator Jobs-Pool.
 			if err := s.scheduleTermination(ctx, s.DB, dep); err != nil {
-<<<<<<< HEAD
-				s.logger.Error("Error while trying to schedule automatic termination of Simulation: "+rs.GroupID.String(), err)
-=======
 				s.logger.Error(fmt.Sprintf("Error while trying to schedule automatic termination of Simulation: %s", rs.GroupID.String()), err)
->>>>>>> 45a3ec36
 			} else {
 				reason := "expired"
 				if rs.Finished {
