--- conflicted
+++ resolved
@@ -912,7 +912,6 @@
 	if !ok {
 		return
 	}
-<<<<<<< HEAD
 	s.logger.Info("Worker about to invoke ShutdownSimulation for groupID: " + groupID)
 	err := s.simulator.Stop(s.baseCtx, simulations.GroupID(groupID))
 	if err != nil {
@@ -920,15 +919,6 @@
 		return
 	}
 
-=======
-
-	err := s.simulator.Stop(s.baseCtx, simulations.GroupID(groupID))
-	if err != nil {
-		s.notify(PoolShutdownSimulation, groupID, nil, ign.NewErrorMessageWithBase(ign.ErrorUnexpected, err))
-		return
-	}
-
->>>>>>> eb2484ec
 	simDep, err := GetSimulationDeployment(s.DB, groupID)
 	if err != nil {
 		s.logger.Error(fmt.Sprintf("stopSimulation - %v", err))
