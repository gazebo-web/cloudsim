--- conflicted
+++ resolved
@@ -570,8 +570,6 @@
 	CircuitCavePractice2,
 	CircuitCavePractice3,
 	CircuitCaveCircuit,
-<<<<<<< HEAD
-=======
 }
 
 // SubTCompetitionCircuits is the list of circuits that are used for competitions.
@@ -579,7 +577,6 @@
 	CircuitTunnelCircuit,
 	CircuitUrbanCircuit,
 	CircuitCaveCircuit,
->>>>>>> a763aac5
 }
 
 // isValidRobotType checks if the field value is a valid Robot Type.
