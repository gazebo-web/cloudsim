--- conflicted
+++ resolved
@@ -88,8 +88,6 @@
 	Score *float64 `json:"score,omitempty"`
 }
 
-<<<<<<< HEAD
-=======
 // GetWorldIndex returns the simulation's world index.
 func (dep *SimulationDeployment) GetWorldIndex() int {
 	extra, err := ReadExtraInfoSubT(dep)
@@ -104,7 +102,6 @@
 	return *extra.WorldIndex
 }
 
->>>>>>> 8a0200dd
 // IsProcessed returns true if the SimulationDeployment has been processed.
 func (dep *SimulationDeployment) IsProcessed() bool {
 	return dep.Processed
